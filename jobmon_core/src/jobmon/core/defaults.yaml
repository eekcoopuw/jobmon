db:
  sqlalchemy_database_uri: ''
distributor:
  poll_interval: 10
heartbeat:
  report_by_buffer: 3.1
  task_instance_interval: 90
  workflow_run_interval: 30
http:
  request_timeout: 20
  retries_attempts: 10
  retries_timeout: 300
  route_prefix: ''
<<<<<<< HEAD
  service_url: http://127.0.0.1:8070/api/v2
oidc:
  name: OIDC
=======
  service_url: ''
>>>>>>> 9fc78489
otlp:
  http_enabled: false
  web_enabled: false
reaper:
  poll_interval_minutes: 5
worker_node:
  command_interrupt_timeout: 10<|MERGE_RESOLUTION|>--- conflicted
+++ resolved
@@ -11,13 +11,9 @@
   retries_attempts: 10
   retries_timeout: 300
   route_prefix: ''
-<<<<<<< HEAD
-  service_url: http://127.0.0.1:8070/api/v2
+  service_url: ''
 oidc:
   name: OIDC
-=======
-  service_url: ''
->>>>>>> 9fc78489
 otlp:
   http_enabled: false
   web_enabled: false
