--- conflicted
+++ resolved
@@ -19,18 +19,12 @@
     'psutil',
     'requests',
     'tenacity>=8.1',
-<<<<<<< HEAD
-    'typing_extensions; python_version<"3.8"',
-    'grpcio<=1.64.1'
-] 
-=======
     'typing_extensions; python_version<"3.9"',
     'docstring-parser',
     'grpcio<=1.64.1',
     'docutils',
     'sphinx',
 ]
->>>>>>> b8539929
 dynamic = ["version"]
 
 [project.scripts]
