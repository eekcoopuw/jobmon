--- conflicted
+++ resolved
@@ -19,13 +19,8 @@
         app_factory = AppFactory.from_defaults()
     else:
         app_factory = AppFactory(
-<<<<<<< HEAD
             config.get("db", "sqlalchemy_database_uri"),
-            config.get("otlp", "web_enabled"),
-=======
-            config.get("web", "sqlalchemy_database_uri"),
             config.get_boolean("otlp", "web_enabled"),
->>>>>>> 2f289beb
         )
     app = app_factory.get_app()
     return app