--- conflicted
+++ resolved
@@ -20,15 +20,9 @@
             self.id, self.tool_version_id, self.name
         )
 
-<<<<<<< HEAD
-    id = Column(Integer, primary_key=True)
-    tool_version_id = Column(Integer, ForeignKey("tool_version.id"), nullable=False)
-    name = Column(VARCHAR(255), nullable=False)
-=======
     id: Mapped[int] = mapped_column(Integer, primary_key=True)
-    tool_version_id: Mapped[int] = mapped_column(Integer, ForeignKey("tool_version.id"))
-    name: Mapped[str] = mapped_column(VARCHAR(255))
->>>>>>> 2a1cdc63
+    tool_version_id: Mapped[int] = mapped_column(Integer, ForeignKey("tool_version.id"), nullable=False)
+    name: Mapped[str] = mapped_column(VARCHAR(255), nullable=False)
 
     # orm relationship
     tool_versions = relationship("ToolVersion", back_populates="task_templates")
