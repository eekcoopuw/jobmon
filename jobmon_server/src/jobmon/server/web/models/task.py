--- conflicted
+++ resolved
@@ -49,29 +49,17 @@
     id: Mapped[int] = mapped_column(Integer, primary_key=True)
     workflow_id = Column(Integer, ForeignKey("workflow.id"))
     node_id = Column(Integer, ForeignKey("node.id"))
-<<<<<<< HEAD
     task_args_hash = Column(VARCHAR(150), index=True, nullable=False)
     array_id = Column(Integer, ForeignKey("array.id"), default=None)
-    name = Column(String(255), index=True, nullable=False)
-    command = Column(Text)
-=======
-    task_args_hash = Column(VARCHAR(150), index=True)
-    array_id = Column(Integer, ForeignKey("array.id"), default=None)
-    name: Mapped[str] = mapped_column(String(255), index=True, nullable=True)
+    name: Mapped[str] = mapped_column(String(255), index=True, nullable=False)
     command: Mapped[str] = mapped_column(Text)
->>>>>>> 2a1cdc63
     task_resources_id = Column(Integer, ForeignKey("task_resources.id"), default=None)
     num_attempts: Mapped[int] = mapped_column(Integer, default=0)
     max_attempts: Mapped[int] = mapped_column(Integer, default=1)
     resource_scales = Column(String(1000), default=None)
     fallback_queues = Column(String(1000), default=None)
-<<<<<<< HEAD
-    status = Column(String(1), ForeignKey("task_status.id"), nullable=False)
-    status_date = Column(DateTime, default=func.now(), index=True)
-=======
-    status: Mapped[str] = mapped_column(String(1), ForeignKey("task_status.id"))
+    status: Mapped[str] = mapped_column(String(1), ForeignKey("task_status.id"), nullable=False)
     status_date = mapped_column(DateTime, default=func.now(), index=True)
->>>>>>> 2a1cdc63
 
     # ORM relationships
     task_instances = relationship("TaskInstance", back_populates="task")
