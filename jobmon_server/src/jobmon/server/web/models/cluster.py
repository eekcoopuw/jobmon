"""Cluster Table in the Database."""

from typing import Tuple

from sqlalchemy import Column, ForeignKey, Integer, select, String
from sqlalchemy.orm import Mapped, mapped_column, relationship, Session

from jobmon.core.serializers import SerializeCluster
from jobmon.server.web.models import Base
from jobmon.server.web.models.cluster_type import ClusterType


class Cluster(Base):
    """Cluster Table in the Database."""

    __tablename__ = "cluster"

    def to_wire_as_requested_by_client(self) -> Tuple:
        """Serialize cluster object."""
        return SerializeCluster.to_wire(
            self.id,
            self.name,
            self.cluster_type.name,
            self.connection_parameters,
        )

<<<<<<< HEAD
    id = Column(Integer, primary_key=True)
    name = Column(String(255), unique=True, nullable=False)
    cluster_type_id = Column(Integer, ForeignKey("cluster_type.id"), nullable=False)
    connection_parameters = Column(String(2500))
=======
    id: Mapped[int] = mapped_column(Integer, primary_key=True)
    name: Mapped[str] = mapped_column(String(255), unique=True)
    cluster_type_id = Column(Integer, ForeignKey("cluster_type.id"))
    connection_parameters: Mapped[str] = mapped_column(String(2500), nullable=True)
>>>>>>> 2a1cdc63

    # ORM relationships
    cluster_type = relationship("ClusterType", back_populates="clusters")
    queues = relationship("Queue", back_populates="cluster")


def add_clusters(session: Session) -> None:
    """Populate the cluster table in the database."""
    for cluster_type_name in ["dummy", "sequential", "multiprocess"]:
        cluster_type = (
            session.execute(
                select(ClusterType).where(ClusterType.name == cluster_type_name)
            )
            .scalars()
            .one()
        )
        cluster = Cluster(
            name=cluster_type_name,
            cluster_type_id=cluster_type.id,
            connection_parameters=None,
        )
        session.add(cluster)<|MERGE_RESOLUTION|>--- conflicted
+++ resolved
@@ -24,17 +24,10 @@
             self.connection_parameters,
         )
 
-<<<<<<< HEAD
-    id = Column(Integer, primary_key=True)
-    name = Column(String(255), unique=True, nullable=False)
+    id: Mapped[int] = mapped_column(Integer, primary_key=True)
+    name: Mapped[str] = mapped_column(String(255), unique=True, nullable=False)
     cluster_type_id = Column(Integer, ForeignKey("cluster_type.id"), nullable=False)
-    connection_parameters = Column(String(2500))
-=======
-    id: Mapped[int] = mapped_column(Integer, primary_key=True)
-    name: Mapped[str] = mapped_column(String(255), unique=True)
-    cluster_type_id = Column(Integer, ForeignKey("cluster_type.id"))
-    connection_parameters: Mapped[str] = mapped_column(String(2500), nullable=True)
->>>>>>> 2a1cdc63
+    connection_parameters: Mapped[str] = mapped_column(String(2500))
 
     # ORM relationships
     cluster_type = relationship("ClusterType", back_populates="clusters")
