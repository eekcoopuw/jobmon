--- conflicted
+++ resolved
@@ -36,15 +36,9 @@
 
     id: Mapped[int] = mapped_column(Integer, primary_key=True)
     tool_version_id = Column(Integer, ForeignKey("tool_version.id"))
-<<<<<<< HEAD
-    dag_id = Column(Integer, ForeignKey("dag.id"))
+    dag_id: Mapped[int] = mapped_column(Integer, ForeignKey("dag.id"))
     workflow_args_hash = Column(VARCHAR(150), index=True)
     task_hash = Column(VARCHAR(150), index=True)
-=======
-    dag_id: Mapped[int] = mapped_column(Integer, ForeignKey("dag.id"))
-    workflow_args_hash = Column(VARCHAR(50), index=True)
-    task_hash = Column(VARCHAR(50), index=True)
->>>>>>> 9a7ca409
     description = Column(Text)
     name = Column(String(150))
     workflow_args = Column(Text)
