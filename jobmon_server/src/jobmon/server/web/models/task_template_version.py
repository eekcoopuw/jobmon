"""Database Table for Task Template Versions."""

from typing import Dict, List

from sqlalchemy import Column, ForeignKeyConstraint, Index, Integer, Text, VARCHAR
from sqlalchemy.orm import Mapped, mapped_column, relationship

from jobmon.core.serializers import SerializeClientTaskTemplateVersion
from jobmon.server.web.models import Base
from jobmon.server.web.models.arg_type import ArgType


class TaskTemplateVersion(Base):
    """Database Table for Task Template Versions."""

    __tablename__ = "task_template_version"

    def to_wire_as_client_task_template_version(self) -> tuple:
        """Serialized Task Template Version objects."""
        # serialized = SerializeClientTool.to_wire(id=self.id, name=self.name)
        # return serialized
        id_name_map = {}
        args_by_type: Dict[str, List[str]] = {
            "node_args": [],
            "task_args": [],
            "op_args": [],
        }
        for arg_mapping in self.template_arg_map:
            id_name_map[arg_mapping.argument.name] = arg_mapping.argument.id

            if arg_mapping.arg_type_id == ArgType.NODE_ARG:
                args_by_type["node_args"].append(arg_mapping.argument.name)
            if arg_mapping.arg_type_id == ArgType.TASK_ARG:
                args_by_type["task_args"].append(arg_mapping.argument.name)
            if arg_mapping.arg_type_id == ArgType.OP_ARG:
                args_by_type["op_args"].append(arg_mapping.argument.name)

        return SerializeClientTaskTemplateVersion.to_wire(
            task_template_version_id=self.id,
            command_template=self.command_template,
            node_args=args_by_type["node_args"],
            task_args=args_by_type["task_args"],
            op_args=args_by_type["op_args"],
            id_name_map=id_name_map,
            task_template_id=self.task_template.id,
        )

<<<<<<< HEAD
    id = Column(Integer, primary_key=True)
    task_template_id = Column(Integer, nullable=False)
    command_template = Column(Text)
=======
    id: Mapped[int] = mapped_column(Integer, primary_key=True)
    task_template_id = Column(Integer)
    command_template: Mapped[str] = mapped_column(Text)
>>>>>>> 43214dcc
    arg_mapping_hash = Column(VARCHAR(150), nullable=False)

    # orm relationship
    task_template = relationship(
        "TaskTemplate", back_populates="task_template_versions"
    )
    template_arg_map = relationship(
        "TemplateArgMap", back_populates="task_template_version"
    )

    __table_args__ = (
        Index(
            "uc_ttv_composite_pk",
            "task_template_id",
            "command_template",
            "arg_mapping_hash",
            unique=True,
            mysql_length={"command_template": 617},
        ),
        Index("ix_task_template_id", "task_template_id"),
        ForeignKeyConstraint(
            ["task_template_id"], ["task_template.id"], use_alter=True
        ),
    )<|MERGE_RESOLUTION|>--- conflicted
+++ resolved
@@ -45,15 +45,9 @@
             task_template_id=self.task_template.id,
         )
 
-<<<<<<< HEAD
-    id = Column(Integer, primary_key=True)
+    id: Mapped[int] = mapped_column(Integer, primary_key=True)
     task_template_id = Column(Integer, nullable=False)
-    command_template = Column(Text)
-=======
-    id: Mapped[int] = mapped_column(Integer, primary_key=True)
-    task_template_id = Column(Integer)
     command_template: Mapped[str] = mapped_column(Text)
->>>>>>> 43214dcc
     arg_mapping_hash = Column(VARCHAR(150), nullable=False)
 
     # orm relationship
