--- conflicted
+++ resolved
@@ -47,13 +47,8 @@
 
     id: Mapped[int] = mapped_column(Integer, primary_key=True)
     task_template_id = Column(Integer)
-<<<<<<< HEAD
-    command_template = Column(Text)
+    command_template: Mapped[str] = mapped_column(Text)
     arg_mapping_hash = Column(VARCHAR(150))
-=======
-    command_template: Mapped[str] = mapped_column(Text)
-    arg_mapping_hash = Column(VARCHAR(50))
->>>>>>> 9a7ca409
 
     # orm relationship
     task_template = relationship(
