"""Task Instance Error Log."""

from typing import Tuple

from sqlalchemy import Column, DateTime, ForeignKey, Integer, Text
from sqlalchemy.orm import Mapped, mapped_column, relationship
from sqlalchemy.sql import func

from jobmon.core.serializers import SerializeTaskInstanceErrorLog
from jobmon.server.web.models import Base


class TaskInstanceErrorLog(Base):
    """The table in the database that logs the error messages for task_instances."""

    __tablename__ = "task_instance_error_log"

    def to_wire(self) -> Tuple:
        """Serialize task instance error log object."""
        return SerializeTaskInstanceErrorLog.to_wire(
            self.id, self.error_time, self.description
        )

<<<<<<< HEAD
    id = Column(Integer, primary_key=True)
    task_instance_id = Column(Integer, ForeignKey("task_instance.id"), nullable=False)
    error_time = Column(DateTime, default=func.now())
    description = Column(Text)
=======
    id: Mapped[int] = mapped_column(Integer, primary_key=True)
    task_instance_id = Column(Integer, ForeignKey("task_instance.id"))
    error_time = mapped_column(DateTime, default=func.now())
    description: Mapped[str] = mapped_column(Text)
>>>>>>> 2a1cdc63

    task_instance = relationship("TaskInstance", back_populates="errors")<|MERGE_RESOLUTION|>--- conflicted
+++ resolved
@@ -21,16 +21,9 @@
             self.id, self.error_time, self.description
         )
 
-<<<<<<< HEAD
-    id = Column(Integer, primary_key=True)
+    id: Mapped[int] = mapped_column(Integer, primary_key=True)
     task_instance_id = Column(Integer, ForeignKey("task_instance.id"), nullable=False)
-    error_time = Column(DateTime, default=func.now())
-    description = Column(Text)
-=======
-    id: Mapped[int] = mapped_column(Integer, primary_key=True)
-    task_instance_id = Column(Integer, ForeignKey("task_instance.id"))
     error_time = mapped_column(DateTime, default=func.now())
     description: Mapped[str] = mapped_column(Text)
->>>>>>> 2a1cdc63
 
     task_instance = relationship("TaskInstance", back_populates="errors")