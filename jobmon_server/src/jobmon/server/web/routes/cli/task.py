--- conflicted
+++ resolved
@@ -535,14 +535,10 @@
     """Get status of Task from Task ID."""
     session = SessionLocal()
     with session.begin():
-<<<<<<< HEAD
-        query = select(Task.status,).where(
-=======
         query = select(
             Task.status,
             Task.workflow_id,
         ).where(
->>>>>>> 5eba5cfd
             Task.id == task_id,
         )
         rows = session.execute(query).all()
