from datetime import datetime
from http import HTTPStatus as StatusCodes
import logging
from time import sleep
from typing import List

from jobmon import __version__
<<<<<<< HEAD
from jobmon.requests.requester import Requester
=======
from jobmon.client import shared_requester
from jobmon.client.requests.requester import Requester, http_request_ok
>>>>>>> a969c6bd
from jobmon.exceptions import InvalidResponse
from jobmon.server.workflow_reaper.reaper_workflow_run import ReaperWorkflowRun
from jobmon.server.workflow_reaper.reaper_config import WorkflowReaperConfig

logger = logging.getLogger(__file__)


class WorkflowReaper(object):
    def __init__(self,
                 poll_interval_minutes: int = None,
                 loss_threshold: int = None,
                 wf_notification_sink=None,
                 requester: Requester = None):

        config = WorkflowReaperConfig.from_defaults()

        logger.info(f"WorkflowReaper initializing with: {config}")

        # Set poll interval and loss threshold to config ones if nothing passed in
        self._poll_interval_minutes = (
            config.poll_interval_minutes if poll_interval_minutes is None
            else poll_interval_minutes)
        self._loss_threshold = (
            config.loss_threshold if loss_threshold is None
            else loss_threshold)
        self._requester = (config.requester if requester is None else requester)
        self._wf_notification_sink = wf_notification_sink

        if self._poll_interval_minutes < self._loss_threshold:
            raise ValueError(
                f"poll_interval ({self._poll_interval_minutes} min) must exceed the "
                f"loss threshold ({self._loss_threshold} min)")

    def monitor_forever(self) -> None:
        """The main part of the Worklow Reaper. Check if workflow runs should
        be in ABORTED, SUSPENDED, or ERROR state. Wait and do it again."""
        logger.info("Monitoring forever...")

        if self._wf_notification_sink is not None:
            self._wf_notification_sink(msg=f"Workflow Reaper v{__version__} is alive")
        try:
            while True:
                self._suspended_state()
                self._aborted_state()
                self._error_state()
                sleep(self._poll_interval_minutes * 60)
        except RuntimeError as e:
            logger.debug(f"Error in monitor_forever() in workflow reaper: {e}")

    def _check_by_given_status(self, status: List[str]) -> List[ReaperWorkflowRun]:
        """Return all workflows that are in a specific state"""
        logger.info(f"Checking the database for workflow runs of status: {status}")

        app_route = "/client/workflow_run_status"
        return_code, result = self._requester.send_request(
            app_route=app_route,
            message={'status': status},
            request_type='get')
        if http_request_ok(return_code) is False:
            raise InvalidResponse(f'Unexpected status code {return_code} from POST '
                                  f'request through route {app_route}. Expected '
                                  f'code 200. Response content: {result}')
        workflow_runs = []
        for wfr in result["workflow_runs"]:
            workflow_runs.append(ReaperWorkflowRun.from_wire(wfr, self._requester))

        if workflow_runs:
            logger.info(f"Found workflow runs: {workflow_runs}")
        return workflow_runs

    def _suspended_state(self) -> None:
        """Check if a workflow_run is in H or C state, if it is transition
        the associated workflow to SUSPENDED state"""
        # Get workflow_runs in H and C state
        workflow_runs = self._check_by_given_status(["C", "H"])

        # Transition workflows to SUSPENDED
        for wfr in workflow_runs:
            message = wfr.transition_to_suspended()
            if self._wf_notification_sink:
                self._wf_notification_sink(msg=message)

    def _get_lost_workflow_runs(self) -> List[ReaperWorkflowRun]:
        # get time from db
        app_route = "/time"
        return_code, response = self._requester.send_request(
            app_route=app_route,
            message={},
            request_type='get'
        )
        if http_request_ok(return_code) is False:
            raise InvalidResponse(
                f'Unexpected status code {return_code} from GET '
                f'request through route {app_route}. Expected '
                f'code 200. Response content: {response}'
            )
        query_time = datetime.strptime(response['time'], '%Y-%m-%d %H:%M:%S')

        # Return all workflows that have not logged a heartbeat in awhile
        workflow_runs = self._check_by_given_status(["R"])

        # compare time
        lost_wfrs = [wfr for wfr in workflow_runs
                     if wfr.has_lost_workflow_run(query_time=query_time,
                                                  loss_threshold=self._loss_threshold)]
        return lost_wfrs

    def _error_state(self) -> None:
        """Get lost workflows and register them as error"""

        lost_wfrs = self._get_lost_workflow_runs()

        # Transitions workflow to FAILED state and workflow run to ERROR
        for wfr in lost_wfrs:
            # Transition workflow run to E
            message = wfr.transition_to_error()
            # Send a message to slack about the transitions
            if self._wf_notification_sink:
                self._wf_notification_sink(msg=message)

    def _aborted_state(self, workflow_run_id: int = None) -> None:
        """Get all workflow runs in G state and validate if they should be in
        A state"""

        # Get all wfrs in G state
        workflow_runs = self._check_by_given_status(["G"])

        # Call method to validate/register if workflow run should be in A state
        for wfr in workflow_runs:
            if workflow_run_id:
                if wfr.workflow_run_id == workflow_run_id:
                    message = wfr.transition_to_aborted()
                    # Send a message to slack about the transitions
                    if self._wf_notification_sink and message:
                        self._wf_notification_sink(msg=message)
                    break
            else:
                message = wfr.transition_to_aborted()
                # Send a message to slack about the transitions
                if self._wf_notification_sink and message:
                    self._wf_notification_sink(msg=message)<|MERGE_RESOLUTION|>--- conflicted
+++ resolved
@@ -5,12 +5,8 @@
 from typing import List
 
 from jobmon import __version__
-<<<<<<< HEAD
-from jobmon.requests.requester import Requester
-=======
 from jobmon.client import shared_requester
-from jobmon.client.requests.requester import Requester, http_request_ok
->>>>>>> a969c6bd
+from jobmon.requests.requester import Requester, http_request_ok
 from jobmon.exceptions import InvalidResponse
 from jobmon.server.workflow_reaper.reaper_workflow_run import ReaperWorkflowRun
 from jobmon.server.workflow_reaper.reaper_config import WorkflowReaperConfig
@@ -23,7 +19,7 @@
                  poll_interval_minutes: int = None,
                  loss_threshold: int = None,
                  wf_notification_sink=None,
-                 requester: Requester = None):
+                 requester: Requester = shared_requester):
 
         config = WorkflowReaperConfig.from_defaults()
 
@@ -36,7 +32,7 @@
         self._loss_threshold = (
             config.loss_threshold if loss_threshold is None
             else loss_threshold)
-        self._requester = (config.requester if requester is None else requester)
+        self._requester = requester
         self._wf_notification_sink = wf_notification_sink
 
         if self._poll_interval_minutes < self._loss_threshold:
