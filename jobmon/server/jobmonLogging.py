import logging
import socket
import inspect
from flask.logging import default_handler
from flask import Flask

from logging.handlers import SysLogHandler


class jobmonLogging():
    # Constants
    CRITICAL: int = logging.CRITICAL
    ERROR: int = logging.ERROR
    WARNING: int = logging.WARNING
    INFO: int = logging.INFO
    DEBUG: int = logging.DEBUG
    NOTSET: int = logging.NOTSET

    _logger: logging.Logger = None
    _handler: logging.Handler = None
    _format: str = '%(asctime)s [%(name)-12s] %(module)s %(levelname)-8s %(threadName)s: %(message)s'
    _logLevel: int = WARNING
    _syslogAttached: bool = False
    # The list holds specific loggers we want to monitor
    # So far we have flask and sqlalchemy
    _loggerArray: list = []

    @staticmethod
    def myself():
        """
        This method gets the running package name and the running method name

        :return: the package name and the method name for logging purpose
        """
        return "----" + inspect.stack()[1][1] + "----" + inspect.stack()[1][3]

    @staticmethod
    def _createSpecialLoggers():
        # Flask logger
        flask_logger = Flask(__name__).logger
        flask_logger.setLevel(jobmonLogging._logLevel)
<<<<<<< HEAD
        if len(flask_logger.handlers) == 0:
            default_handler = jobmonLogging._handler
        else:
            default_handler = flask_logger.handlers[0]
=======
        default_handler = flask_logger.handlers[0]
        formatter = logging.Formatter(jobmonLogging._format)
        default_handler.setFormatter(formatter)
>>>>>>> 502024b7
        jobmonLogging._loggerArray.append(flask_logger)
        # sqlalchemy logger
        sqlalchemy_logger = logging.getLogger('sqlalchemy')
        sqlalchemy_logger.setLevel(jobmonLogging._logLevel)
        sqlalchemy_logger.addHandler(default_handler)
        jobmonLogging._loggerArray.append(sqlalchemy_logger)
        # werkzeug logger
        werkzeug_logger = logging.getLogger("werkzeug")
        werkzeug_logger.setLevel(jobmonLogging._logLevel)
        werkzeug_logger.addHandler(default_handler)
        jobmonLogging._loggerArray.append(werkzeug_logger)


    def __init__(self):
        # Add a standard format when the logger is called the first time
        if jobmonLogging._logger is None:
            jobmonLogging._logger = logging.getLogger("jobmonServer")
            jobmonLogging._logger.debug(jobmonLogging.myself())
            # This should output the logs when using docker logs
            jobmonLogging._handler = logging.StreamHandler()
            formatter = logging.Formatter(jobmonLogging._format)
            jobmonLogging._handler.setFormatter(formatter)
            jobmonLogging._logger.setLevel(jobmonLogging._logLevel)
            jobmonLogging._logger.addHandler(jobmonLogging._handler)
            jobmonLogging._logger.debug("Stream log haddler attached")
            jobmonLogging._handler.setLevel(jobmonLogging._logLevel)
            jobmonLogging._logger.debug("Log level set to {}".format(jobmonLogging.getLevelName()))
            jobmonLogging._loggerArray.append(jobmonLogging._logger)
            jobmonLogging._createSpecialLoggers()

    @staticmethod
    def logParameter(name: str, v: any):
        return "[Name: {n}, Type: {t}, Value: {v}]".format(n=name, t=type(v), v=v)

    @staticmethod
    def setlogLevel(level: int):
        if jobmonLogging._logger is None:
            jobmonLogging()
        jobmonLogging._logger.debug(jobmonLogging.myself())
        jobmonLogging._logger.debug(jobmonLogging.logParameter("level", level))
        jobmonLogging._logLevel = level
        jobmonLogging._logger.info("----------------Log Lever Set to {}----------------".format(jobmonLogging.getLevelName()))
        for l in jobmonLogging._loggerArray:
            l.setLevel(level)
            for h in l.handlers:
                h.setLevel(level)
        jobmonLogging._logger.setLevel(level)
        jobmonLogging._logger.debug("Log level set to {}".format(jobmonLogging.getLevelName()))

    @staticmethod
    def getlogLevel() -> int:
        jobmonLogging._logger.debug(jobmonLogging.myself())
        return jobmonLogging._logLevel

    @staticmethod
    def getLevelName() -> str:
        jobmonLogging._logger.debug(jobmonLogging.myself())
        return logging.getLevelName(jobmonLogging._logLevel)

    @staticmethod
    def getLogger(name: str = __file__) -> logging.Logger:
        if jobmonLogging._logger is None:
            jobmonLogging()
        jobmonLogging._logger.debug(jobmonLogging.myself())
        jobmonLogging._logger.debug(jobmonLogging.logParameter("name", name))
        return jobmonLogging._logger

    @staticmethod
    def attachHandler(h: logging.Handler, l: int = logging.DEBUG):
        jobmonLogging._logger.debug(jobmonLogging.myself())
        jobmonLogging._logger.addHandler(h)
        jobmonLogging._logger.debug("New log handler attached")
        h.setLevel(l)
        # The logger log lever needs to be set to the lowest of its handlers
        if l < jobmonLogging._logLevel:
            jobmonLogging.setlogLevel(l)

    @staticmethod
    def attachSyslog(host: str, port: int, socktype=socket.SOCK_DGRAM, l: int = logging.DEBUG):
        jobmonLogging._logger.debug(jobmonLogging.myself())
        jobmonLogging._logger.debug(jobmonLogging.logParameter("host", host))
        jobmonLogging._logger.debug(jobmonLogging.logParameter("port", port))
        jobmonLogging._logger.debug(jobmonLogging.logParameter("socktype", socktype))
        jobmonLogging._logger.debug(jobmonLogging.logParameter("l", l))
        h = SysLogHandler(address=(host, port), socktype=socktype)
        jobmonLogging.attachHandler(h, l)
        if socktype == socket.SOCK_DGRAM:
            jobmonLogging._logger.debug("UDP syslog handler {h}:{p} attached".format(h=host, p=port))
        else:
            jobmonLogging._logger.debug("TCP syslog handler {h}:{p} attached".format(h=host, p=port))
        jobmonLogging._syslogAttached = True

    @staticmethod
    def isSyslogAttached():
        jobmonLogging._logger.debug(jobmonLogging.myself())
        jobmonLogging._logger.debug("Syslog attached: {}".format(jobmonLogging._syslogAttached))
        return jobmonLogging._syslogAttached

    @staticmethod
    def _setRootLoggerLevel(level: int):
        # Based on my testing, this seems to work one way. You can change from INFO to DEBUG, but unable to change back.
        jobmonLogging._logger.info("!!!   You are changing the root logger level to {}   !!!".format(logging.getLevelName(level)))
        root = logging.getLogger()
        root.debug("before change")
        formatter = logging.Formatter(jobmonLogging._format)
        handler = logging.StreamHandler()
        handler.setFormatter(formatter)
        handler.setLevel(level)
        root.addHandler(handler)
        root.setLevel(level)
        root.debug("after change")<|MERGE_RESOLUTION|>--- conflicted
+++ resolved
@@ -39,16 +39,10 @@
         # Flask logger
         flask_logger = Flask(__name__).logger
         flask_logger.setLevel(jobmonLogging._logLevel)
-<<<<<<< HEAD
         if len(flask_logger.handlers) == 0:
             default_handler = jobmonLogging._handler
         else:
             default_handler = flask_logger.handlers[0]
-=======
-        default_handler = flask_logger.handlers[0]
-        formatter = logging.Formatter(jobmonLogging._format)
-        default_handler.setFormatter(formatter)
->>>>>>> 502024b7
         jobmonLogging._loggerArray.append(flask_logger)
         # sqlalchemy logger
         sqlalchemy_logger = logging.getLogger('sqlalchemy')
