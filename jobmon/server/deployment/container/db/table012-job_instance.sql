--- conflicted
+++ resolved
@@ -29,9 +29,8 @@
   KEY `ix_job_instance_executor_id` (`executor_id`),
   KEY `executor_parameter_set_id` (`executor_parameter_set_id`),
   KEY `status` (`status`),
-<<<<<<< HEAD
   KEY `job_id` (`job_id`)
-  ) ENGINE=InnoDB
+  ) ENGINE=InnoDB DEFAULT CHARSET=utf8
 /*!50100 PARTITION BY RANGE (UNIX_TIMESTAMP(partition_date))
 ( PARTITION p201908 VALUES LESS THAN (UNIX_TIMESTAMP('2019-09-01 00:00:00'))ENGINE = InnoDB,
 PARTITION p201909 VALUES LESS THAN (UNIX_TIMESTAMP('2019-10-01 00:00:00'))ENGINE = InnoDB,
@@ -41,12 +40,4 @@
 PARTITION p202001 VALUES LESS THAN (UNIX_TIMESTAMP('2020-02-01 00:00:00'))ENGINE = InnoDB,
 PARTITION future VALUES LESS THAN MAXVALUE ENGINE = InnoDB
 
-)*/;
-=======
-  KEY `job_id` (`job_id`),
-  CONSTRAINT `job_instance_ibfk_1` FOREIGN KEY (`dag_id`) REFERENCES `task_dag` (`dag_id`),
-  CONSTRAINT `job_instance_ibfk_2` FOREIGN KEY (`executor_parameter_set_id`) REFERENCES `executor_parameter_set` (`id`),
-  CONSTRAINT `job_instance_ibfk_3` FOREIGN KEY (`status`) REFERENCES `job_instance_status` (`id`),
-  CONSTRAINT `job_instance_ibfk_4` FOREIGN KEY (`job_id`) REFERENCES `job` (`job_id`)
-) ENGINE=InnoDB AUTO_INCREMENT=1 DEFAULT CHARSET=utf8;
->>>>>>> 4198b483
+)*/;