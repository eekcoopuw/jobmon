--- conflicted
+++ resolved
@@ -371,7 +371,6 @@
     Return: an result string to add to the return message
     """
     update_resource_query_template = """
-<<<<<<< HEAD
                         update job
                         set m_mem_free="{mem}", 
                             num_cores={cores}, 
@@ -381,17 +380,7 @@
                                from job_instance
                                where executor_id={id});
                     """
-=======
-        update job
-        set mem_free="{mem}",
-            num_cores={cores},
-            max_runtime_seconds={runtime}
-        where job.job_id=
-              (select job_id
-               from job_instance
-               where executor_id={id});
-        """
->>>>>>> ef74b3f1
+
     update_status_query_template = """
         update job
         set status="F"
@@ -408,48 +397,27 @@
         # In case the client sent an invalid value, set the scale to 50%.
         scale = 0.5
 
-<<<<<<< HEAD
-    query = f"select m_mem_free, num_cores, max_runtime_seconds, queue from job_instance, job where job_instance.job_id=job.job_id and executor_id = {exec_id}"
-=======
     query = """
     select
-        mem_free, num_cores, max_runtime_seconds, queue
+        m_mem_free, num_cores, max_runtime_seconds, queue
     from
         job_instance, job
     where
         job_instance.job_id=job.job_id and executor_id = {exec_id}
     """.format(exec_id=exec_id)
->>>>>>> ef74b3f1
     res = DB.session.execute(query).fetchone()
     mem = res[0]
     cores = res[1]
     runtime = res[2]
     queue = res[3]
     DB.session.commit()
-<<<<<<< HEAD
-    (available_mem, available_cores, max_runtime) = _available_resource_in_queue(queue)
-    logger.debug(f"Current system resources set to mem: {mem}G, cores: {cores}, runtime: {runtime}")
+    (available_mem, available_cores, max_runtime
+     ) = _available_resource_in_queue(queue)
+    logger.debug(f"Current system resources set to mem: {mem}G, "
+                 f"cores: {cores}, runtime: {runtime}")
     mem, cores, runtime = _get_new_resource_value(mem, cores, runtime, scale)
     # available_mem should be in G
     if mem > available_mem or cores > available_cores or runtime > max_runtime:
-=======
-    (available_mem, available_cores, max_runtime
-     ) = _available_resource_in_queue(queue)
-    logger.debug(
-        f"Current system resources set to mem: {mem}, cores: {cores},"
-        f"runtime: {runtime}")
-    mem, cores, runtime = _get_new_resource_value(mem, cores, runtime, scale)
-    # int mem in M
-    mem_in_M = (
-        int(mem[:-1]) if mem[-1] == "M" else
-        int(mem[:-1]) * 1000 if mem[-1] == "G" else
-        int(mem) * 1000)
-    # available_mem should be in G
-    if (
-            mem_in_M > available_mem * 1000 or
-            cores > available_cores or
-            runtime > max_runtime):
->>>>>>> ef74b3f1
         # move to ERROR_FATAL
         query = update_status_query_template.format(id=exec_id)
         DB.session.execute(query)
@@ -465,13 +433,8 @@
         )
         DB.session.execute(query)
         DB.session.commit()
-<<<<<<< HEAD
-        logger.info(f"New system resources set to mem: {mem}G, cores: {cores}, runtime: {runtime}")
-        return f"New system resources set to mem: {mem}G, cores: {cores}, runtime: {runtime}"
-=======
-        msg = (
-            f"New system resources set to mem: {mem}, cores: {cores},"
-            f" runtime: {runtime}")
+        msg = (f"New system resources set to mem: {mem}G, cores: {cores},"
+               f" runtime: {runtime}")
         logger.info(msg)
         return msg
 
@@ -507,7 +470,6 @@
                                     description=error_msg)
         DB.session.add(error)
         DB.session.commit()
->>>>>>> ef74b3f1
 
         resp = jsonify(message=msg)
         resp.status_code = StatusCodes.OK
