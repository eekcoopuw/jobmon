--- conflicted
+++ resolved
@@ -1417,10 +1417,6 @@
     else:
         msg = f'No jobs with non-terminal state found for workflow_run_id:' \
               f' {workflow_run_id}'
-<<<<<<< HEAD
-
-=======
->>>>>>> 7a38664c
     resp = jsonify(message=msg)
     resp.status_code = StatusCodes.OK
 
