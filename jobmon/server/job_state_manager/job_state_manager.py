from flask import jsonify, request, Blueprint
from http import HTTPStatus as StatusCodes
import json
import os
import socket
from sqlalchemy.sql import func, text
import traceback
import sqlalchemy
from sqlalchemy.sql import text

from jobmon import config
from jobmon.models import DB
from jobmon.models.arg import Arg
from jobmon.models.arg_type import ArgType
from jobmon.models.command_template_arg_type_mapping import \
    CommandTemplateArgTypeMapping
from jobmon.models.dag import Dag
from jobmon.models.edge import Edge
from jobmon.models.executor_parameter_set import ExecutorParameterSet
from jobmon.models.executor_parameter_set_type import ExecutorParameterSetType
from jobmon.models.node import Node
from jobmon.models.node_arg import NodeArg
<<<<<<< HEAD
=======
from jobmon.models.task import Task
from jobmon.models.task_arg import TaskArg
from jobmon.models.task_instance import TaskInstance
from jobmon.models.task_instance_error_log import TaskInstanceErrorLog
from jobmon.models.task_instance import TaskInstanceStatus
from jobmon.models.task_status import TaskStatus
>>>>>>> 2db803a5
from jobmon.models.task_template import TaskTemplate
from jobmon.models.task_template_version import TaskTemplateVersion
from jobmon.models.tool import Tool
from jobmon.models.tool_version import ToolVersion

from jobmon.server.server_logging import jobmonLogging as logging


jsm = Blueprint("job_state_manager", __name__)


# logging does not work well in python < 2.7 with Threads,
# see https://docs.python.org/2/library/logging.html
# Logging has to be set up BEFORE the Thread
# Therefore see tests/conf_test.py
logger = logging.getLogger(__name__)


def mogrify(topic, msg):
    """json encode the message and prepend the topic.
    see: https://stackoverflow.com/questions/25188792/
    how-can-i-use-send-json-with-pyzmq-pub-sub
    """

    return str(topic) + ' ' + json.dumps(msg)


@jsm.errorhandler(404)
def page_not_found(error):
    return 'This route does not exist {}'.format(request.url), 404


def get_time(session):
    time = session.execute("select UTC_TIMESTAMP as time").fetchone()['time']
    time = time.strftime("%Y-%m-%d %H:%M:%S")
    return time


@jsm.route('/', methods=['GET'])
def _is_alive():
    """A simple 'action' that sends a response to the requester indicating
    that this responder is in fact listening
    """
    logger.info(logging.myself())
    logmsg = "{}: Responder received is_alive?".format(os.getpid())
    logger.debug(logmsg)
    resp = jsonify(msg="Yes, I am alive")
    resp.status_code = StatusCodes.OK
    return resp


@jsm.route('/tool', methods=['POST'])
def add_tool():
    """Add a tool to the database"""
    logger.info(logging.myself())
    data = request.get_json()
    logger.debug(data)

    try:
        tool = Tool(name=data["name"])
        DB.session.add(tool)
        DB.session.commit()
        tool = tool.to_wire_as_client_tool()
    except sqlalchemy.exc.IntegrityError:
        DB.session.rollback()
        tool = None
    resp = jsonify(tool=tool)
    resp.status_code = StatusCodes.OK
    return resp


@jsm.route('/tool_version', methods=['POST'])
def add_tool_version():
    logger.info(logging.myself())
    data = request.get_json()
    logger.debug(data)
    tool_version = ToolVersion(
        tool_id=data["tool_id"])
    DB.session.add(tool_version)
    DB.session.commit()
    tool_version = tool_version.to_wire_as_client_tool_version()
    resp = jsonify(tool_version=tool_version)
    resp.status_code = StatusCodes.OK
    return resp


@jsm.route('/task_template', methods=['POST'])
def add_task_template():
    """Add a tool to the database"""
    logger.info(logging.myself())
    data = request.get_json()
    logger.debug(data)
    tt = TaskTemplate(tool_version_id=data["tool_version_id"],
                      name=data["name"])
    DB.session.add(tt)
    DB.session.commit()
    resp = jsonify(task_template_id=tt.id)
    resp.status_code = StatusCodes.OK
    return resp


def _add_or_get_arg(name):
    try:
        query = """
        SELECT id, name
        FROM arg
        WHERE name = :name
        """
        arg = DB.session.query(TaskTemplate).from_statement(text(query))\
            .params(name=name).one()
    except sqlalchemy.orm.exc.NoResultFound:
        DB.session.rollback()
        arg = Arg(name=name)
        DB.session.add(arg)
        DB.session.commit()
    return arg


@jsm.route('/task_template/<task_template_id>/add_version', methods=['POST'])
def add_task_template_version(task_template_id: int):
    """Add a tool to the database"""
    logger.info(logging.myself())
    data = request.get_json()
    logger.debug(data)

    # create task template version if we didn't find a match
    arg_mapping_dct: dict = {ArgType.NODE_ARG: [],
                             ArgType.TASK_ARG: [],
                             ArgType.OP_ARG: []}
    for arg_name in data["node_args"]:
        arg_mapping_dct[ArgType.NODE_ARG].append(_add_or_get_arg(arg_name))
    for arg_name in data["task_args"]:
        arg_mapping_dct[ArgType.TASK_ARG].append(_add_or_get_arg(arg_name))
    for arg_name in data["op_args"]:
        arg_mapping_dct[ArgType.OP_ARG].append(_add_or_get_arg(arg_name))
    ttv = TaskTemplateVersion(task_template_id=task_template_id,
                              command_template=data["command_template"],
                              arg_mapping_hash=data["arg_mapping_hash"])
    DB.session.add(ttv)
    DB.session.flush()
    for arg_type_id in arg_mapping_dct.keys():
        for arg in arg_mapping_dct[arg_type_id]:
            ctatm = CommandTemplateArgTypeMapping(
                task_template_version_id=ttv.id,
                arg_id=arg.id,
                arg_type_id=arg_type_id)
            DB.session.add(ctatm)
    DB.session.commit()

    resp = jsonify(
        task_template_version=ttv.to_wire_as_client_task_template_version())
    resp.status_code = StatusCodes.OK
    return resp


@jsm.route('/node', methods=['POST'])
def add_node():
    """Add a new node to the database.

    Args:
        node_args_hash: unique identifier of all NodeArgs associated with a
                        node.
        task_template_version_id: version id of the task_template a node
                                  belongs to.
        node_args: key-value pairs of arg_id and a value.
    """
    logger.info(logging.myself())
    data = request.get_json()
    logger.debug(data)

    # add node
    node = Node(task_template_version_id=data['task_template_version_id'],
                node_args_hash=data['node_args_hash'])
    DB.session.add(node)
    logger.debug(logging.logParameter("DB.session", DB.session))
    DB.session.commit()

    # add node_args
    node_args = json.loads(data['node_args'])
    for arg_id, value in node_args.items():
        logger.info(f'Adding node_arg with node_id: {node.id}, '
                    f'arg_id: {arg_id}, and val: {value}')
        node_arg = NodeArg(node_id=node.id, arg_id=arg_id, val=value)
        DB.session.add(node_arg)
    logger.debug(logging.logParameter("DB.session", DB.session))
    DB.session.commit()

    # return result
    resp = jsonify(node_id=node.id)
    resp.status_code = StatusCodes.OK
    return resp


@jsm.route('/dag', methods=['POST'])
def add_dag():
    """Add a new dag to the database.

    Args:
        dag_hash: unique identifier of the dag, included in route
    """
    logger.info(logging.myself())
    data = request.get_json()
    logger.debug(data)

    # add dag
    dag = Dag(hash=data["dag_hash"])
    DB.session.add(dag)
    DB.session.commit()

    # return result
    resp = jsonify(dag_id=dag.id)
    resp.status_code = StatusCodes.OK

    return resp


@jsm.route('/edge/<dag_id>', methods=['POST'])
def add_edges(dag_id):
    """Add a group of edges to the database.

    Args:
        dag_id: identifies the dag whose edges are being inserted
        nodes_and_edges: a json object with the following format:
            {jobmon/server/deployment/container/db/table015-workflow.sql
                node_id: {
                    'upstream_nodes': [node_id, node_id, node_id],
                    'downstream_nodes': [node_id, node_id]
                },
                node_id: {...},
                ...
            }
    """
    logger.info(logging.myself())
    data = request.get_json()
    logger.debug(f'Data received to add_edges: {data} with type: {type(data)}')

    for node_id, edges in data.items():
        logger.debug(f'Edges: {edges}')

        if len(edges['upstream_nodes']) == 0:
            upstream_nodes = None
        else:
            upstream_nodes = str(edges['upstream_nodes'])

        if len(edges['downstream_nodes']) == 0:
            downstream_nodes = None
        else:
            downstream_nodes = str(edges['downstream_nodes'])

        edge = Edge(dag_id=dag_id,
                    node_id=node_id,
                    upstream_nodes=upstream_nodes,
                    downstream_nodes=downstream_nodes)
        DB.session.add(edge)
        DB.session.commit()

    return '', StatusCodes.OK


<<<<<<< HEAD
def _get_workflow_run_id(job):
    """Return the workflow_run_id by job_id"""
    logger.info(logging.myself())
    logger.debug(logging.logParameter("job_id", job.job_id))
    wf = DB.session.query(Workflow).filter_by(dag_id=job.dag_id).first()
    if not wf:
        DB.session.commit()
        return None  # no workflow has started, so no workflow run
    wf_run = (DB.session.query(WorkflowRunDAO).
              filter_by(workflow_id=wf.id).
              order_by(WorkflowRunDAO.id.desc()).first())
    wf_run_id = wf_run.id
    DB.session.commit()
    return wf_run_id


@jsm.route('/job_instance', methods=['POST'])
def add_job_instance():
    """Add a job_instance to the database
=======
@jsm.route('/task', methods=['POST'])
def add_task():
    """Add a job to the database
>>>>>>> 2db803a5

    Args:
        workflow_id: workflow this task is associated with
        job_hash: structural node this task is associated with
        task_arg_hash: hash of the data args for this task
        name: task's name
        command: task's command
        max_attempts: how many times the job should be attempted
        task_args: dictionary of data args for this task
    """
    logger.info(logging.myself())
    data = request.get_json()
    logger.debug(data)

    task = Task(
        workflow_id=data["workflow_id"],
        node_id=data["node_id"],
        task_args_hash=data["task_args_hash"],
        name=data["name"],
        command=data["command"],
        max_attempts=data["max_attempts"],
        status=TaskStatus.REGISTERED)
    DB.session.add(task)
    DB.session.flush()
    for _id, val in data["task_args"].items():
        task_arg = TaskArg(task_id=task.id, arg_id=_id, val=val)
        DB.session.add(task_arg)
        DB.session.flush()
    DB.session.commit()

    resp = jsonify(task_id=task.id)
    resp.status_code = StatusCodes.OK
    return resp


@jsm.route('/task/<task_id>/update_parameters', methods=['PUT'])
def update_task_parameters(task_id):
    logger.info(logging.myself())
    data = request.get_json()
    data["task_id"] = task_id
    logger.debug(data)

    query = """
    UPDATE task
    SET name=:name, command=:command, max_attempts=:max_attempts
    WHERE task_id = :task_id
    """
<<<<<<< HEAD
    logger.info(logging.myself())
    logger.debug(logging.logParameter("dag_id", dag_id))

    params = {"dag_id": int(dag_id)}
    query = """
        UPDATE task_dag
        SET heartbeat_date = UTC_TIMESTAMP()
        WHERE dag_id in (:dag_id)"""
    DB.session.execute(query, params)
    DB.session.commit()
    resp = jsonify()
    resp.status_code = StatusCodes.OK
    return resp


@jsm.route('/task_dag/<dag_id>/log_executor_report_by', methods=['POST'])
def log_executor_report_by(dag_id):
    logger.info(logging.myself())
    logger.debug(logging.logParameter("dag_id", dag_id))
    data = request.get_json()

    params = {}
    for key in ["next_report_increment", "executor_ids"]:
        params[key] = data[key]

    if params["executor_ids"]:
        query = """
            UPDATE job_instance
            SET report_by_date = ADDTIME(
                UTC_TIMESTAMP(), SEC_TO_TIME(:next_report_increment))
            WHERE executor_id in :executor_ids"""
        DB.session.execute(query, params)
        DB.session.commit()

    resp = jsonify()
    resp.status_code = StatusCodes.OK
    return resp


@jsm.route('/job_instance/<job_instance_id>/log_report_by', methods=['POST'])
def log_ji_report_by(job_instance_id):
    """Log a job_instance as being responsive with a new report_by_date, this
    is done at the worker node heartbeat_interval rate, so it may not happen at
    the same rate that the reconciler updates batch submitted report_by_dates
    (also because it causes a lot of traffic if all workers are logging report
    _by_dates often compared to if the reconciler runs often)
    Args:

        job_instance_id: id of the job_instance to log
    """
    logger.info(logging.myself())
    logger.debug(logging.logParameter("job_instance_id", job_instance_id))
    data = request.get_json()
    executor_id = data.get('executor_id', None)
    params = {}
    params["next_report_increment"] = data["next_report_increment"]
    params["job_instance_id"] = job_instance_id
    if executor_id is not None:
        params["executor_id"] = executor_id
        query = """
                UPDATE job_instance
                SET report_by_date = ADDTIME(
                    UTC_TIMESTAMP(), SEC_TO_TIME(:next_report_increment)),
                    executor_id = :executor_id
                WHERE job_instance_id = :job_instance_id"""
    else:
        query = """
            UPDATE job_instance
            SET report_by_date = ADDTIME(
                UTC_TIMESTAMP(), SEC_TO_TIME(:next_report_increment))
            WHERE job_instance_id = :job_instance_id"""
    DB.session.execute(query, params)
    DB.session.commit()
    resp = jsonify()
    resp.status_code = StatusCodes.OK
    return resp


@jsm.route('/job_instance/<job_instance_id>/log_running', methods=['POST'])
def log_running(job_instance_id):
    """Log a job_instance as running
    Args:

        job_instance_id: id of the job_instance to log as running
    """
    logger.info(logging.myself())
    logger.debug(logging.logParameter("job_instance_id", job_instance_id))
    data = request.get_json()
    logger.debug("Log RUNNING for JI {}".format(job_instance_id))
    ji = _get_job_instance(DB.session, job_instance_id)
    logger.debug(logging.logParameter("DB.session", DB.session))
    msg = _update_job_instance_state(ji, JobInstanceStatus.RUNNING)
    if data.get('nodename', None) is not None:
        ji.nodename = data['nodename']
    logger.debug("log_running nodename: {}".format(ji.nodename))
    ji.process_group_id = data['process_group_id']
    ji.report_by_date = func.ADDTIME(
        func.UTC_TIMESTAMP(), func.SEC_TO_TIME(data['next_report_increment']))
    if data.get('executor_id', None) is not None:
        ji.executor_id = data['executor_id']
    DB.session.commit()
    resp = jsonify(message=msg)
    resp.status_code = StatusCodes.OK
    return resp


@jsm.route('/job_instance/<job_instance_id>/log_nodename', methods=['POST'])
def log_nodename(job_instance_id):
    """Log a job_instance's nodename'
    Args:

        job_instance_id: id of the job_instance to log done
        nodename (str): name of the node on which the job_instance is running
    """
    logger.info(logging.myself())
    logger.debug(logging.logParameter("job_instance_id", job_instance_id))
    data = request.get_json()
    logger.debug("Log nodename for JI {}".format(job_instance_id))
    ji = _get_job_instance(DB.session, job_instance_id)
    logger.debug(logging.logParameter("DB.session", DB.session))
    logger.debug(" ;;;;;;;;;;; log_nodename nodename: {}".format(data[
        'nodename']))
    _update_job_instance(ji, nodename=data['nodename'])
    DB.session.commit()
    resp = jsonify(message='')
    resp.status_code = StatusCodes.OK
    return resp


@jsm.route('/job_instance/<job_instance_id>/log_usage', methods=['POST'])
def log_usage(job_instance_id):
    """Log the usage stats of a job_instance
    Args:

        job_instance_id: id of the job_instance to log done
        usage_str (str, optional): stats such as maxrss, etc
        wallclock (str, optional): wallclock of running job
        maxvmem (str, optional): max virtual memory used
        cpu (str, optional): cpu used
        io (str, optional): io used
    """
    logger.info(logging.myself())
    logger.debug(logging.logParameter("job_instance_id", job_instance_id))
    data = request.get_json()
    if data.get('maxrss', None) is None:
        data['maxrss'] = '-1'

    keys_to_attrs = {data.get('usage_str', None): job_attribute.USAGE_STR,
                     data.get('wallclock', None): job_attribute.WALLCLOCK,
                     data.get('cpu', None): job_attribute.CPU,
                     data.get('io', None): job_attribute.IO,
                     data.get('maxrss', None): job_attribute.MAXRSS}

    logger.debug("usage_str is {}, wallclock is {}, maxrss is {}, cpu is {}, "
                 "io is {}".format(data.get('usage_str', None),
                                   data.get('wallclock', None),
                                   data.get('maxrss', None),
                                   data.get('cpu', None),
                                   data.get('io', None)))
    job_instance = _get_job_instance(DB.session, job_instance_id)
    logger.debug(logging.logParameter("DB.session", DB.session))
    job_id = job_instance.job_id
    msg = _update_job_instance(job_instance,
                               usage_str=data.get('usage_str', None),
                               wallclock=data.get('wallclock', None),
                               maxrss=data.get('maxrss', None),
                               cpu=data.get('cpu', None),
                               io=data.get('io', None))
    for k in keys_to_attrs:
        logger.debug(
            'The value of {kval} being set in the attribute table is {k}'.
            format(kval=keys_to_attrs[k], k=k))
        if k is not None:
            ja = (JobAttribute(
                job_id=job_id, attribute_type=keys_to_attrs[k], value=k))
            DB.session.add(ja)
        else:
            logger.debug('The value has not been set, nothing to upload')
    DB.session.commit()
    resp = jsonify(message=msg)
    resp.status_code = StatusCodes.OK
    return resp


@jsm.route('/job/<job_id>/queue', methods=['POST'])
def queue_job(job_id):
    """Queue a job and change its status
    Args:

        job_id: id of the job to queue
    """
    logger.info(logging.myself())
    logger.debug(logging.logParameter("job_id", job_id))
    job = DB.session.query(Job)\
        .filter_by(job_id=job_id).first()
    try:
        job.transition(JobStatus.QUEUED_FOR_INSTANTIATION)
    except InvalidStateTransition:
        if job.status == JobStatus.QUEUED_FOR_INSTANTIATION:
            msg = ("Caught InvalidStateTransition. Not transitioning job "
                   "{} from Q to Q".format(job_id))
            logger.warning(msg)
        else:
            raise
    DB.session.commit()
    resp = jsonify()
    resp.status_code = StatusCodes.OK
    return resp


@jsm.route('/job/<job_id>/update_job', methods=['POST'])
def update_job(job_id):
    """
    Change the non-dag forming job parameters before resuming
    Args:
        job_id (int): id of the job for which parameters are updated
        tag (str): a group identifier
        max_attempts (int): maximum numver of attempts before sending the job
            to the ERROR FATAL state
    """
    logger.info(logging.myself())
    logger.debug(logging.logParameter("job_id", job_id))

    data = request.get_json()
    max_attempts = data.get('max_attempts', 3)

    update_job = """
                 UPDATE job
                 SET max_attempts=:max_attempts
                 WHERE job_id=:job_id
                 """
    logger.debug(logging.logParameter("DB.session", DB.session))
    DB.session.execute(update_job,
                       {"max_attempts": max_attempts,
                        "job_id": job_id})
    DB.session.commit()
    resp = jsonify()
    resp.status_code = StatusCodes.OK
    return resp


@jsm.route('/job/<job_id>/update_resources', methods=['POST'])
def update_job_resources(job_id):
    """ Change the resources set for a given job

    Args:
        job_id (int): id of the job for which resources will be changed
        parameter_set_type (str): parameter set type for this job
        max_runtime_seconds (int, optional): amount of time job is allowed to
            run for
        context_args (dict, optional): unstructured parameters to pass to
            executor
        queue (str, optional): sge queue to submit jobs to
        num_cores (int, optional): how many cores to get from sge
        m_mem_free ():
        j_resource (bool, optional): whether to request access to the j drive
        resource_scales (dict): values to scale by upon resource error
        hard_limit (bool): whether to move queues if requester resources exceed
            queue limits
    """

    logger.info(logging.myself())
    logger.debug(logging.logParameter("job_id", job_id))

    data = request.get_json()
    parameter_set_type = data["parameter_set_type"]

    exec_params = ExecutorParameterSet(
        job_id=job_id,
        parameter_set_type=parameter_set_type,
        max_runtime_seconds=data.get('max_runtime_seconds', None),
        context_args=data.get('context_args', None),
        queue=data.get('queue', None),
        num_cores=data.get('num_cores', None),
        m_mem_free=data.get('m_mem_free', 2),
        j_resource=data.get('j_resource', False),
        resource_scales=data.get('resource_scales', None),
        hard_limits=data.get('hard_limits', False))
    DB.session.add(exec_params)
    DB.session.flush()  # get auto increment
    exec_params.activate()
=======
    DB.session.execute(query, data)
>>>>>>> 2db803a5
    DB.session.commit()

    resp = jsonify()
    resp.status_code = StatusCodes.OK
    return resp


<<<<<<< HEAD
@jsm.route('/job/<job_id>/reset', methods=['POST'])
def reset_job(job_id):
    """Reset a job and change its status
    Args:

        job_id: id of the job to reset
    """
    logger.info(logging.myself())
    logger.debug(logging.logParameter("job_id", job_id))
    job = DB.session.query(Job).filter_by(job_id=job_id).first()
    logger.debug(logging.logParameter("DB.session", DB.session))
    job.reset()
    DB.session.commit()
    resp = jsonify()
    resp.status_code = StatusCodes.OK
    return resp


@jsm.route('/task_dag/<dag_id>/reset_incomplete_tasks', methods=['POST'])
def reset_incomplete_tasks(dag_id):
    """Reset all tasks of a dag and change their statuses
    Args:

        dag_id: id of the dag to reset
    """
    logger.info(logging.myself())
    logger.debug(logging.logParameter("dag_id", dag_id))
    time = get_time(DB.session)
    up_job = """
        UPDATE job
        SET status=:registered_status, num_attempts=0, status_date='{}'
        WHERE dag_id=:dag_id
        AND job.status!=:done_status
    """.format(time)
    log_errors = """
            INSERT INTO job_instance_error_log
                (job_instance_id, description, error_time)
            SELECT job_instance_id,
            CONCAT('Job RESET requested setting to E from status of: ',
                   job_instance.status) as description,
            UTC_TIMESTAMP as error_time
            FROM job_instance
            JOIN job USING(job_id)
            WHERE job.dag_id=:dag_id
            AND job.status!=:done_status
        """
    up_job_instance = """
        UPDATE job_instance
        JOIN job USING(job_id)
        SET job_instance.status=:error_status,
            job_instance.status_date=UTC_TIMESTAMP
        WHERE job.dag_id=:dag_id
        AND job.status!=:done_status
    """
    logger.debug("Query:\n{}".format(up_job))
    logger.debug(logging.logParameter("DB.session", DB.session))
    DB.session.execute(
        up_job,
        {"dag_id": dag_id,
         "registered_status": JobStatus.REGISTERED,
         "done_status": JobStatus.DONE})
    logger.debug("Query:\n{}".format(log_errors))
    DB.session.execute(
        log_errors,
        {"dag_id": dag_id,
         "done_status": JobStatus.DONE})
    logger.debug("Query:\n{}".format(up_job_instance))
    DB.session.execute(
        up_job_instance,
        {"dag_id": dag_id,
         "error_status": JobInstanceStatus.ERROR,
         "done_status": JobStatus.DONE})
    DB.session.commit()
    resp = jsonify()
    resp.status_code = StatusCodes.OK
    return resp


def _get_job_instance(session, job_instance_id):
    """Return a JobInstance from the database

    Args:
        session: DB.session or Session object to use to connect to the db
        job_instance_id (int): job_instance_id with which to query the database
    """
    logger.info(logging.myself())
    logger.debug(logging.logParameter("session", session))
    logger.debug(logging.logParameter("job_instance_id", job_instance_id))
    job_instance = session.query(JobInstance).filter_by(
        job_instance_id=job_instance_id).first()
    return job_instance


def _get_job_instance_by_executor_id(session, executor_id):
    """Return a JobInstance from the database

    Args:
        session: DB.session or Session object to use to connect to the db
        executor_id (int): executor_id with which to query the database
    """
    logger.info(logging.myself())
    logger.debug(logging.logParameter("session", session))
    logger.debug(logging.logParameter("executor_id", executor_id))
    job_instance = session.query(JobInstance).filter_by(
        executor_id=executor_id).first()
    return job_instance


def _update_job_instance_state(job_instance, status_id):
    """Advance the states of job_instance and it's associated Job,
    return any messages that should be published based on
    the transition

    Args:
        job_instance (obj) object of time models.JobInstance
        status_id (int): id of the status to which to transition
    """
    logger.info(logging.myself())
    logger.debug(f"Update JI state {status_id} for {job_instance}")
    response = ""
    try:
        job_instance.transition(status_id)
    except InvalidStateTransition:
        if job_instance.status == status_id:
            # It was already in that state, just log it
            msg = f"Attempting to transition to existing state." \
                f"Not transitioning job, jid= " \
                f"{job_instance.job_instance_id}" \
                f"from {job_instance.status} to {status_id}"
            logger.warning(msg)
        else:
            # Tried to move to an illegal state
            msg = f"Illegal state transition. " \
                f"Not transitioning job, jid= " \
                f"{job_instance.job_instance_id}, " \
                f"from {job_instance.status} to {status_id}"
            # log_and_raise(msg, logger)
            logger.error(msg)
    except KillSelfTransition:
        msg = f"kill self, cannot transition " \
              f"jid={job_instance.job_instance_id}"
        logger.warning(msg)
        response = "kill self"
    except Exception as e:
        msg = f"General exception in _update_job_instance_state, " \
            f"jid {job_instance}, transitioning to {job_instance}. " \
            f"Not transitioning job. {e}"
        log_and_raise(msg, logger)

    job = job_instance.job

    # ... see tests/tests_job_state_manager.py for Event example
    if job.status in [JobStatus.DONE, JobStatus.ERROR_FATAL]:
        to_publish = mogrify(job.dag_id, (job.job_id, job.status))
        return to_publish
    else:
        return response


def _update_job_instance(job_instance, **kwargs):
    """Set attributes on a job_instance, primarily status

    Args:
        job_instance (obj): object of type models.JobInstance
    """
    logger.info(logging.myself())
    logger.debug(logging.logParameter("job_instance", job_instance))
    logger.debug("Update JI  {}".format(job_instance))
    status_requested = kwargs.get('status', None)
    logger.debug(logging.logParameter("status_requested", status_requested))
    if status_requested is not None:
        logger.debug("status_requested:{s}; job_instance.status:{j}".format
                     (s=status_requested, j=job_instance.status))
        if status_requested == job_instance.status:
            kwargs.pop(status_requested)
            logger.debug("Caught InvalidStateTransition. Not transitioning "
                         "job_instance {} from {} to {}."
                         .format(job_instance.job_instance_id,
                                 job_instance.status, status_requested))
    for k, v in kwargs.items():
        setattr(job_instance, k, v)
    return


@jsm.route('/workflow_attribute', methods=['POST'])
def add_workflow_attribute():
    """Set attributes on a workflow

    Args:
        workflow_id (int): id of the workflow on which to set attributes
        attribute_type (obj): object of type WorkflowAttribute
        value (str): value of the WorkflowAttribute to add
    """
    logger.info(logging.myself())
    data = request.get_json()
    workflow_attribute = WorkflowAttribute(
        workflow_id=data['workflow_id'],
        attribute_type=data['attribute_type'],
        value=data['value'])
    logger.debug(workflow_attribute)
    logger.debug(logging.logParameter("DB.session", DB.session))
    DB.session.add(workflow_attribute)
    DB.session.commit()
    resp = jsonify({'workflow_attribute_id': workflow_attribute.id})
    resp.status_code = StatusCodes.OK
    return resp


@jsm.route('/workflow_run_attribute', methods=['POST'])
def add_workflow_run_attribute():
    """Set attributes on a workflow_run

    Args:
        workflow_run_id (int): id of the workflow_run on which to set
        attributes
        attribute_type (obj): object of type WorkflowRunAttribute
        value (str): value of the WorkflowRunAttribute to add
    """
    logger.info(logging.myself())
    data = request.get_json()
    workflow_run_attribute = WorkflowRunAttribute(
        workflow_run_id=data['workflow_run_id'],
        attribute_type=data['attribute_type'],
        value=data['value'])
    logger.debug(workflow_run_attribute)
    DB.session.add(workflow_run_attribute)
    logger.debug(logging.logParameter("DB.session", DB.session))
    DB.session.commit()
    resp = jsonify({'workflow_run_attribute_id': workflow_run_attribute.id})
    resp.status_code = StatusCodes.OK
    return resp


@jsm.route('/job_attribute', methods=['POST'])
def add_job_attribute():
    """Set attributes on a job

    Args:
        job_id (int): id of the job on which to set attributes
        attribute_type (obj): object of type JobAttribute
        value (str): value of the JobAttribute to add
    """
    logger.info(logging.myself())
    data = request.get_json()
    job_attribute = JobAttribute(
        job_id=data['job_id'],
        attribute_type=data['attribute_type'],
        value=data['value'])
    logger.debug(job_attribute)
    DB.session.add(job_attribute)
    DB.session.commit()
    resp = jsonify({'job_attribute_id': job_attribute.id})
    resp.status_code = StatusCodes.OK
    return resp
=======
# def _get_workflow_run_id(job):
#     """Return the workflow_run_id by job_id"""
#     logger.info(logging.myself())
#     logger.debug(logging.logParameter("job_id", job.job_id))
#     wf = DB.session.query(Workflow).filter_by(dag_id=job.dag_id).first()
#     if not wf:
#         DB.session.commit()
#         return None  # no workflow has started, so no workflow run
#     wf_run = (DB.session.query(WorkflowRunDAO).
#               filter_by(workflow_id=wf.id).
#               order_by(WorkflowRunDAO.id.desc()).first())
#     wf_run_id = wf_run.id
#     DB.session.commit()
#     return wf_run_id


# @jsm.route('/job_instance', methods=['POST'])
# def add_job_instance():
#     """Add a job_instance to the database

#     Args:
#         job_id (int): unique id for the job
#         executor_type (str): string name of the executor type used
#     """
#     logger.info(logging.myself())
#     data = request.get_json()
#     logger.debug(data)
#     logger.debug("Add JI for job {}".format(data['job_id']))

#     # query job
#     job = DB.session.query(Job).filter_by(job_id=data['job_id']).first()
#     DB.session.commit()

#     # create job_instance from job parameters
#     job_instance = JobInstance(
#         executor_type=data['executor_type'],
#         job_id=data['job_id'],
#         dag_id=job.dag_id,
#         workflow_run_id=_get_workflow_run_id(job),
#         executor_parameter_set_id=job.executor_parameter_set_id)
#     DB.session.add(job_instance)
#     DB.session.commit()

#     try:
#         job_instance.job.transition(JobStatus.INSTANTIATED)
#     except InvalidStateTransition:
#         if job_instance.job.status == JobStatus.INSTANTIATED:
#             msg = ("Caught InvalidStateTransition. Not transitioning job "
#                    "{}'s job_instance_id {} from I to I"
#                    .format(data['job_id'], job_instance.job_instance_id))
#             logger.warning(msg)
#         else:
#             raise
#     finally:
#         DB.session.commit()
#     resp = jsonify(
#         job_instance=job_instance.to_wire_as_executor_job_instance())
#     resp.status_code = StatusCodes.OK
#     return resp


# @jsm.route('/workflow', methods=['POST', 'PUT'])
# def add_update_workflow():
#     """Add a workflow to the database or update it (via PUT)

#     Args:
#         dag_id (int): dag_id to which this workflow is attached
#         workflow_args: unique args for the workflow
#         workflow_hash: unique hash for the workflow
#         name (str): name for the workflow
#         user (str): name of the user of the workflow
#         description (str): string description of the workflow, optional
#         any other Workflow attributes you want to set
#     """
#     logger.info(logging.myself())
#     data = request.get_json()
#     logger.debug(data)
#     if request.method == 'POST':
#         wf = Workflow(dag_id=data['dag_id'],
#                       workflow_args=data['workflow_args'],
#                       workflow_hash=data['workflow_hash'],
#                       name=data['name'],
#                       user=data['user'],
#                       description=data.get('description', ""))
#         DB.session.add(wf)
#         logger.debug(logging.logParameter("DB.session", DB.session))
#     else:
#         wf_id = data.pop('wf_id')
#         wf = DB.session.query(Workflow).\
#             filter(Workflow.id == wf_id).first()
#         for key, val in data.items():
#             setattr(wf, key, val)
#     DB.session.commit()
#     wf_dct = wf.to_wire()
#     resp = jsonify(workflow_dct=wf_dct)
#     resp.status_code = StatusCodes.OK
#     return resp


# @jsm.route('/error_logger', methods=['POST'])
# def workflow_error_logger():
#     logger.info(logging.myself())
#     data = request.get_json()
#     logger.error(data["traceback"])
#     resp = jsonify()
#     resp.status_code = StatusCodes.OK
#     return resp


# @jsm.route('/workflow_run', methods=['POST', 'PUT'])
# def add_update_workflow_run():
#     """Add a workflow to the database or update it (via PUT)

#     Args:
#         workflow_id (int): workflow_id to which this workflow_run is attached
#         user (str): name of the user of the workflow
#         hostname (str): host on which this workflow_run was run
#         pid (str): process_id where this workflow_run is/was run
#         stderr (str): where stderr should be directed
#         stdout (str): where stdout should be directed
#         project (str): sge project where this workflow_run should be run
#         slack_channel (str): channel where this workflow_run should send
#             notifications
#         resource adjustment (float): rate at which the resources will be
#             increased if the jobs fail from under-requested resources
#         any other Workflow attributes you want to set
#     """
#     logger.info(logging.myself())
#     data = request.get_json()
#     logger.debug(data)
#     if request.method == 'POST':
#         wfr = WorkflowRunDAO(workflow_id=data['workflow_id'],
#                              user=data['user'],
#                              hostname=data['hostname'],
#                              pid=data['pid'],
#                              stderr=data['stderr'],
#                              stdout=data['stdout'],
#                              working_dir=data['working_dir'],
#                              project=data['project'],
#                              slack_channel=data['slack_channel'],
#                              executor_class=data['executor_class'])
#         workflow = DB.session.query(Workflow).\
#             filter(Workflow.id == data['workflow_id']).first()
#         # Set all previous runs to STOPPED
#         for run in workflow.workflow_runs:
#             run.status = WorkflowRunStatus.STOPPED
#         DB.session.add(wfr)
#         logger.debug(logging.logParameter("DB.session", DB.session))
#     else:
#         wfr = DB.session.query(WorkflowRunDAO).\
#             filter(WorkflowRunDAO.id == data['workflow_run_id']).first()
#         for key, val in data.items():
#             setattr(wfr, key, val)
#     DB.session.commit()
#     wfr_id = wfr.id
#     resp = jsonify(workflow_run_id=wfr_id)
#     resp.status_code = StatusCodes.OK
#     return resp


# @jsm.route('/job_instance/<job_instance_id>/log_done', methods=['POST'])
# def log_done(job_instance_id):
#     """Log a job_instance as done
#     Args:

#         job_instance_id: id of the job_instance to log done
#     """
#     logger.info(logging.myself())
#     data = request.get_json()
#     logger.debug(logging.myself())
#     logger.debug(logging.logParameter("job_instance_id", job_instance_id))
#     logger.debug("Log DONE for JI {}".format(job_instance_id))
#     logger.debug("Data: " + str(data))
#     ji = _get_job_instance(DB.session, job_instance_id)
#     if data.get('executor_id', None) is not None:
#         ji.executor_id = data['executor_id']
#     if data.get('nodename', None) is not None:
#         ji.nodename = data['nodename']
#     logger.debug("log_done nodename: {}".format(ji.nodename))
#     logger.debug(logging.logParameter("DB.session", DB.session))
#     msg = _update_job_instance_state(
#         ji, JobInstanceStatus.DONE)
#     DB.session.commit()
#     resp = jsonify(message=msg)
#     resp.status_code = StatusCodes.OK
#     return resp


# def _log_error(ji: JobInstance,
#                error_state: int,
#                error_msg: str,
#                executor_id: Optional[int] = None,
#                nodename: Optional[str] = None
#                ):
#     if nodename is not None:
#         ji.nodename = nodename
#     if executor_id is not None:
#         ji.executor_id = executor_id

#     try:
#         error = JobInstanceErrorLog(job_instance_id=ji.job_instance_id,
#                                        description=error_msg)
#         DB.session.add(error)
#         msg = _update_job_instance_state(ji, error_state)
#         DB.session.commit()
#         resp = jsonify(message=msg)
#         resp.status_code = StatusCodes.OK
#     except InvalidStateTransition as e:
#         DB.session.rollback()
#         logger.warning(str(e))
#         log_msg = f"JSM::log_error(), reason={msg}"
#         warnings.warn(log_msg)
#         logger.debug(log_msg)
#         raise
#     except Exception as e:
#         DB.session.rollback()
#         logger.warning(str(e))
#         raise


#     return resp


# @jsm.route('/job_instance/<job_instance_id>/log_error_worker_node',
#            methods=['POST'])
# def log_error_worker_node(job_instance_id: int):
#     """Log a job_instance as errored
#     Args:

#         job_instance_id (str): id of the job_instance to log done
#         error_message (str): message to log as error
#     """
#     logger.info(logging.myself())
#     logger.debug(logging.logParameter("job_instance_id", job_instance_id))
#     data = request.get_json()
#     error_state = data["error_state"]
#     error_message = data["error_message"]
#     logger.debug(error_message)
#     logger.debug(str(len(error_message)))
#     executor_id = data.get('executor_id', None)
#     nodename = data.get("nodename", None)
#     logger.debug(f"Log ERROR for JI:{job_instance_id} message={error_message}")
#     logger.debug("data:" + str(data))

#     ji = _get_job_instance(DB.session, job_instance_id)
#     try:
#         resp = _log_error(ji, error_state, error_message, executor_id, nodename)
#         return resp
#     except sqlalchemy.exc.OperationalError as e:
#         # modify the error message and retry
#         new_msg = error_message.encode("latin1", "replace").decode("utf-8")
#         resp = _log_error(ji, error_state, new_msg, executor_id, nodename)
#         return resp


# @jsm.route('/job_instance/<job_instance_id>/log_error_reconciler',
#            methods=['POST'])
# def log_error_reconciler(job_instance_id: int):
#     """Log a job_instance as errored
#     Args:
#         job_instance:
#         data:
#         oom_killed: whether or not given job errored due to an oom-kill event
#     """
#     logger.info(logging.myself())
#     logger.debug(logging.logParameter("job_instance_id", job_instance_id))
#     data = request.get_json()
#     error_state = data['error_state']
#     error_message = data['error_message']
#     executor_id = data.get('executor_id', None)
#     nodename = data.get('nodename', None)
#     logger.debug(f"Log ERROR for JI:{job_instance_id} message={error_message}")
#     logger.debug("data:" + str(data))

#     ji = _get_job_instance(DB.session, job_instance_id)

#     # make sure the job hasn't logged a new heartbeat since we began
#     # reconciliation
#     if ji.report_by_date <= datetime.utcnow():
#         try:
#             resp = _log_error(ji, error_state, error_message, executor_id,
#                               nodename)
#         except sqlalchemy.exc.OperationalError as e:
#             # modify the error message and retry
#             new_msg = error_message.encode("latin1", "replace").decode("utf-8")
#             resp = _log_error(ji, error_state, new_msg, executor_id, nodename)
#     else:
#         resp = jsonify()
#         resp.status_code = StatusCodes.OK
#     return resp


# @jsm.route('/job_instance/<job_instance_id>/log_error_health_monitor',
#            methods=['POST'])
# def log_error_health_monitor(job_instance_id: int):
#     """Log a job_instance as errored
#     Args:
#         job_instance:
#         data:
#         oom_killed: whether or not given job errored due to an oom-kill event
#     """
#     logger.info(logging.myself())
#     logger.debug(logging.logParameter("job_instance_id", job_instance_id))
#     data = request.get_json()
#     error_state = data['error_state']
#     error_message = data.get('error_message', 'Health monitor synced the state from QPID')
#     executor_id = data.get('executor_id', None)
#     nodename = data.get('nodename', None)
#     logger.debug(f"Log ERROR for JI:{job_instance_id} message={error_message}")
#     logger.debug("data:" + str(data))

#     ji = _get_job_instance(DB.session, job_instance_id)

#     resp = _log_error(ji, error_state, error_message, executor_id, nodename)
#     return resp


# @jsm.route('/job_instance/<job_instance_id>/log_no_exec_id', methods=['POST'])
# def log_no_exec_id(job_instance_id):
#     logger.info(logging.myself())
#     logger.debug(logging.logParameter("job_instance_id", job_instance_id))
#     logger.debug(f"Log NO EXECUTOR ID for JI {job_instance_id}")
#     data = request.get_json()
#     if data['executor_id'] == qsub_attribute.NO_EXEC_ID:
#         logger.info("Qsub was unsuccessful and caused an exception")
#     else:
#         logger.info("Qsub may have run, but the job id could not be parsed "
#                     "from the qsub response so no executor id can be assigned"
#                     " at this time")
#     ji = _get_job_instance(DB.session, job_instance_id)
#     logger.debug(logging.logParameter("DB.session", DB.session))
#     msg = _update_job_instance_state(ji, JobInstanceStatus.NO_EXECUTOR_ID)
#     DB.session.commit()
#     resp = jsonify(message=msg)
#     resp.status_code = StatusCodes.OK
#     return resp


# @jsm.route('/log_oom/<executor_id>', methods=['POST'])
# def log_oom(executor_id: str):
#     """Log instances where a job_instance is killed by an Out of Memory Kill
#     event TODO: factor log_error out as a function and use it for both log_oom and log_error
#     Args:
#         executor_id (int): A UGE job_id
#         task_id (int): UGE task_id if the job was an array job (included as
#                        JSON in request)
#         error_message (str): Optional message to log (included as JSON in
#                              request)
#     """
#     logger.info(logging.myself())
#     data = request.get_json()

#     # TODO: figure out what to do with log_oom
#     logger.error(f"{executor_id} ran out of memory. {data}")
#     resp = jsonify()
#     resp.status_code = StatusCodes.OK
#     return resp
#     # job_instance = _get_job_instance_by_executor_id(DB.session,
#     #                                                 int(executor_id))

#     # return _log_error(job_instance=job_instance, data=data, oom_killed=True)


# @jsm.route('/job_instance/<job_instance_id>/log_executor_id', methods=['POST'])
# def log_executor_id(job_instance_id):
#     """Log a job_instance's executor id
#     Args:

#         job_instance_id: id of the job_instance to log
#     """
#     logger.info(logging.myself())
#     logger.debug(logging.logParameter("job_instance_id", job_instance_id))
#     data = request.get_json()
#     report_by_date = func.ADDTIME(
#         func.UTC_TIMESTAMP(),
#         func.SEC_TO_TIME(data["next_report_increment"]))
#     logger.debug("Log EXECUTOR_ID for JI {}".format(job_instance_id))
#     ji = _get_job_instance(DB.session, job_instance_id)
#     logger.debug(logging.logParameter("DB.session", DB.session))
#     logger.info("in log_executor_id, ji is {}".format(repr(ji)))
#     msg = _update_job_instance_state(
#         ji, JobInstanceStatus.SUBMITTED_TO_BATCH_EXECUTOR)
#     _update_job_instance(ji, executor_id=data['executor_id'],
#                          report_by_date=report_by_date)
#     DB.session.commit()
#     resp = jsonify(message=msg)
#     resp.status_code = StatusCodes.OK
#     return resp


# @jsm.route('/task_dag/<dag_id>/log_running', methods=['POST'])
# def log_dag_running(dag_id: int):
#     """Log a dag as running

#     Args:
#         dag_id: id of the dag to move to running
#     """
#     logger.info(logging.myself())
#     logger.debug(logging.logParameter("dag_id", dag_id))

#     params = {"dag_id": int(dag_id)}
#     query = """
#         UPDATE workflow
#         SET status = 'R'
#         WHERE dag_id = :dag_id"""
#     DB.session.execute(query, params)
#     DB.session.commit()
#     resp = jsonify()
#     resp.status_code = StatusCodes.OK
#     return resp


# @jsm.route('/task_dag/<dag_id>/log_heartbeat', methods=['POST'])
# def log_dag_heartbeat(dag_id):
#     """Log a dag as being responsive, with a heartbeat
#     Args:

#         dag id: id of the job_instance to log
#     """
#     logger.info(logging.myself())
#     logger.debug(logging.logParameter("dag_id", dag_id))

#     params = {"dag_id": int(dag_id)}
#     query = """
#         UPDATE task_dag
#         SET heartbeat_date = UTC_TIMESTAMP()
#         WHERE dag_id in (:dag_id)"""
#     DB.session.execute(query, params)
#     DB.session.commit()
#     resp = jsonify()
#     resp.status_code = StatusCodes.OK
#     return resp


# @jsm.route('/task_dag/<dag_id>/log_executor_report_by', methods=['POST'])
# def log_executor_report_by(dag_id):
#     logger.info(logging.myself())
#     logger.debug(logging.logParameter("dag_id", dag_id))
#     data = request.get_json()

#     params = {}
#     for key in ["next_report_increment", "executor_ids"]:
#         params[key] = data[key]

#     if params["executor_ids"]:
#         query = """
#             UPDATE job_instance
#             SET report_by_date = ADDTIME(
#                 UTC_TIMESTAMP(), SEC_TO_TIME(:next_report_increment))
#             WHERE executor_id in :executor_ids"""
#         DB.session.execute(query, params)
#         DB.session.commit()

#     resp = jsonify()
#     resp.status_code = StatusCodes.OK
#     return resp


# @jsm.route('/job_instance/<job_instance_id>/log_report_by', methods=['POST'])
# def log_ji_report_by(job_instance_id):
#     """Log a job_instance as being responsive with a new report_by_date, this
#     is done at the worker node heartbeat_interval rate, so it may not happen at
#     the same rate that the reconciler updates batch submitted report_by_dates
#     (also because it causes a lot of traffic if all workers are logging report
#     _by_dates often compared to if the reconciler runs often)
#     Args:

#         job_instance_id: id of the job_instance to log
#     """
#     logger.info(logging.myself())
#     logger.debug(logging.logParameter("job_instance_id", job_instance_id))
#     data = request.get_json()
#     executor_id = data.get('executor_id', None)
#     params = {}
#     params["next_report_increment"] = data["next_report_increment"]
#     params["job_instance_id"] = job_instance_id
#     if executor_id is not None:
#         params["executor_id"] = executor_id
#         query = """
#                 UPDATE job_instance
#                 SET report_by_date = ADDTIME(
#                     UTC_TIMESTAMP(), SEC_TO_TIME(:next_report_increment)),
#                     executor_id = :executor_id
#                 WHERE job_instance_id = :job_instance_id"""
#     else:
#         query = """
#             UPDATE job_instance
#             SET report_by_date = ADDTIME(
#                 UTC_TIMESTAMP(), SEC_TO_TIME(:next_report_increment))
#             WHERE job_instance_id = :job_instance_id"""
#     DB.session.execute(query, params)
#     DB.session.commit()
#     resp = jsonify()
#     resp.status_code = StatusCodes.OK
#     return resp


# @jsm.route('/job_instance/<job_instance_id>/log_running', methods=['POST'])
# def log_running(job_instance_id):
#     """Log a job_instance as running
#     Args:

#         job_instance_id: id of the job_instance to log as running
#     """
#     logger.info(logging.myself())
#     logger.debug(logging.logParameter("job_instance_id", job_instance_id))
#     data = request.get_json()
#     logger.debug("Log RUNNING for JI {}".format(job_instance_id))
#     ji = _get_job_instance(DB.session, job_instance_id)
#     logger.debug(logging.logParameter("DB.session", DB.session))
#     msg = _update_job_instance_state(ji, JobInstanceStatus.RUNNING)
#     if data.get('nodename', None) is not None:
#         ji.nodename = data['nodename']
#     logger.debug("log_running nodename: {}".format(ji.nodename))
#     ji.process_group_id = data['process_group_id']
#     ji.report_by_date = func.ADDTIME(
#         func.UTC_TIMESTAMP(), func.SEC_TO_TIME(data['next_report_increment']))
#     if data.get('executor_id', None) is not None:
#         ji.executor_id = data['executor_id']
#     DB.session.commit()
#     resp = jsonify(message=msg)
#     resp.status_code = StatusCodes.OK
#     return resp


# @jsm.route('/job_instance/<job_instance_id>/log_nodename', methods=['POST'])
# def log_nodename(job_instance_id):
#     """Log a job_instance's nodename'
#     Args:

#         job_instance_id: id of the job_instance to log done
#         nodename (str): name of the node on which the job_instance is running
#     """
#     logger.info(logging.myself())
#     logger.debug(logging.logParameter("job_instance_id", job_instance_id))
#     data = request.get_json()
#     logger.debug("Log nodename for JI {}".format(job_instance_id))
#     ji = _get_job_instance(DB.session, job_instance_id)
#     logger.debug(logging.logParameter("DB.session", DB.session))
#     logger.debug(" ;;;;;;;;;;; log_nodename nodename: {}".format(data[
#         'nodename']))
#     _update_job_instance(ji, nodename=data['nodename'])
#     DB.session.commit()
#     resp = jsonify(message='')
#     resp.status_code = StatusCodes.OK
#     return resp


# @jsm.route('/job_instance/<job_instance_id>/log_usage', methods=['POST'])
# def log_usage(job_instance_id):
#     """Log the usage stats of a job_instance
#     Args:

#         job_instance_id: id of the job_instance to log done
#         usage_str (str, optional): stats such as maxrss, etc
#         wallclock (str, optional): wallclock of running job
#         maxvmem (str, optional): max virtual memory used
#         cpu (str, optional): cpu used
#         io (str, optional): io used
#     """
#     logger.info(logging.myself())
#     logger.debug(logging.logParameter("job_instance_id", job_instance_id))
#     data = request.get_json()
#     if data.get('maxrss', None) is None:
#         data['maxrss'] = '-1'

#     keys_to_attrs = {data.get('usage_str', None): job_attribute.USAGE_STR,
#                      data.get('wallclock', None): job_attribute.WALLCLOCK,
#                      data.get('cpu', None): job_attribute.CPU,
#                      data.get('io', None): job_attribute.IO,
#                      data.get('maxrss', None): job_attribute.MAXRSS}

#     logger.debug("usage_str is {}, wallclock is {}, maxrss is {}, cpu is {}, "
#                  "io is {}".format(data.get('usage_str', None),
#                                    data.get('wallclock', None),
#                                    data.get('maxrss', None),
#                                    data.get('cpu', None),
#                                    data.get('io', None)))
#     job_instance = _get_job_instance(DB.session, job_instance_id)
#     logger.debug(logging.logParameter("DB.session", DB.session))
#     job_id = job_instance.job_id
#     msg = _update_job_instance(job_instance,
#                                usage_str=data.get('usage_str', None),
#                                wallclock=data.get('wallclock', None),
#                                maxrss=data.get('maxrss', None),
#                                cpu=data.get('cpu', None),
#                                io=data.get('io', None))
#     for k in keys_to_attrs:
#         logger.debug(
#             'The value of {kval} being set in the attribute table is {k}'.
#             format(kval=keys_to_attrs[k], k=k))
#         if k is not None:
#             ja = (JobAttribute(
#                 job_id=job_id, attribute_type=keys_to_attrs[k], value=k))
#             DB.session.add(ja)
#         else:
#             logger.debug('The value has not been set, nothing to upload')
#     DB.session.commit()
#     resp = jsonify(message=msg)
#     resp.status_code = StatusCodes.OK
#     return resp


# @jsm.route('/job/<job_id>/queue', methods=['POST'])
# def queue_job(job_id):
#     """Queue a job and change its status
#     Args:

#         job_id: id of the job to queue
#     """
#     logger.info(logging.myself())
#     logger.debug(logging.logParameter("job_id", job_id))
#     job = DB.session.query(Job)\
#         .filter_by(job_id=job_id).first()
#     try:
#         job.transition(JobStatus.QUEUED_FOR_INSTANTIATION)
#     except InvalidStateTransition:
#         if job.status == JobStatus.QUEUED_FOR_INSTANTIATION:
#             msg = ("Caught InvalidStateTransition. Not transitioning job "
#                    "{} from Q to Q".format(job_id))
#             logger.warning(msg)
#         else:
#             raise
#     DB.session.commit()
#     resp = jsonify()
#     resp.status_code = StatusCodes.OK
#     return resp


# @jsm.route('/job/<job_id>/update_job', methods=['POST'])
# def update_job(job_id):
#     """
#     Change the non-dag forming job parameters before resuming
#     Args:
#         job_id (int): id of the job for which parameters are updated
#         tag (str): a group identifier
#         max_attempts (int): maximum numver of attempts before sending the job
#             to the ERROR FATAL state
#     """
#     logger.info(logging.myself())
#     logger.debug(logging.logParameter("job_id", job_id))

#     data = request.get_json()
#     tag = data.get('tag', None)
#     max_attempts = data.get('max_attempts', 3)

#     update_job = """
#                  UPDATE job
#                  SET tag=:tag, max_attempts=:max_attempts
#                  WHERE job_id=:job_id
#                  """
#     logger.debug(logging.logParameter("DB.session", DB.session))
#     DB.session.execute(update_job,
#                        {"tag": tag,
#                         "max_attempts": max_attempts,
#                         "job_id": job_id})
#     DB.session.commit()
#     resp = jsonify()
#     resp.status_code = StatusCodes.OK
#     return resp


# @jsm.route('/job/<job_id>/update_resources', methods=['POST'])
# def update_job_resources(job_id):
#     """ Change the resources set for a given job

#     Args:
#         job_id (int): id of the job for which resources will be changed
#         parameter_set_type (str): parameter set type for this job
#         max_runtime_seconds (int, optional): amount of time job is allowed to
#             run for
#         context_args (dict, optional): unstructured parameters to pass to
#             executor
#         queue (str, optional): sge queue to submit jobs to
#         num_cores (int, optional): how many cores to get from sge
#         m_mem_free ():
#         j_resource (bool, optional): whether to request access to the j drive
#         resource_scales (dict): values to scale by upon resource error
#         hard_limit (bool): whether to move queues if requester resources exceed
#             queue limits
#     """

#     logger.info(logging.myself())
#     logger.debug(logging.logParameter("job_id", job_id))

#     data = request.get_json()
#     parameter_set_type = data["parameter_set_type"]

#     exec_params = ExecutorParameterSet(
#         job_id=job_id,
#         parameter_set_type=parameter_set_type,
#         max_runtime_seconds=data.get('max_runtime_seconds', None),
#         context_args=data.get('context_args', None),
#         queue=data.get('queue', None),
#         num_cores=data.get('num_cores', None),
#         m_mem_free=data.get('m_mem_free', 2),
#         j_resource=data.get('j_resource', False),
#         resource_scales=data.get('resource_scales', None),
#         hard_limits=data.get('hard_limits', False))
#     DB.session.add(exec_params)
#     DB.session.flush()  # get auto increment
#     exec_params.activate()
#     DB.session.commit()

#     resp = jsonify()
#     resp.status_code = StatusCodes.OK
#     return resp


# @jsm.route('/job/<job_id>/reset', methods=['POST'])
# def reset_job(job_id):
#     """Reset a job and change its status
#     Args:

#         job_id: id of the job to reset
#     """
#     logger.info(logging.myself())
#     logger.debug(logging.logParameter("job_id", job_id))
#     job = DB.session.query(Job).filter_by(job_id=job_id).first()
#     logger.debug(logging.logParameter("DB.session", DB.session))
#     job.reset()
#     DB.session.commit()
#     resp = jsonify()
#     resp.status_code = StatusCodes.OK
#     return resp


# @jsm.route('/task_dag/<dag_id>/reset_incomplete_jobs', methods=['POST'])
# def reset_incomplete_jobs(dag_id):
#     """Reset all jobs of a dag and change their statuses
#     Args:

#         dag_id: id of the dag to reset
#     """
#     logger.info(logging.myself())
#     logger.debug(logging.logParameter("dag_id", dag_id))
#     time = get_time(DB.session)
#     up_job = """
#         UPDATE job
#         SET status=:registered_status, num_attempts=0, status_date='{}'
#         WHERE dag_id=:dag_id
#         AND job.status!=:done_status
#     """.format(time)
#     log_errors = """
#             INSERT INTO job_instance_error_log
#                 (job_instance_id, description, error_time)
#             SELECT job_instance_id,
#             CONCAT('Job RESET requested setting to E from status of: ',
#                    job_instance.status) as description,
#             UTC_TIMESTAMP as error_time
#             FROM job_instance
#             JOIN job USING(job_id)
#             WHERE job.dag_id=:dag_id
#             AND job.status!=:done_status
#         """
#     up_job_instance = """
#         UPDATE job_instance
#         JOIN job USING(job_id)
#         SET job_instance.status=:error_status,
#             job_instance.status_date=UTC_TIMESTAMP
#         WHERE job.dag_id=:dag_id
#         AND job.status!=:done_status
#     """
#     logger.debug("Query:\n{}".format(up_job))
#     logger.debug(logging.logParameter("DB.session", DB.session))
#     DB.session.execute(
#         up_job,
#         {"dag_id": dag_id,
#          "registered_status": JobStatus.REGISTERED,
#          "done_status": JobStatus.DONE})
#     logger.debug("Query:\n{}".format(log_errors))
#     DB.session.execute(
#         log_errors,
#         {"dag_id": dag_id,
#          "done_status": JobStatus.DONE})
#     logger.debug("Query:\n{}".format(up_job_instance))
#     DB.session.execute(
#         up_job_instance,
#         {"dag_id": dag_id,
#          "error_status": JobInstanceStatus.ERROR,
#          "done_status": JobStatus.DONE})
#     DB.session.commit()
#     resp = jsonify()
#     resp.status_code = StatusCodes.OK
#     return resp


# def _get_job_instance(session, job_instance_id):
#     """Return a JobInstance from the database

#     Args:
#         session: DB.session or Session object to use to connect to the db
#         job_instance_id (int): job_instance_id with which to query the database
#     """
#     logger.info(logging.myself())
#     logger.debug(logging.logParameter("session", session))
#     logger.debug(logging.logParameter("job_instance_id", job_instance_id))
#     job_instance = session.query(JobInstance).filter_by(
#         job_instance_id=job_instance_id).first()
#     return job_instance


# def _get_job_instance_by_executor_id(session, executor_id):
#     """Return a JobInstance from the database

#     Args:
#         session: DB.session or Session object to use to connect to the db
#         executor_id (int): executor_id with which to query the database
#     """
#     logger.info(logging.myself())
#     logger.debug(logging.logParameter("session", session))
#     logger.debug(logging.logParameter("executor_id", executor_id))
#     job_instance = session.query(JobInstance).filter_by(
#         executor_id=executor_id).first()
#     return job_instance


# def _update_job_instance_state(job_instance, status_id):
#     """Advance the states of job_instance and it's associated Job,
#     return any messages that should be published based on
#     the transition

#     Args:
#         job_instance (obj) object of time models.JobInstance
#         status_id (int): id of the status to which to transition
#     """
#     logger.info(logging.myself())
#     logger.debug(f"Update JI state {status_id} for {job_instance}")
#     response = ""
#     try:
#         job_instance.transition(status_id)
#     except InvalidStateTransition:
#         if job_instance.status == status_id:
#             # It was already in that state, just log it
#             msg = f"Attempting to transition to existing state." \
#                 f"Not transitioning job, jid= " \
#                 f"{job_instance.job_instance_id}" \
#                 f"from {job_instance.status} to {status_id}"
#             logger.warning(msg)
#         else:
#             # Tried to move to an illegal state
#             msg = f"Illegal state transition. " \
#                 f"Not transitioning job, jid= " \
#                 f"{job_instance.job_instance_id}, " \
#                 f"from {job_instance.status} to {status_id}"
#             # log_and_raise(msg, logger)
#             logger.error(msg)
#     except KillSelfTransition:
#         msg = f"kill self, cannot transition " \
#               f"jid={job_instance.job_instance_id}"
#         logger.warning(msg)
#         response = "kill self"
#     except Exception as e:
#         msg = f"General exception in _update_job_instance_state, " \
#             f"jid {job_instance}, transitioning to {job_instance}. " \
#             f"Not transitioning job. {e}"
#         log_and_raise(msg, logger)

#     job = job_instance.job

#     # ... see tests/tests_job_state_manager.py for Event example
#     if job.status in [JobStatus.DONE, JobStatus.ERROR_FATAL]:
#         to_publish = mogrify(job.dag_id, (job.job_id, job.status))
#         return to_publish
#     else:
#         return response


# def _update_job_instance(job_instance, **kwargs):
#     """Set attributes on a job_instance, primarily status

#     Args:
#         job_instance (obj): object of type models.JobInstance
#     """
#     logger.info(logging.myself())
#     logger.debug(logging.logParameter("job_instance", job_instance))
#     logger.debug("Update JI  {}".format(job_instance))
#     status_requested = kwargs.get('status', None)
#     logger.debug(logging.logParameter("status_requested", status_requested))
#     if status_requested is not None:
#         logger.debug("status_requested:{s}; job_instance.status:{j}".format
#                      (s=status_requested, j=job_instance.status))
#         if status_requested == job_instance.status:
#             kwargs.pop(status_requested)
#             logger.debug("Caught InvalidStateTransition. Not transitioning "
#                          "job_instance {} from {} to {}."
#                          .format(job_instance.job_instance_id,
#                                  job_instance.status, status_requested))
#     for k, v in kwargs.items():
#         setattr(job_instance, k, v)
#     return


# @jsm.route('/workflow_attribute', methods=['POST'])
# def add_workflow_attribute():
#     """Set attributes on a workflow

#     Args:
#         workflow_id (int): id of the workflow on which to set attributes
#         attribute_type (obj): object of type WorkflowAttribute
#         value (str): value of the WorkflowAttribute to add
#     """
#     logger.info(logging.myself())
#     data = request.get_json()
#     workflow_attribute = WorkflowAttribute(
#         workflow_id=data['workflow_id'],
#         attribute_type=data['attribute_type'],
#         value=data['value'])
#     logger.debug(workflow_attribute)
#     logger.debug(logging.logParameter("DB.session", DB.session))
#     DB.session.add(workflow_attribute)
#     DB.session.commit()
#     resp = jsonify({'workflow_attribute_id': workflow_attribute.id})
#     resp.status_code = StatusCodes.OK
#     return resp


# @jsm.route('/workflow_run_attribute', methods=['POST'])
# def add_workflow_run_attribute():
#     """Set attributes on a workflow_run

#     Args:
#         workflow_run_id (int): id of the workflow_run on which to set
#         attributes
#         attribute_type (obj): object of type WorkflowRunAttribute
#         value (str): value of the WorkflowRunAttribute to add
#     """
#     logger.info(logging.myself())
#     data = request.get_json()
#     workflow_run_attribute = WorkflowRunAttribute(
#         workflow_run_id=data['workflow_run_id'],
#         attribute_type=data['attribute_type'],
#         value=data['value'])
#     logger.debug(workflow_run_attribute)
#     DB.session.add(workflow_run_attribute)
#     logger.debug(logging.logParameter("DB.session", DB.session))
#     DB.session.commit()
#     resp = jsonify({'workflow_run_attribute_id': workflow_run_attribute.id})
#     resp.status_code = StatusCodes.OK
#     return resp


# @jsm.route('/job_attribute', methods=['POST'])
# def add_job_attribute():
#     """Set attributes on a job

#     Args:
#         job_id (int): id of the job on which to set attributes
#         attribute_type (obj): object of type JobAttribute
#         value (str): value of the JobAttribute to add
#     """
#     logger.info(logging.myself())
#     data = request.get_json()
#     job_attribute = JobAttribute(
#         job_id=data['job_id'],
#         attribute_type=data['attribute_type'],
#         value=data['value'])
#     logger.debug(job_attribute)
#     DB.session.add(job_attribute)
#     DB.session.commit()
#     resp = jsonify({'job_attribute_id': job_attribute.id})
#     resp.status_code = StatusCodes.OK
#     return resp
>>>>>>> 2db803a5


@jsm.route('/log_level', methods=['GET'])
def get_log_level():
    """A simple 'action' to get the current server log level
    """
    logger.info(logging.myself())
    level: str = logging.getLevelName()
    logger.debug(level)
    resp = jsonify({'level': level})
    resp.status_code = StatusCodes.OK
    return resp


@jsm.route('/log_level/<level>', methods=['POST'])
def set_log_level(level):
    """Change log level
    Args:

        level: name of the log level. Takes CRITICAL, ERROR, WARNING, INFO,
            DEBUG

        data:
             loggers: a list of logger
                      Currently only support 'jobmonServer' and 'flask';
                      Other values will be ignored;
                      Empty list default to 'jobmonServer'.
    """
    logger.debug(logging.myself())
    logger.debug(logging.logParameter("level", level))
    level = level.upper()
    lev: int = logging.NOTSET

    if level == "CRITICAL":
        lev = logging.CRITICAL
    elif level == "ERROR":
        lev = logging.ERROR
    elif level == "WARNING":
        lev = logging.WARNING
    elif level == "INFO":
        lev = logging.INFO
    elif level == "DEBUG":
        lev = logging.DEBUG

    data = request.get_json()
    logger.debug(data)

    logger_list = []
    try:
        logger_list = data['loggers']
    except Exception:
        # Deliberately eat the exception. If no data provided, change all other
        # loggers except sqlalchemy
        pass

    if len(logger_list) == 0:
        # Default to reset jobmonServer log level
        logging.setlogLevel(lev)
    else:
        if 'jobmonServer' in logger_list:
            logging.setlogLevel(lev)
        elif 'flask' in logger_list:
            logging.setFlaskLogLevel(lev)

    resp = jsonify(msn="Set {loggers} server log to {level}".format(
        level=level, loggers=logger_list))
    resp.status_code = StatusCodes.OK
    return resp


def getLogLevelUseName(name: str) -> int:
    logger.info(logging.myself())
    logger.debug(logging.logParameter("name", name))
    log_level_dict = {"CRITICAL": logging.CRITICAL,
                      "ERROR": logging.ERROR,
                      "WARNING": logging.WARNING,
                      "INFO": logging.INFO,
                      "DEBUG": logging.DEBUG,
                      "NOTSET": logging.NOTSET}
    level = name.upper()
    if level not in ("CRITICAL", "ERROR", "WARNING", "INFO", "DEBUG"):
        level = "NOTSET"
    return log_level_dict[level]


@jsm.route('/attach_remote_syslog/<level>/<host>/<port>/<sockettype>',
           methods=['POST'])
def attach_remote_syslog(level, host, port, sockettype):
    """
    Add a remote syslog handler

    :param level: remote syslog level
    :param host: remote syslog server host
    :param port: remote syslog server port
    :param port: remote syslog server socket type; unless specified as TCP,
    otherwise, UDP
    :return:
    """
    logger.info(logging.myself())
    logger.debug(logging.logParameter("level", level))
    logger.debug(logging.logParameter("host", host))
    logger.debug(logging.logParameter("port", port))
    logger.debug(logging.logParameter("sockettype", sockettype))
    level = level.upper()
    if level not in ("CRITICAL", "ERROR", "WARNING", "INFO", "DEBUG"):
        level = "NOTSET"

    try:
        port = int(port)
    except Exception:
        resp = jsonify(msn="Unable to convert {} to integer".format(port))
        resp.status_code = StatusCodes.BAD_REQUEST
        return resp

    s = socket.SOCK_DGRAM
    if sockettype.upper == "TCP":
        s = socket.SOCK_STREAM

    try:
        logging.attachSyslog(host=host, port=port, socktype=s,
                             l=getLogLevelUseName(level))
        resp = jsonify(msn="Attach syslog {h}:{p}".format(h=host, p=port))
        resp.status_code = StatusCodes.OK
        return resp
    except Exception:
        resp = jsonify(msn=traceback.format_exc())
        resp.status_code = StatusCodes.INTERNAL_SERVER_ERROR
        return resp


@jsm.route('/syslog_status', methods=['GET'])
def syslog_status():
    logger.info(logging.myself())
    if logging.isSyslogAttached():
        resp = jsonify({'syslog': True},
                       {'host': config.rsyslog_host},
                       {'port': config.rsyslog_port},
                       {'protocol': config.rsyslog_protocol})
        return resp
    resp = jsonify({'syslog': False})
    return resp


@jsm.route('/log_level_flask', methods=['GET'])
def get_log_level_flask():
    """A simple 'action' to get the current server log level
    """
    logger.info(logging.myself())
    level: str = logging.getFlaskLevelName()
    logger.debug(level)
    resp = jsonify({'level': level})
    resp.status_code = StatusCodes.OK
    return resp


@jsm.route('/log_level_flask/<level>', methods=['POST'])
def set_log_level_flask(level):
    """Change log level
    Args:

        level: name of the log level. Takes CRITICAL, ERROR, WARNING, INFO,
            DEBUG

        data:
             loggers: a list of logger
                      Currently only support 'jobmonServer' and 'flask';
                      Other values will be ignored;
                      Empty list default to 'jobmonServer'.
    """
    logger.debug(logging.myself())
    logger.debug(logging.logParameter("level", level))
    level = level.upper()
    lev: int = logging.NOTSET

    if level == "CRITICAL":
        lev = logging.CRITICAL
    elif level == "ERROR":
        lev = logging.ERROR
    elif level == "WARNING":
        lev = logging.WARNING
    elif level == "INFO":
        lev = logging.INFO
    elif level == "DEBUG":
        lev = logging.DEBUG

    data = request.get_json()
    logger.debug(data)

    logger_list = []
    try:
        logger_list = data['loggers']
    except Exception:
        # Deliberately eat the exception. If no data provided, change all other
        # loggers except sqlalchemy
        pass

    if len(logger_list) == 0:
        # Default to reset jobmonServer log level
        logging.setFlaskLogLevel(lev)
    else:
        if 'jobmonServer' in logger_list:
            logging.setlogLevel(lev)
        elif 'flask' in logger_list:
            logging.setFlaskLogLevel(lev)

    resp = jsonify(msn="Set {loggers} server log to {level}".format(
        level=level, loggers=logger_list))
    resp.status_code = StatusCodes.OK
    return resp<|MERGE_RESOLUTION|>--- conflicted
+++ resolved
@@ -20,19 +20,19 @@
 from jobmon.models.executor_parameter_set_type import ExecutorParameterSetType
 from jobmon.models.node import Node
 from jobmon.models.node_arg import NodeArg
-<<<<<<< HEAD
-=======
 from jobmon.models.task import Task
 from jobmon.models.task_arg import TaskArg
 from jobmon.models.task_instance import TaskInstance
 from jobmon.models.task_instance_error_log import TaskInstanceErrorLog
 from jobmon.models.task_instance import TaskInstanceStatus
 from jobmon.models.task_status import TaskStatus
->>>>>>> 2db803a5
 from jobmon.models.task_template import TaskTemplate
 from jobmon.models.task_template_version import TaskTemplateVersion
 from jobmon.models.tool import Tool
 from jobmon.models.tool_version import ToolVersion
+from jobmon.models.workflow_run import WorkflowRun as WorkflowRunDAO
+from jobmon.models.workflow_run_status import WorkflowRunStatus
+from jobmon.models.workflow import Workflow
 
 from jobmon.server.server_logging import jobmonLogging as logging
 
@@ -287,8 +287,6 @@
 
     return '', StatusCodes.OK
 
-
-<<<<<<< HEAD
 def _get_workflow_run_id(job):
     """Return the workflow_run_id by job_id"""
     logger.info(logging.myself())
@@ -305,14 +303,9 @@
     return wf_run_id
 
 
-@jsm.route('/job_instance', methods=['POST'])
-def add_job_instance():
-    """Add a job_instance to the database
-=======
 @jsm.route('/task', methods=['POST'])
 def add_task():
     """Add a job to the database
->>>>>>> 2db803a5
 
     Args:
         workflow_id: workflow this task is associated with
@@ -360,554 +353,13 @@
     SET name=:name, command=:command, max_attempts=:max_attempts
     WHERE task_id = :task_id
     """
-<<<<<<< HEAD
-    logger.info(logging.myself())
-    logger.debug(logging.logParameter("dag_id", dag_id))
-
-    params = {"dag_id": int(dag_id)}
-    query = """
-        UPDATE task_dag
-        SET heartbeat_date = UTC_TIMESTAMP()
-        WHERE dag_id in (:dag_id)"""
-    DB.session.execute(query, params)
+    DB.session.execute(query, data)
     DB.session.commit()
+
     resp = jsonify()
     resp.status_code = StatusCodes.OK
     return resp
 
-
-@jsm.route('/task_dag/<dag_id>/log_executor_report_by', methods=['POST'])
-def log_executor_report_by(dag_id):
-    logger.info(logging.myself())
-    logger.debug(logging.logParameter("dag_id", dag_id))
-    data = request.get_json()
-
-    params = {}
-    for key in ["next_report_increment", "executor_ids"]:
-        params[key] = data[key]
-
-    if params["executor_ids"]:
-        query = """
-            UPDATE job_instance
-            SET report_by_date = ADDTIME(
-                UTC_TIMESTAMP(), SEC_TO_TIME(:next_report_increment))
-            WHERE executor_id in :executor_ids"""
-        DB.session.execute(query, params)
-        DB.session.commit()
-
-    resp = jsonify()
-    resp.status_code = StatusCodes.OK
-    return resp
-
-
-@jsm.route('/job_instance/<job_instance_id>/log_report_by', methods=['POST'])
-def log_ji_report_by(job_instance_id):
-    """Log a job_instance as being responsive with a new report_by_date, this
-    is done at the worker node heartbeat_interval rate, so it may not happen at
-    the same rate that the reconciler updates batch submitted report_by_dates
-    (also because it causes a lot of traffic if all workers are logging report
-    _by_dates often compared to if the reconciler runs often)
-    Args:
-
-        job_instance_id: id of the job_instance to log
-    """
-    logger.info(logging.myself())
-    logger.debug(logging.logParameter("job_instance_id", job_instance_id))
-    data = request.get_json()
-    executor_id = data.get('executor_id', None)
-    params = {}
-    params["next_report_increment"] = data["next_report_increment"]
-    params["job_instance_id"] = job_instance_id
-    if executor_id is not None:
-        params["executor_id"] = executor_id
-        query = """
-                UPDATE job_instance
-                SET report_by_date = ADDTIME(
-                    UTC_TIMESTAMP(), SEC_TO_TIME(:next_report_increment)),
-                    executor_id = :executor_id
-                WHERE job_instance_id = :job_instance_id"""
-    else:
-        query = """
-            UPDATE job_instance
-            SET report_by_date = ADDTIME(
-                UTC_TIMESTAMP(), SEC_TO_TIME(:next_report_increment))
-            WHERE job_instance_id = :job_instance_id"""
-    DB.session.execute(query, params)
-    DB.session.commit()
-    resp = jsonify()
-    resp.status_code = StatusCodes.OK
-    return resp
-
-
-@jsm.route('/job_instance/<job_instance_id>/log_running', methods=['POST'])
-def log_running(job_instance_id):
-    """Log a job_instance as running
-    Args:
-
-        job_instance_id: id of the job_instance to log as running
-    """
-    logger.info(logging.myself())
-    logger.debug(logging.logParameter("job_instance_id", job_instance_id))
-    data = request.get_json()
-    logger.debug("Log RUNNING for JI {}".format(job_instance_id))
-    ji = _get_job_instance(DB.session, job_instance_id)
-    logger.debug(logging.logParameter("DB.session", DB.session))
-    msg = _update_job_instance_state(ji, JobInstanceStatus.RUNNING)
-    if data.get('nodename', None) is not None:
-        ji.nodename = data['nodename']
-    logger.debug("log_running nodename: {}".format(ji.nodename))
-    ji.process_group_id = data['process_group_id']
-    ji.report_by_date = func.ADDTIME(
-        func.UTC_TIMESTAMP(), func.SEC_TO_TIME(data['next_report_increment']))
-    if data.get('executor_id', None) is not None:
-        ji.executor_id = data['executor_id']
-    DB.session.commit()
-    resp = jsonify(message=msg)
-    resp.status_code = StatusCodes.OK
-    return resp
-
-
-@jsm.route('/job_instance/<job_instance_id>/log_nodename', methods=['POST'])
-def log_nodename(job_instance_id):
-    """Log a job_instance's nodename'
-    Args:
-
-        job_instance_id: id of the job_instance to log done
-        nodename (str): name of the node on which the job_instance is running
-    """
-    logger.info(logging.myself())
-    logger.debug(logging.logParameter("job_instance_id", job_instance_id))
-    data = request.get_json()
-    logger.debug("Log nodename for JI {}".format(job_instance_id))
-    ji = _get_job_instance(DB.session, job_instance_id)
-    logger.debug(logging.logParameter("DB.session", DB.session))
-    logger.debug(" ;;;;;;;;;;; log_nodename nodename: {}".format(data[
-        'nodename']))
-    _update_job_instance(ji, nodename=data['nodename'])
-    DB.session.commit()
-    resp = jsonify(message='')
-    resp.status_code = StatusCodes.OK
-    return resp
-
-
-@jsm.route('/job_instance/<job_instance_id>/log_usage', methods=['POST'])
-def log_usage(job_instance_id):
-    """Log the usage stats of a job_instance
-    Args:
-
-        job_instance_id: id of the job_instance to log done
-        usage_str (str, optional): stats such as maxrss, etc
-        wallclock (str, optional): wallclock of running job
-        maxvmem (str, optional): max virtual memory used
-        cpu (str, optional): cpu used
-        io (str, optional): io used
-    """
-    logger.info(logging.myself())
-    logger.debug(logging.logParameter("job_instance_id", job_instance_id))
-    data = request.get_json()
-    if data.get('maxrss', None) is None:
-        data['maxrss'] = '-1'
-
-    keys_to_attrs = {data.get('usage_str', None): job_attribute.USAGE_STR,
-                     data.get('wallclock', None): job_attribute.WALLCLOCK,
-                     data.get('cpu', None): job_attribute.CPU,
-                     data.get('io', None): job_attribute.IO,
-                     data.get('maxrss', None): job_attribute.MAXRSS}
-
-    logger.debug("usage_str is {}, wallclock is {}, maxrss is {}, cpu is {}, "
-                 "io is {}".format(data.get('usage_str', None),
-                                   data.get('wallclock', None),
-                                   data.get('maxrss', None),
-                                   data.get('cpu', None),
-                                   data.get('io', None)))
-    job_instance = _get_job_instance(DB.session, job_instance_id)
-    logger.debug(logging.logParameter("DB.session", DB.session))
-    job_id = job_instance.job_id
-    msg = _update_job_instance(job_instance,
-                               usage_str=data.get('usage_str', None),
-                               wallclock=data.get('wallclock', None),
-                               maxrss=data.get('maxrss', None),
-                               cpu=data.get('cpu', None),
-                               io=data.get('io', None))
-    for k in keys_to_attrs:
-        logger.debug(
-            'The value of {kval} being set in the attribute table is {k}'.
-            format(kval=keys_to_attrs[k], k=k))
-        if k is not None:
-            ja = (JobAttribute(
-                job_id=job_id, attribute_type=keys_to_attrs[k], value=k))
-            DB.session.add(ja)
-        else:
-            logger.debug('The value has not been set, nothing to upload')
-    DB.session.commit()
-    resp = jsonify(message=msg)
-    resp.status_code = StatusCodes.OK
-    return resp
-
-
-@jsm.route('/job/<job_id>/queue', methods=['POST'])
-def queue_job(job_id):
-    """Queue a job and change its status
-    Args:
-
-        job_id: id of the job to queue
-    """
-    logger.info(logging.myself())
-    logger.debug(logging.logParameter("job_id", job_id))
-    job = DB.session.query(Job)\
-        .filter_by(job_id=job_id).first()
-    try:
-        job.transition(JobStatus.QUEUED_FOR_INSTANTIATION)
-    except InvalidStateTransition:
-        if job.status == JobStatus.QUEUED_FOR_INSTANTIATION:
-            msg = ("Caught InvalidStateTransition. Not transitioning job "
-                   "{} from Q to Q".format(job_id))
-            logger.warning(msg)
-        else:
-            raise
-    DB.session.commit()
-    resp = jsonify()
-    resp.status_code = StatusCodes.OK
-    return resp
-
-
-@jsm.route('/job/<job_id>/update_job', methods=['POST'])
-def update_job(job_id):
-    """
-    Change the non-dag forming job parameters before resuming
-    Args:
-        job_id (int): id of the job for which parameters are updated
-        tag (str): a group identifier
-        max_attempts (int): maximum numver of attempts before sending the job
-            to the ERROR FATAL state
-    """
-    logger.info(logging.myself())
-    logger.debug(logging.logParameter("job_id", job_id))
-
-    data = request.get_json()
-    max_attempts = data.get('max_attempts', 3)
-
-    update_job = """
-                 UPDATE job
-                 SET max_attempts=:max_attempts
-                 WHERE job_id=:job_id
-                 """
-    logger.debug(logging.logParameter("DB.session", DB.session))
-    DB.session.execute(update_job,
-                       {"max_attempts": max_attempts,
-                        "job_id": job_id})
-    DB.session.commit()
-    resp = jsonify()
-    resp.status_code = StatusCodes.OK
-    return resp
-
-
-@jsm.route('/job/<job_id>/update_resources', methods=['POST'])
-def update_job_resources(job_id):
-    """ Change the resources set for a given job
-
-    Args:
-        job_id (int): id of the job for which resources will be changed
-        parameter_set_type (str): parameter set type for this job
-        max_runtime_seconds (int, optional): amount of time job is allowed to
-            run for
-        context_args (dict, optional): unstructured parameters to pass to
-            executor
-        queue (str, optional): sge queue to submit jobs to
-        num_cores (int, optional): how many cores to get from sge
-        m_mem_free ():
-        j_resource (bool, optional): whether to request access to the j drive
-        resource_scales (dict): values to scale by upon resource error
-        hard_limit (bool): whether to move queues if requester resources exceed
-            queue limits
-    """
-
-    logger.info(logging.myself())
-    logger.debug(logging.logParameter("job_id", job_id))
-
-    data = request.get_json()
-    parameter_set_type = data["parameter_set_type"]
-
-    exec_params = ExecutorParameterSet(
-        job_id=job_id,
-        parameter_set_type=parameter_set_type,
-        max_runtime_seconds=data.get('max_runtime_seconds', None),
-        context_args=data.get('context_args', None),
-        queue=data.get('queue', None),
-        num_cores=data.get('num_cores', None),
-        m_mem_free=data.get('m_mem_free', 2),
-        j_resource=data.get('j_resource', False),
-        resource_scales=data.get('resource_scales', None),
-        hard_limits=data.get('hard_limits', False))
-    DB.session.add(exec_params)
-    DB.session.flush()  # get auto increment
-    exec_params.activate()
-=======
-    DB.session.execute(query, data)
->>>>>>> 2db803a5
-    DB.session.commit()
-
-    resp = jsonify()
-    resp.status_code = StatusCodes.OK
-    return resp
-
-
-<<<<<<< HEAD
-@jsm.route('/job/<job_id>/reset', methods=['POST'])
-def reset_job(job_id):
-    """Reset a job and change its status
-    Args:
-
-        job_id: id of the job to reset
-    """
-    logger.info(logging.myself())
-    logger.debug(logging.logParameter("job_id", job_id))
-    job = DB.session.query(Job).filter_by(job_id=job_id).first()
-    logger.debug(logging.logParameter("DB.session", DB.session))
-    job.reset()
-    DB.session.commit()
-    resp = jsonify()
-    resp.status_code = StatusCodes.OK
-    return resp
-
-
-@jsm.route('/task_dag/<dag_id>/reset_incomplete_tasks', methods=['POST'])
-def reset_incomplete_tasks(dag_id):
-    """Reset all tasks of a dag and change their statuses
-    Args:
-
-        dag_id: id of the dag to reset
-    """
-    logger.info(logging.myself())
-    logger.debug(logging.logParameter("dag_id", dag_id))
-    time = get_time(DB.session)
-    up_job = """
-        UPDATE job
-        SET status=:registered_status, num_attempts=0, status_date='{}'
-        WHERE dag_id=:dag_id
-        AND job.status!=:done_status
-    """.format(time)
-    log_errors = """
-            INSERT INTO job_instance_error_log
-                (job_instance_id, description, error_time)
-            SELECT job_instance_id,
-            CONCAT('Job RESET requested setting to E from status of: ',
-                   job_instance.status) as description,
-            UTC_TIMESTAMP as error_time
-            FROM job_instance
-            JOIN job USING(job_id)
-            WHERE job.dag_id=:dag_id
-            AND job.status!=:done_status
-        """
-    up_job_instance = """
-        UPDATE job_instance
-        JOIN job USING(job_id)
-        SET job_instance.status=:error_status,
-            job_instance.status_date=UTC_TIMESTAMP
-        WHERE job.dag_id=:dag_id
-        AND job.status!=:done_status
-    """
-    logger.debug("Query:\n{}".format(up_job))
-    logger.debug(logging.logParameter("DB.session", DB.session))
-    DB.session.execute(
-        up_job,
-        {"dag_id": dag_id,
-         "registered_status": JobStatus.REGISTERED,
-         "done_status": JobStatus.DONE})
-    logger.debug("Query:\n{}".format(log_errors))
-    DB.session.execute(
-        log_errors,
-        {"dag_id": dag_id,
-         "done_status": JobStatus.DONE})
-    logger.debug("Query:\n{}".format(up_job_instance))
-    DB.session.execute(
-        up_job_instance,
-        {"dag_id": dag_id,
-         "error_status": JobInstanceStatus.ERROR,
-         "done_status": JobStatus.DONE})
-    DB.session.commit()
-    resp = jsonify()
-    resp.status_code = StatusCodes.OK
-    return resp
-
-
-def _get_job_instance(session, job_instance_id):
-    """Return a JobInstance from the database
-
-    Args:
-        session: DB.session or Session object to use to connect to the db
-        job_instance_id (int): job_instance_id with which to query the database
-    """
-    logger.info(logging.myself())
-    logger.debug(logging.logParameter("session", session))
-    logger.debug(logging.logParameter("job_instance_id", job_instance_id))
-    job_instance = session.query(JobInstance).filter_by(
-        job_instance_id=job_instance_id).first()
-    return job_instance
-
-
-def _get_job_instance_by_executor_id(session, executor_id):
-    """Return a JobInstance from the database
-
-    Args:
-        session: DB.session or Session object to use to connect to the db
-        executor_id (int): executor_id with which to query the database
-    """
-    logger.info(logging.myself())
-    logger.debug(logging.logParameter("session", session))
-    logger.debug(logging.logParameter("executor_id", executor_id))
-    job_instance = session.query(JobInstance).filter_by(
-        executor_id=executor_id).first()
-    return job_instance
-
-
-def _update_job_instance_state(job_instance, status_id):
-    """Advance the states of job_instance and it's associated Job,
-    return any messages that should be published based on
-    the transition
-
-    Args:
-        job_instance (obj) object of time models.JobInstance
-        status_id (int): id of the status to which to transition
-    """
-    logger.info(logging.myself())
-    logger.debug(f"Update JI state {status_id} for {job_instance}")
-    response = ""
-    try:
-        job_instance.transition(status_id)
-    except InvalidStateTransition:
-        if job_instance.status == status_id:
-            # It was already in that state, just log it
-            msg = f"Attempting to transition to existing state." \
-                f"Not transitioning job, jid= " \
-                f"{job_instance.job_instance_id}" \
-                f"from {job_instance.status} to {status_id}"
-            logger.warning(msg)
-        else:
-            # Tried to move to an illegal state
-            msg = f"Illegal state transition. " \
-                f"Not transitioning job, jid= " \
-                f"{job_instance.job_instance_id}, " \
-                f"from {job_instance.status} to {status_id}"
-            # log_and_raise(msg, logger)
-            logger.error(msg)
-    except KillSelfTransition:
-        msg = f"kill self, cannot transition " \
-              f"jid={job_instance.job_instance_id}"
-        logger.warning(msg)
-        response = "kill self"
-    except Exception as e:
-        msg = f"General exception in _update_job_instance_state, " \
-            f"jid {job_instance}, transitioning to {job_instance}. " \
-            f"Not transitioning job. {e}"
-        log_and_raise(msg, logger)
-
-    job = job_instance.job
-
-    # ... see tests/tests_job_state_manager.py for Event example
-    if job.status in [JobStatus.DONE, JobStatus.ERROR_FATAL]:
-        to_publish = mogrify(job.dag_id, (job.job_id, job.status))
-        return to_publish
-    else:
-        return response
-
-
-def _update_job_instance(job_instance, **kwargs):
-    """Set attributes on a job_instance, primarily status
-
-    Args:
-        job_instance (obj): object of type models.JobInstance
-    """
-    logger.info(logging.myself())
-    logger.debug(logging.logParameter("job_instance", job_instance))
-    logger.debug("Update JI  {}".format(job_instance))
-    status_requested = kwargs.get('status', None)
-    logger.debug(logging.logParameter("status_requested", status_requested))
-    if status_requested is not None:
-        logger.debug("status_requested:{s}; job_instance.status:{j}".format
-                     (s=status_requested, j=job_instance.status))
-        if status_requested == job_instance.status:
-            kwargs.pop(status_requested)
-            logger.debug("Caught InvalidStateTransition. Not transitioning "
-                         "job_instance {} from {} to {}."
-                         .format(job_instance.job_instance_id,
-                                 job_instance.status, status_requested))
-    for k, v in kwargs.items():
-        setattr(job_instance, k, v)
-    return
-
-
-@jsm.route('/workflow_attribute', methods=['POST'])
-def add_workflow_attribute():
-    """Set attributes on a workflow
-
-    Args:
-        workflow_id (int): id of the workflow on which to set attributes
-        attribute_type (obj): object of type WorkflowAttribute
-        value (str): value of the WorkflowAttribute to add
-    """
-    logger.info(logging.myself())
-    data = request.get_json()
-    workflow_attribute = WorkflowAttribute(
-        workflow_id=data['workflow_id'],
-        attribute_type=data['attribute_type'],
-        value=data['value'])
-    logger.debug(workflow_attribute)
-    logger.debug(logging.logParameter("DB.session", DB.session))
-    DB.session.add(workflow_attribute)
-    DB.session.commit()
-    resp = jsonify({'workflow_attribute_id': workflow_attribute.id})
-    resp.status_code = StatusCodes.OK
-    return resp
-
-
-@jsm.route('/workflow_run_attribute', methods=['POST'])
-def add_workflow_run_attribute():
-    """Set attributes on a workflow_run
-
-    Args:
-        workflow_run_id (int): id of the workflow_run on which to set
-        attributes
-        attribute_type (obj): object of type WorkflowRunAttribute
-        value (str): value of the WorkflowRunAttribute to add
-    """
-    logger.info(logging.myself())
-    data = request.get_json()
-    workflow_run_attribute = WorkflowRunAttribute(
-        workflow_run_id=data['workflow_run_id'],
-        attribute_type=data['attribute_type'],
-        value=data['value'])
-    logger.debug(workflow_run_attribute)
-    DB.session.add(workflow_run_attribute)
-    logger.debug(logging.logParameter("DB.session", DB.session))
-    DB.session.commit()
-    resp = jsonify({'workflow_run_attribute_id': workflow_run_attribute.id})
-    resp.status_code = StatusCodes.OK
-    return resp
-
-
-@jsm.route('/job_attribute', methods=['POST'])
-def add_job_attribute():
-    """Set attributes on a job
-
-    Args:
-        job_id (int): id of the job on which to set attributes
-        attribute_type (obj): object of type JobAttribute
-        value (str): value of the JobAttribute to add
-    """
-    logger.info(logging.myself())
-    data = request.get_json()
-    job_attribute = JobAttribute(
-        job_id=data['job_id'],
-        attribute_type=data['attribute_type'],
-        value=data['value'])
-    logger.debug(job_attribute)
-    DB.session.add(job_attribute)
-    DB.session.commit()
-    resp = jsonify({'job_attribute_id': job_attribute.id})
-    resp.status_code = StatusCodes.OK
-    return resp
-=======
 # def _get_workflow_run_id(job):
 #     """Return the workflow_run_id by job_id"""
 #     logger.info(logging.myself())
@@ -1871,7 +1323,6 @@
 #     resp = jsonify({'job_attribute_id': job_attribute.id})
 #     resp.status_code = StatusCodes.OK
 #     return resp
->>>>>>> 2db803a5
 
 
 @jsm.route('/log_level', methods=['GET'])
