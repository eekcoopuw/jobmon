from datetime import datetime
from flask import jsonify, request, Blueprint
from http import HTTPStatus as StatusCodes
import json
import os
import socket
from sqlalchemy.sql import func, text
import sys
import traceback
from typing import Tuple, Optional
import warnings

from jobmon.models import DB
from jobmon.models.attributes.constants import job_attribute, qsub_attribute
from jobmon.models.attributes.job_attribute import JobAttribute
from jobmon.models.attributes.workflow_attribute import WorkflowAttribute
from jobmon.models.attributes.workflow_run_attribute import \
    WorkflowRunAttribute
from jobmon.models.exceptions import InvalidStateTransition, KillSelfTransition
from jobmon.models.executor_parameter_set import ExecutorParameterSet
from jobmon.models.job import Job
from jobmon.models.job_status import JobStatus
from jobmon.models.job_instance import JobInstance
from jobmon.models.job_instance_status import JobInstanceStatus
from jobmon.models.job_instance_error_log import JobInstanceErrorLog
from jobmon.models.task_dag import TaskDagMeta
from jobmon.models.workflow_run import WorkflowRun as WorkflowRunDAO
from jobmon.models.workflow_run_status import WorkflowRunStatus
from jobmon.models.workflow import Workflow
from jobmon.server.jobmonLogging import jobmonLogging as logging
from jobmon.server.server_side_exception import log_and_raise


jsm = Blueprint("job_state_manager", __name__)


# logging does not work well in python < 2.7 with Threads,
# see https://docs.python.org/2/library/logging.html
# Logging has to be set up BEFORE the Thread
# Therefore see tests/conf_test.py
logger = logging.getLogger(__name__)


def mogrify(topic, msg):
    """json encode the message and prepend the topic.
    see: https://stackoverflow.com/questions/25188792/
    how-can-i-use-send-json-with-pyzmq-pub-sub
    """

    return str(topic) + ' ' + json.dumps(msg)


@jsm.errorhandler(404)
def page_not_found(error):
    return 'This route does not exist {}'.format(request.url), 404


def get_time(session):
    time = session.execute("select UTC_TIMESTAMP as time").fetchone()['time']
    time = time.strftime("%Y-%m-%d %H:%M:%S")
    return time


@jsm.route('/', methods=['GET'])
def _is_alive():
    """A simple 'action' that sends a response to the requester indicating
    that this responder is in fact listening
    """
    logger.debug(logging.myself())
    logmsg = "{}: Responder received is_alive?".format(os.getpid())
    logger.debug(logmsg)
    resp = jsonify(msg="Yes, I am alive")
    resp.status_code = StatusCodes.OK
    return resp


@jsm.route('/job', methods=['POST'])
def add_job():
    """Add a job to the database

    Args:
        name: name for the job
        job_hash: unique hash for the job
        command: job's command
        dag_id: dag_id to which this job is attached
        num_cores: number of cores requested
        m_mem_free: number of Gigs of memory requested
        max_attempts: how many times the job should be attempted
        max_runtime_seconds: how long the job should be allowed to run
        context_args: any other args that should be passed to the executor
        tag: job attribute tag
        queue: which queue is being used
        j_resource: if the j_drive is being used
    """
    logger.debug(logging.myself())
    data = request.get_json()
    logger.debug(data)
    job = Job(
        dag_id=data['dag_id'],
        name=data['name'],
        tag=data.get('tag', None),
        job_hash=data['job_hash'],
        command=data['command'],
<<<<<<< HEAD
        dag_id=data['dag_id'],
        slots=data.get('slots', None),
        num_cores=data.get('num_cores', None),
        m_mem_free=data.get('m_mem_free', 2),
=======
>>>>>>> 0836462d
        max_attempts=data.get('max_attempts', 1),
        status=JobStatus.REGISTERED)
    DB.session.add(job)
    DB.session.commit()

    exec_params = ExecutorParameterSet(
        job_id=job.job_id,
        parameter_set_type="O",
        max_runtime_seconds=data.get('max_runtime_seconds', None),
        context_args=data.get('context_args', "{}"),
        queue=data.get('queue', None),
        num_cores=data.get('num_cores', None),
        m_mem_free=data.get('mem_free', 2),
        j_resource=data.get('j_resource', False))
    DB.session.add(exec_params)
    DB.session.flush()
    exec_params.activate()
    DB.session.commit()

    job_dct = job.to_wire_as_swarm_job()
    resp = jsonify(job_dct=job_dct)
    resp.status_code = StatusCodes.OK
    return resp


@jsm.route('/task_dag', methods=['POST'])
def add_task_dag():
    """Add a task_dag to the database

    Args:
        name: name for the task_dag
        user: name of the user of the dag
        dag_hash: unique hash for the task_dag
    """
    logger.debug(logging.myself())
    data = request.get_json(force=True)
    logger.debug(data)
    dag = TaskDagMeta(
        name=data['name'],
        user=data['user'],
        dag_hash=data['dag_hash'])
    DB.session.add(dag)
    logger.debug(logging.logParameter("DB.session", DB.session))
    DB.session.commit()
    dag_id = dag.dag_id
    resp = jsonify(dag_id=dag_id)
    resp.status_code = StatusCodes.OK
    return resp


def _get_workflow_run_id(job):
    """Return the workflow_run_id by job_id"""
    logger.debug(logging.myself())
    logger.debug(logging.logParameter("job_id", job.job_id))
    wf = DB.session.query(Workflow).filter_by(dag_id=job.dag_id).first()
    if not wf:
        DB.session.commit()
        return None  # no workflow has started, so no workflow run
    wf_run = (DB.session.query(WorkflowRunDAO).
              filter_by(workflow_id=wf.id).
              order_by(WorkflowRunDAO.id.desc()).first())
    wf_run_id = wf_run.id
    DB.session.commit()
    return wf_run_id


@jsm.route('/job_instance', methods=['POST'])
def add_job_instance():
    """Add a job_instance to the database

    Args:
        job_id (int): unique id for the job
        executor_type (str): string name of the executor type used
    """
    logger.debug(logging.myself())
    data = request.get_json()
    logger.debug(data)
    logger.debug("Add JI for job {}".format(data['job_id']))

    # query job
    job = DB.session.query(Job).filter_by(job_id=data['job_id']).first()
    DB.session.commit()

    # create job_instance from job parameters
    job_instance = JobInstance(
        executor_type=data['executor_type'],
        job_id=data['job_id'],
        dag_id=job.dag_id,
        workflow_run_id=_get_workflow_run_id(job),
        executor_parameter_set_id=job.executor_parameter_set_id)
    DB.session.add(job_instance)
    logger.debug(logging.logParameter("DB.session", DB.session))
    DB.session.commit()
    ji_id = job_instance.job_instance_id

    try:
        job_instance.job.transition(JobStatus.INSTANTIATED)
    except InvalidStateTransition:
        if job_instance.job.status == JobStatus.INSTANTIATED:
            msg = ("Caught InvalidStateTransition. Not transitioning job "
                   "{}'s job_instance_id {} from I to I"
                   .format(data['job_id'], ji_id))
            logger.warning(msg)
        else:
            raise
    finally:
        DB.session.commit()
    resp = jsonify(job_instance_id=ji_id)
    resp.status_code = StatusCodes.OK
    return resp


@jsm.route('/workflow', methods=['POST', 'PUT'])
def add_update_workflow():
    """Add a workflow to the database or update it (via PUT)

    Args:
        dag_id (int): dag_id to which this workflow is attached
        workflow_args: unique args for the workflow
        workflow_hash: unique hash for the workflow
        name (str): name for the workflow
        user (str): name of the user of the workflow
        description (str): string description of the workflow, optional
        any other Workflow attributes you want to set
    """
    logger.debug(logging.myself())
    data = request.get_json()
    logger.debug(data)
    if request.method == 'POST':
        wf = Workflow(dag_id=data['dag_id'],
                      workflow_args=data['workflow_args'],
                      workflow_hash=data['workflow_hash'],
                      name=data['name'],
                      user=data['user'],
                      description=data.get('description', ""))
        DB.session.add(wf)
        logger.debug(logging.logParameter("DB.session", DB.session))
    else:
        wf_id = data.pop('wf_id')
        wf = DB.session.query(Workflow).\
            filter(Workflow.id == wf_id).first()
        for key, val in data.items():
            setattr(wf, key, val)
    DB.session.commit()
    wf_dct = wf.to_wire()
    resp = jsonify(workflow_dct=wf_dct)
    resp.status_code = StatusCodes.OK
    return resp


@jsm.route('/error_logger', methods=['POST'])
def workflow_error_logger():
    data = request.get_json()
    logger.error(data["traceback"])
    resp = jsonify()
    resp.status_code = StatusCodes.OK
    return resp


@jsm.route('/workflow_run', methods=['POST', 'PUT'])
def add_update_workflow_run():
    """Add a workflow to the database or update it (via PUT)

    Args:
        workflow_id (int): workflow_id to which this workflow_run is attached
        user (str): name of the user of the workflow
        hostname (str): host on which this workflow_run was run
        pid (str): process_id where this workflow_run is/was run
        stderr (str): where stderr should be directed
        stdout (str): where stdout should be directed
        project (str): sge project where this workflow_run should be run
        slack_channel (str): channel where this workflow_run should send
            notifications
        resource adjustment (float): rate at which the resources will be
            increased if the jobs fail from under-requested resources
        any other Workflow attributes you want to set
    """
    logger.debug(logging.myself())
    data = request.get_json()
    logger.debug(data)
    if request.method == 'POST':
        wfr = WorkflowRunDAO(workflow_id=data['workflow_id'],
                             user=data['user'],
                             hostname=data['hostname'],
                             pid=data['pid'],
                             stderr=data['stderr'],
                             stdout=data['stdout'],
                             working_dir=data['working_dir'],
                             project=data['project'],
                             slack_channel=data['slack_channel'],
                             executor_class=data['executor_class'],
                             resource_adjustment=data['resource_adjustment'])
        workflow = DB.session.query(Workflow).\
            filter(Workflow.id == data['workflow_id']).first()
        # Set all previous runs to STOPPED
        for run in workflow.workflow_runs:
            run.status = WorkflowRunStatus.STOPPED
        DB.session.add(wfr)
        logger.debug(logging.logParameter("DB.session", DB.session))
    else:
        wfr = DB.session.query(WorkflowRunDAO).\
            filter(WorkflowRunDAO.id == data['workflow_run_id']).first()
        for key, val in data.items():
            setattr(wfr, key, val)
    DB.session.commit()
    wfr_id = wfr.id
    resp = jsonify(workflow_run_id=wfr_id)
    resp.status_code = StatusCodes.OK
    return resp


@jsm.route('/job_instance/<job_instance_id>/log_done', methods=['POST'])
def log_done(job_instance_id):
    """Log a job_instance as done
    Args:

        job_instance_id: id of the job_instance to log done
    """
    data = request.get_json()
    logger.debug(logging.myself())
    logger.debug(logging.logParameter("job_instance_id", job_instance_id))
    logger.debug("Log DONE for JI {}".format(job_instance_id))
    ji = _get_job_instance(DB.session, job_instance_id)
    if data.get('executor_id', None) is not None:
        ji.executor_id = data['executor_id']
    ji.nodename = data['nodename']
    logger.debug(logging.logParameter("DB.session", DB.session))
    msg = _update_job_instance_state(
        ji, JobInstanceStatus.DONE)
    DB.session.commit()
    resp = jsonify(message=msg)
    resp.status_code = StatusCodes.OK
    return resp


def _available_resource_in_queue(q="all.q") -> Tuple[int, int, int]:
    """
    Todo: calculate the available resources in queue
          for this release, just return the limits of each queue

    Queue limit reference:
        https://docs.cluster.ihme.washington.edu/allocation-and-limits/queues/

    :param q: queue
    :return: (avaialbe_mem: int (in G), available_cores: int, max_runtime: int)
    """

    if q == "all.q":
        return (512, 56, 259200)
    if q == "long.q":
        return (512, 56, 1382400)
    if q == "geospatial.q":
        return (1000, 64, 2160000)
    return (sys.maxsize, sys.maxsize, sys.maxsize)


def _increase_resources(exec_id: int, scale: float)->str:
    """This route is created to increase the resources of jobs failed with a
    137 error on the fair cluster on tries. The memory, runtime and threads
    should increase by a configurable amount (say 50%). The row in the job
    table should be modified with new values. men_free, num_cores,
    max_runtime_seconds.

    Args:
        exec_id: excutor_id
        scale: increase scale

    Return: an result string to add to the return message
    """
    update_resource_query_template = """
                        update job
                        set m_mem_free="{mem}", 
                            num_cores={cores}, 
                            max_runtime_seconds={runtime}
                        where job.job_id=
                              (select job_id
                               from job_instance
                               where executor_id={id});
                    """

    update_status_query_template = """
        update job
        set status="F"
        where job.job_id=
              (select job_id
               from job_instance
               where executor_id={id});
        """
    logger.debug(logging.myself())

    try:
        scale = float(scale)
    except Exception:
        # In case the client sent an invalid value, set the scale to 50%.
        scale = 0.5

    query = """
    select
        m_mem_free, num_cores, max_runtime_seconds, queue
    from
        job_instance, job
    where
        job_instance.job_id=job.job_id and executor_id = {exec_id}
    """.format(exec_id=exec_id)
    res = DB.session.execute(query).fetchone()
    mem = res[0]
    cores = res[1]
    runtime = res[2]
    queue = res[3]
    DB.session.commit()
    (available_mem, available_cores, max_runtime
     ) = _available_resource_in_queue(queue)
    logger.debug(f"Current system resources set to mem: {mem}G, "
                 f"cores: {cores}, runtime: {runtime}")
    mem, cores, runtime = _get_new_resource_value(mem, cores, runtime, scale)
    # available_mem should be in G
    if mem > available_mem or cores > available_cores or runtime > max_runtime:
        # move to ERROR_FATAL
        query = update_status_query_template.format(id=exec_id)
        DB.session.execute(query)
        DB.session.commit()
        logger.debug("Not enough system resources. Set the job status to F.")
        return "Not enough system resources. Set the job status to F."
    else:
        query = update_resource_query_template.format(
            mem=mem if mem is not None else "null",
            cores=cores if (cores is not None) or (cores != 0) else "null",
            runtime=runtime if runtime is not None else "null",
            id=exec_id
        )
        DB.session.execute(query)
        DB.session.commit()
        msg = (f"New system resources set to mem: {mem}G, cores: {cores},"
               f" runtime: {runtime}")
        logger.info(msg)
        return msg


def _log_error(ji: JobInstance,
               error_state: int,
               error_msg: str,
               executor_id: Optional[int]=None,
               nodename: Optional[str]=None
               ):
    if nodename is not None:
        ji.nodename = nodename
    if executor_id is not None:
        ji.executor_id = executor_id

    # increase resources on job first to eliminate a theoretical race condition
    if error_state == JobInstanceStatus.RESOURCE_ERROR:
        scale = 0.5  # default value
        if executor_id is not None:
            msg = _increase_resources(executor_id, scale)
        else:
            raise ValueError(
                "Invalid value in _log_error for job_instance_id"
                f" {ji.job_instance_id}. executor_id cannot be None if"
                "error_state is Z")
    else:
        msg = ""

    try:
        msg += _update_job_instance_state(ji, error_state)
        DB.session.commit()
        error = JobInstanceErrorLog(job_instance_id=ji.job_instance_id,
                                    description=error_msg)
        DB.session.add(error)
        DB.session.commit()

        resp = jsonify(message=msg)
        resp.status_code = StatusCodes.OK
    except InvalidStateTransition:
        log_msg = f"JSM::log_error(), reason={msg}"
        warnings.warn(log_msg)
        logger.debug(log_msg)
        raise

    return resp


@jsm.route('/job_instance/<job_instance_id>/log_error_worker_node',
           methods=['POST'])
def log_error_worker_node(job_instance_id: int):
    """Log a job_instance as errored
    Args:

        job_instance_id (str): id of the job_instance to log done
        error_message (str): message to log as error
    """

    logger.debug(logging.myself())
    logger.debug(logging.logParameter("job_instance_id", job_instance_id))
    data = request.get_json()
    error_state = data["error_state"]
    error_message = data["error_message"]
    executor_id = data.get('executor_id', None)
    nodename = data.get("nodename", None)
    logger.debug(f"Log ERROR for JI:{job_instance_id} message={error_message}")
    logger.debug("data:" + str(data))

    ji = _get_job_instance(DB.session, job_instance_id)
    resp = _log_error(ji, error_state, error_message, executor_id, nodename)
    return resp


@jsm.route('/job_instance/<job_instance_id>/log_error_reconciler',
           methods=['POST'])
def log_error_reconciler(job_instance_id: int):
    """Log a job_instance as errored
    Args:

        job_instance_id (str): id of the job_instance to log done
        error_message (str): message to log as error
    """
    logger.debug(logging.myself())
    logger.debug(logging.logParameter("job_instance_id", job_instance_id))
    data = request.get_json()
    error_state = data["error_state"]
    error_message = data["error_message"]
    executor_id = data.get('executor_id', None)
    nodename = data.get("nodename", None)
    logger.debug(f"Log ERROR for JI:{job_instance_id} message={error_message}")
    logger.debug("data:" + str(data))

    ji = _get_job_instance(DB.session, job_instance_id)

    # make sure the job hasn't logged a new heartbeat since we began
    # reconciliation
    if ji.report_by_date <= datetime.utcnow():
        resp = _log_error(ji, error_state, error_message, executor_id,
                          nodename)
    else:
        resp = jsonify()
        resp.status_code = StatusCodes.OK
    return resp


@jsm.route('/job_instance/<job_instance_id>/log_no_exec_id', methods=['POST'])
def log_no_exec_id(job_instance_id):
    logger.debug(logging.myself())
    logger.debug(logging.logParameter("job_instance_id", job_instance_id))
    logger.debug(f"Log NO EXECUTOR ID for JI {job_instance_id}")
    data = request.get_json()
    if data['executor_id'] == qsub_attribute.NO_EXEC_ID:
        logger.info("Qsub was unsuccessful and caused an exception")
    else:
        logger.info("Qsub may have run, but the job id could not be parsed "
                    "from the qsub response so no executor id can be assigned"
                    " at this time")
    ji = _get_job_instance(DB.session, job_instance_id)
    logger.debug(logging.logParameter("DB.session", DB.session))
    msg = _update_job_instance_state(ji, JobInstanceStatus.NO_EXECUTOR_ID)
    DB.session.commit()
    resp = jsonify(message=msg)
    resp.status_code = StatusCodes.OK
    return resp


@jsm.route('/job_instance/<job_instance_id>/log_executor_id', methods=['POST'])
def log_executor_id(job_instance_id):
    """Log a job_instance's executor id
    Args:

        job_instance_id: id of the job_instance to log
    """
    logger.debug(logging.myself())
    logger.debug(logging.logParameter("job_instance_id", job_instance_id))
    data = request.get_json()
    report_by_date = func.ADDTIME(
        func.UTC_TIMESTAMP(),
        func.SEC_TO_TIME(data["next_report_increment"]))
    logger.debug("Log EXECUTOR_ID for JI {}".format(job_instance_id))
    ji = _get_job_instance(DB.session, job_instance_id)
    logger.debug(logging.logParameter("DB.session", DB.session))
    logger.info("in log_executor_id, ji is {}".format(repr(ji)))
    msg = _update_job_instance_state(
        ji, JobInstanceStatus.SUBMITTED_TO_BATCH_EXECUTOR)
    _update_job_instance(ji, executor_id=data['executor_id'],
                         report_by_date=report_by_date)
    DB.session.commit()
    resp = jsonify(message=msg)
    resp.status_code = StatusCodes.OK
    return resp


@jsm.route('/task_dag/<dag_id>/log_heartbeat', methods=['POST'])
def log_dag_heartbeat(dag_id):
    """Log a dag as being responsive, with a heartbeat
    Args:

        dag id: id of the job_instance to log
    """
    logger.debug(logging.myself())
    logger.debug(logging.logParameter("dag_id", dag_id))
    dag = DB.session.query(TaskDagMeta).filter_by(
        dag_id=dag_id).first()
    if dag:
        # set to database time not web app time
        dag.heartbeat_date = func.UTC_TIMESTAMP()
    DB.session.commit()
    resp = jsonify()
    resp.status_code = StatusCodes.OK
    return resp


@jsm.route('/task_dag/<dag_id>/log_executor_report_by', methods=['POST'])
def log_executor_report_by(dag_id):
    logger.debug(logging.myself())
    logger.debug(logging.logParameter("dag_id", dag_id))
    data = request.get_json()

    params = {}
    for key in ["next_report_increment", "executor_ids"]:
        params[key] = data[key]

    if params["executor_ids"]:
        query = """
            UPDATE job_instance
            SET report_by_date = ADDTIME(
                UTC_TIMESTAMP(), SEC_TO_TIME(:next_report_increment))
            WHERE executor_id in :executor_ids"""
        DB.session.execute(query, params)
        DB.session.commit()

    resp = jsonify()
    resp.status_code = StatusCodes.OK
    return resp


@jsm.route('/job_instance/<job_instance_id>/log_report_by', methods=['POST'])
def log_ji_report_by(job_instance_id):
    """Log a job_instance as being responsive with a new report_by_date, this
    is done at the worker node heartbeat_interval rate, so it may not happen at
    the same rate that the reconciler updates batch submitted report_by_dates
    (also because it causes a lot of traffic if all workers are logging report
    _by_dates often compared to if the reconciler runs often)
    Args:

        job_instance_id: id of the job_instance to log
    """
    logger.debug(logging.myself())
    logger.debug(logging.logParameter("job_instance_id", job_instance_id))
    data = request.get_json()
    executor_id = data.get('executor_id', None)
    params = {}
    params["next_report_increment"] = data["next_report_increment"]
    params["job_instance_id"] = job_instance_id
    if executor_id is not None:
        params["executor_id"] = executor_id
        query = """
                UPDATE job_instance
                SET report_by_date = ADDTIME(
                    UTC_TIMESTAMP(), SEC_TO_TIME(:next_report_increment)),
                    executor_id = :executor_id
                WHERE job_instance_id = :job_instance_id"""
    else:
        query = """
            UPDATE job_instance
            SET report_by_date = ADDTIME(
                UTC_TIMESTAMP(), SEC_TO_TIME(:next_report_increment))
            WHERE job_instance_id = :job_instance_id"""
    DB.session.execute(query, params)
    DB.session.commit()
    resp = jsonify()
    resp.status_code = StatusCodes.OK
    return resp


@jsm.route('/task_dag/<dag_id>/reconcile', methods=['POST'])
def reconcile(dag_id):
    """Ensure all jobs that we thought were active continue to log heartbeats,
    and update all jobs submitted to batch executor with a new report_by_date.
    Since they are not running jobs, we still have to use qstat and update
    their report_by_date from the reconciler, therefore they are updated
    at the reconciliation rate
    Args:

        job_instance_id: id of the job_instance to log
    """
    logger.debug(logging.myself())
    logger.debug(logging.logParameter("dag_id", dag_id))
    data = request.get_json()

    params = {}
    for key in ["next_report_increment", "executor_ids"]:
        params[key] = data[key]

    if params["executor_ids"]:
        query = """
            UPDATE job_instance
            SET report_by_date = ADDTIME(
                UTC_TIMESTAMP(), SEC_TO_TIME(:next_report_increment))
            WHERE executor_id in :executor_ids"""
        DB.session.execute(query, params)
        DB.session.commit()

    # query all job instances that are submitted to executor or running which
    # haven't reported as alive in the allocated time.
    # ignore job instances created after heartbeat began. We'll reconcile them
    # during the next reconciliation loop.
    instances = DB.session.query(JobInstance).\
        join(TaskDagMeta).\
        filter_by(dag_id=dag_id).\
        filter(JobInstance.status.in_([
            JobInstanceStatus.SUBMITTED_TO_BATCH_EXECUTOR,
            JobInstanceStatus.RUNNING])).\
        filter(JobInstance.submitted_date <= TaskDagMeta.heartbeat_date).\
        filter(JobInstance.report_by_date <= func.UTC_TIMESTAMP()).all()
    DB.session.commit()

    for ji in instances:
        _update_job_instance_state(ji, JobInstanceStatus.ERROR)
        msg = ("Job no longer visible in qstat, check qacct or jobmon "
               f"database for executor_id {ji.executor_id} and "
               f"job_instance_id {ji.job_instance_id}")
        error = JobInstanceErrorLog(job_instance_id=ji.job_instance_id,
                                    description=msg)
        DB.session.add(error)
        DB.session.commit()

    resp = jsonify()
    resp.status_code = StatusCodes.OK
    return resp


@jsm.route('/job_instance/<job_instance_id>/log_running', methods=['POST'])
def log_running(job_instance_id):
    """Log a job_instance as running
    Args:

        job_instance_id: id of the job_instance to log as running
    """
    logger.debug(logging.myself())
    logger.debug(logging.logParameter("job_instance_id", job_instance_id))
    data = request.get_json()
    logger.debug("Log RUNNING for JI {}".format(job_instance_id))
    ji = _get_job_instance(DB.session, job_instance_id)
    logger.debug(logging.logParameter("DB.session", DB.session))
    msg = _update_job_instance_state(ji, JobInstanceStatus.RUNNING)
    ji.nodename = data['nodename']
    logger.debug(" ************* log-running nodename: {}".format(ji.nodename))
    ji.process_group_id = data['process_group_id']
    ji.report_by_date = func.ADDTIME(
        func.UTC_TIMESTAMP(), func.SEC_TO_TIME(data['next_report_increment']))
    if data.get('executor_id', None) is not None:
        ji.executor_id = data['executor_id']
    DB.session.commit()
    resp = jsonify(message=msg)
    resp.status_code = StatusCodes.OK
    return resp


@jsm.route('/job_instance/<job_instance_id>/log_nodename', methods=['POST'])
def log_nodename(job_instance_id):
    """Log a job_instance's nodename'
    Args:

        job_instance_id: id of the job_instance to log done
        nodename (str): name of the node on which the job_instance is running
    """
    logger.debug(logging.myself())
    logger.debug(logging.logParameter("job_instance_id", job_instance_id))
    data = request.get_json()
    logger.debug("Log nodename for JI {}".format(job_instance_id))
    ji = _get_job_instance(DB.session, job_instance_id)
    logger.debug(logging.logParameter("DB.session", DB.session))
    logger.debug(" ;;;;;;;;;;; log_nodename nodename: {}".format(data[
        'nodename']))
    _update_job_instance(ji, nodename=data['nodename'])
    DB.session.commit()
    resp = jsonify(message='')
    resp.status_code = StatusCodes.OK
    return resp


@jsm.route('/job_instance/<job_instance_id>/log_usage', methods=['POST'])
def log_usage(job_instance_id):
    """Log the usage stats of a job_instance
    Args:

        job_instance_id: id of the job_instance to log done
        usage_str (str, optional): stats such as maxrss, etc
        wallclock (str, optional): wallclock of running job
        maxvmem (str, optional): max virtual memory used
        cpu (str, optional): cpu used
        io (str, optional): io used
    """
    logger.debug(logging.myself())
    logger.debug(logging.logParameter("job_instance_id", job_instance_id))
    data = request.get_json()
    if data.get('maxrss', None) is None:
        data['maxrss'] = '-1'

    keys_to_attrs = {data.get('usage_str', None): job_attribute.USAGE_STR,
                     data.get('wallclock', None): job_attribute.WALLCLOCK,
                     data.get('cpu', None): job_attribute.CPU,
                     data.get('io', None): job_attribute.IO,
                     data.get('maxrss', None): job_attribute.MAXRSS}

    logger.debug("usage_str is {}, wallclock is {}, maxrss is {}, cpu is {}, "
                 "io is {}".format(data.get('usage_str', None),
                                   data.get('wallclock', None),
                                   data.get('maxrss', None),
                                   data.get('cpu', None),
                                   data.get('io', None)))
    job_instance = _get_job_instance(DB.session, job_instance_id)
    logger.debug(logging.logParameter("DB.session", DB.session))
    job_id = job_instance.job_id
    msg = _update_job_instance(job_instance,
                               usage_str=data.get('usage_str', None),
                               wallclock=data.get('wallclock', None),
                               maxrss=data.get('maxrss', None),
                               cpu=data.get('cpu', None),
                               io=data.get('io', None))
    for k in keys_to_attrs:
        logger.debug(
            'The value of {kval} being set in the attribute table is {k}'.
            format(kval=keys_to_attrs[k], k=k))
        if k is not None:
            ja = (JobAttribute(
                job_id=job_id, attribute_type=keys_to_attrs[k], value=k))
            DB.session.add(ja)
        else:
            logger.debug('The value has not been set, nothing to upload')
    DB.session.commit()
    resp = jsonify(message=msg)
    resp.status_code = StatusCodes.OK
    return resp


@jsm.route('/job/<job_id>/queue', methods=['POST'])
def queue_job(job_id):
    """Queue a job and change its status
    Args:

        job_id: id of the job to queue
    """
    logger.debug(logging.myself())
    logger.debug(logging.logParameter("job_id", job_id))
    job = DB.session.query(Job)\
        .filter_by(job_id=job_id).first()
    try:
        job.transition(JobStatus.QUEUED_FOR_INSTANTIATION)
    except InvalidStateTransition:
        if job.status == JobStatus.QUEUED_FOR_INSTANTIATION:
            msg = ("Caught InvalidStateTransition. Not transitioning job "
                   "{} from Q to Q".format(job_id))
            logger.warning(msg)
        else:
            raise
    DB.session.commit()
    resp = jsonify()
    resp.status_code = StatusCodes.OK
    return resp


@jsm.route('/job/<job_id>/change_resources', methods=['PUT'])
def change_job_resources(job_id):
    """ Change the resources set for a given job, currently can change
    m_mem_free, num_cores and max_runtime_seconds
    Args:
        job_id: id of the job for which resources will be changed
        """

    # TODO: fix this functionality to work with new model
    logger.debug(logging.myself())
    logger.debug(logging.logParameter("job_id", job_id))
    job = DB.session.query(Job).filter_by(job_id=job_id).first()
    logger.debug(logging.logParameter("DB.session", DB.session))
    data = request.get_json()
    if 'num_cores' in data:
        job.num_cores = data['num_cores']
        logger.debug(f"changed num_cores to {data['num_cores']}")
    if 'max_runtime_seconds' in data:
        job.max_runtime_seconds = data['max_runtime_seconds']
        logger.debug(f"changed max_runtime_seconds to "
                     f"{data['max_runtime_seconds']}")
    if 'm_mem_free' in data:
        job.m_mem_free = data['m_mem_free']
        logger.debug(f"changed m_mem_free to {data['m_mem_free']}")
    DB.session.commit()
    resp = jsonify()
    resp.status_code = StatusCodes.OK
    return resp


@jsm.route('/job/<job_id>/reset', methods=['POST'])
def reset_job(job_id):
    """Reset a job and change its status
    Args:

        job_id: id of the job to reset
    """
    logger.debug(logging.myself())
    logger.debug(logging.logParameter("job_id", job_id))
    job = DB.session.query(Job).filter_by(job_id=job_id).first()
    logger.debug(logging.logParameter("DB.session", DB.session))
    job.reset()
    DB.session.commit()
    resp = jsonify()
    resp.status_code = StatusCodes.OK
    return resp


@jsm.route('/task_dag/<dag_id>/reset_incomplete_jobs', methods=['POST'])
def reset_incomplete_jobs(dag_id):
    """Reset all jobs of a dag and change their statuses
    Args:

        dag_id: id of the dag to reset
    """
    logger.debug(logging.myself())
    logger.debug(logging.logParameter("dag_id", dag_id))
    time = get_time(DB.session)
    up_job = """
        UPDATE job
        SET status=:registered_status, num_attempts=0, status_date='{}'
        WHERE dag_id=:dag_id
        AND job.status!=:done_status
    """.format(time)
    up_job_instance = """
        UPDATE job_instance
        JOIN job USING(job_id)
        SET job_instance.status=:error_status
        WHERE job.dag_id=:dag_id
        AND job.status!=:done_status
    """
    log_errors = """
        INSERT INTO job_instance_error_log
            (job_instance_id, description)
        SELECT job_instance_id, 'Job RESET requested' as description
        FROM job_instance
        JOIN job USING(job_id)
        WHERE job.dag_id=:dag_id
        AND job.status!=:done_status
    """
    logger.debug("Query:\n{}".format(up_job))
    logger.debug(logging.logParameter("DB.session", DB.session))
    DB.session.execute(
        up_job,
        {"dag_id": dag_id,
         "registered_status": JobStatus.REGISTERED,
         "done_status": JobStatus.DONE})
    logger.debug("Query:\n{}".format(up_job_instance))
    DB.session.execute(
        up_job_instance,
        {"dag_id": dag_id,
         "error_status": JobInstanceStatus.ERROR,
         "done_status": JobStatus.DONE})
    logger.debug("Query:\n{}".format(log_errors))
    DB.session.execute(
        log_errors,
        {"dag_id": dag_id,
         "done_status": JobStatus.DONE})
    DB.session.commit()
    resp = jsonify()
    resp.status_code = StatusCodes.OK
    return resp


def _get_job_instance(session, job_instance_id):
    """Return a JobInstance from the database

    Args:

        session: DB.session or Session object to use to connect to the db
        job_instance_id (int): job_instance_id with which to query the database
    """
    logger.debug(logging.myself())
    logger.debug(logging.logParameter("session", session))
    logger.debug(logging.logParameter("job_instance_id", job_instance_id))
    job_instance = session.query(JobInstance).filter_by(
        job_instance_id=job_instance_id).first()
    return job_instance


def _update_job_instance_state(job_instance, status_id):
    """Advance the states of job_instance and it's associated Job,
    return any messages that should be published based on
    the transition

    Args:
        job_instance (obj) object of time models.JobInstance
        status_id (int): id of the status to which to transition
    """
    logger.debug(logging.myself())
    logger.debug(f"Update JI state {status_id} for {job_instance}")
    response = ""
    try:
        job_instance.transition(status_id)
    except InvalidStateTransition:
        if job_instance.status == status_id:
            # It was already in that state, just log it
            msg = f"Attempting to transition to existing state." \
                f"Not transitioning job, jid= " \
                f"{job_instance.job_instance_id}" \
                f"from {job_instance.status} to {status_id}"
            logger.warning(msg)
            print(msg)
        else:
            # Tried to move to an illegal state
            msg = f"Illegal state transition. " \
                f"Not transitioning job, jid= " \
                f"{job_instance.job_instance_id}, " \
                f"from {job_instance.status} to {status_id}"
            # log_and_raise(msg, logger)
            logger.error(msg)
            print(msg)
    except KillSelfTransition:
        msg = f"kill self, cannot transition " \
              f"jid={job_instance.job_instance_id}"
        logger.warning(msg)
        print(msg)
        response = "kill self"
    except Exception as e:
        msg = f"General exception in _update_job_instance_state, " \
            f"jid {job_instance}, transitioning to {job_instance}. " \
            f"Not transitioning job. {e}"
        log_and_raise(msg, logger)
        print(msg)

    job = job_instance.job

    # ... see tests/tests_job_state_manager.py for Event example
    if job.status in [JobStatus.DONE, JobStatus.ERROR_FATAL]:
        to_publish = mogrify(job.dag_id, (job.job_id, job.status))
        return to_publish
    else:
        return response


def _update_job_instance(job_instance, **kwargs):
    """Set attributes on a job_instance, primarily status

    Args:
        job_instance (obj): object of type models.JobInstance
    """
    logger.debug(logging.myself())
    logger.debug(logging.logParameter("job_instance", job_instance))
    logger.debug("Update JI  {}".format(job_instance))
    status_requested = kwargs.get('status', None)
    logger.debug(logging.logParameter("status_requested", status_requested))
    if status_requested is not None:
        logger.debug("status_requested:{s}; job_instance.status:{j}".format
                     (s=status_requested, j=job_instance.status))
        if status_requested == job_instance.status:
            kwargs.pop(status_requested)
            logger.debug("Caught InvalidStateTransition. Not transitioning "
                         "job_instance {} from {} to {}."
                         .format(job_instance.job_instance_id,
                                 job_instance.status, status_requested))
    for k, v in kwargs.items():
        setattr(job_instance, k, v)
    return


@jsm.route('/workflow_attribute', methods=['POST'])
def add_workflow_attribute():
    """Set attributes on a workflow

    Args:
        workflow_id (int): id of the workflow on which to set attributes
        attribute_type (obj): object of type WorkflowAttribute
        value (str): value of the WorkflowAttribute to add
    """
    logger.debug(logging.myself())
    data = request.get_json()
    workflow_attribute = WorkflowAttribute(
        workflow_id=data['workflow_id'],
        attribute_type=data['attribute_type'],
        value=data['value'])
    logger.debug(workflow_attribute)
    logger.debug(logging.logParameter("DB.session", DB.session))
    DB.session.add(workflow_attribute)
    DB.session.commit()
    resp = jsonify({'workflow_attribute_id': workflow_attribute.id})
    resp.status_code = StatusCodes.OK
    return resp


@jsm.route('/workflow_run_attribute', methods=['POST'])
def add_workflow_run_attribute():
    """Set attributes on a workflow_run

    Args:
        workflow_run_id (int): id of the workflow_run on which to set
        attributes
        attribute_type (obj): object of type WorkflowRunAttribute
        value (str): value of the WorkflowRunAttribute to add
    """
    logger.debug(logging.myself())
    data = request.get_json()
    workflow_run_attribute = WorkflowRunAttribute(
        workflow_run_id=data['workflow_run_id'],
        attribute_type=data['attribute_type'],
        value=data['value'])
    logger.debug(workflow_run_attribute)
    DB.session.add(workflow_run_attribute)
    logger.debug(logging.logParameter("DB.session", DB.session))
    DB.session.commit()
    resp = jsonify({'workflow_run_attribute_id': workflow_run_attribute.id})
    resp.status_code = StatusCodes.OK
    return resp


@jsm.route('/job_attribute', methods=['POST'])
def add_job_attribute():
    """Set attributes on a job

    Args:
        job_id (int): id of the job on which to set attributes
        attribute_type (obj): object of type JobAttribute
        value (str): value of the JobAttribute to add
    """
    logger.debug(logging.myself())
    data = request.get_json()
    job_attribute = JobAttribute(
        job_id=data['job_id'],
        attribute_type=data['attribute_type'],
        value=data['value'])
    logger.debug(job_attribute)
    DB.session.add(job_attribute)
    DB.session.commit()
    resp = jsonify({'job_attribute_id': job_attribute.id})
    resp.status_code = StatusCodes.OK
    return resp


@jsm.route('/log_level', methods=['GET'])
def get_log_level():
    """A simple 'action' to get the current server log level
    """
    logger.debug(logging.myself())
    level: str = logging.getLevelName()
    logger.debug(level)
    resp = jsonify({'level': level})
    resp.status_code = StatusCodes.OK
    return resp


@jsm.route('/log_level/<level>', methods=['POST'])
def set_log_level(level):
    """Change log level
    Args:

        level: name of the log level. Takes CRITICAL, ERROR, WARNING, INFO,
            DEBUG

        data:
             loggers: a list of logger
                      Currently only support 'jobmonServer' and 'flask';
                      Other values will be ignored;
                      Empty list default to 'jobmonServer'.
    """
    logger.debug(logging.myself())
    logger.debug(logging.logParameter("level", level))
    level = level.upper()
    lev: int = logging.NOTSET

    if level == "CRITICAL":
        lev = logging.CRITICAL
    elif level == "ERROR":
        lev = logging.ERROR
    elif level == "WARNING":
        lev = logging.WARNING
    elif level == "INFO":
        lev = logging.INFO
    elif level == "DEBUG":
        lev = logging.DEBUG

    data = request.get_json()
    logger.debug(data)

    logger_list = []
    try:
        logger_list = data['loggers']
    except Exception:
        # Deliberately eat the exception. If no data provided, change all other
        # loggers except sqlalchemy
        pass

    if len(logger_list) == 0:
        # Default to reset jobmonServer log level
        logging.setlogLevel(lev)
    else:
        if 'jobmonServer' in logger_list:
            logging.setlogLevel(lev)
        elif 'flask' in logger_list:
            logging.setFlaskLogLevel(lev)

    resp = jsonify(msn="Set {loggers} server log to {level}".format(
        level=level, loggers=logger_list))
    resp.status_code = StatusCodes.OK
    return resp


def getLogLevelUseName(name: str) -> int:
    logger.debug(logging.myself())
    logger.debug(logging.logParameter("name", name))
    log_level_dict = {"CRITICAL": logging.CRITICAL,
                      "ERROR": logging.ERROR,
                      "WARNING": logging.WARNING,
                      "INFO": logging.INFO,
                      "DEBUG": logging.DEBUG,
                      "NOTSET": logging.NOTSET}
    level = name.upper()
    if level not in ("CRITICAL", "ERROR", "WARNING", "INFO", "DEBUG"):
        level = "NOTSET"
    return log_level_dict[level]


@jsm.route('/attach_remote_syslog/<level>/<host>/<port>/<sockettype>',
           methods=['POST'])
def attach_remote_syslog(level, host, port, sockettype):
    """
    Add a remote syslog handler

    :param level: remote syslog level
    :param host: remote syslog server host
    :param port: remote syslog server port
    :param port: remote syslog server socket type; unless specified as TCP,
    otherwise, UDP
    :return:
    """
    logger.debug(logging.myself())
    logger.debug(logging.logParameter("level", level))
    logger.debug(logging.logParameter("host", host))
    logger.debug(logging.logParameter("port", port))
    logger.debug(logging.logParameter("sockettype", sockettype))
    level = level.upper()
    if level not in ("CRITICAL", "ERROR", "WARNING", "INFO", "DEBUG"):
        level = "NOTSET"

    try:
        port = int(port)
    except Exception:
        resp = jsonify(msn="Unable to convert {} to integer".format(port))
        resp.status_code = StatusCodes.BAD_REQUEST
        return resp

    s = socket.SOCK_DGRAM
    if sockettype.upper == "TCP":
        s = socket.SOCK_STREAM

    try:
        logging.attachSyslog(host=host, port=port, socktype=s,
                             l=getLogLevelUseName(level))
        resp = jsonify(msn="Attach syslog {h}:{p}".format(h=host, p=port))
        resp.status_code = StatusCodes.OK
        return resp
    except Exception:
        resp = jsonify(msn=traceback.format_exc())
        resp.status_code = StatusCodes.INTERNAL_SERVER_ERROR
        return resp


@jsm.route('/syslog_status', methods=['GET'])
def syslog_status():
    logger.debug(logging.myself())
    resp = jsonify({'syslog': logging.isSyslogAttached()})
    return resp


@jsm.route('/debug_on', methods=['POST'])
def setRootLoggerToDebug():
    """
    This function set the root log level to debug. Be careful because you are
    unable to set it back.
    :return:
    """
    logging._setRootLoggerLevel(logging.DEBUG)
    resp = jsonify(msn="The root logger lever has been set to DEBUG. This "
                       "action is irreversible.")
    resp.status_code = StatusCodes.OK
    return resp


def _get_new_resource_value(mem: str, cores: int, runtime: int, scale: float):
    """
    Use the scale value to calculate the new resources for next retry

    :param mem:
    :param cores:
    :param runtime:
    :param scale:
    :return:
    """
    if mem is not None:
        mem = float(mem) * (1 + scale)
    else:
        # Although mem should not be None, make it 1G if it's None
        mem = 1
    if cores is not None:
        cores = int(int(cores) * (1 + scale))
    else:
        cores = 0
    if runtime is not None:
        runtime = int(int(runtime) * (1 + scale))
    else:
        # Although runtime should not be None, make it 24 hours if it is None
        runtime = (24*60*60)
    return mem, cores, runtime<|MERGE_RESOLUTION|>--- conflicted
+++ resolved
@@ -101,13 +101,6 @@
         tag=data.get('tag', None),
         job_hash=data['job_hash'],
         command=data['command'],
-<<<<<<< HEAD
-        dag_id=data['dag_id'],
-        slots=data.get('slots', None),
-        num_cores=data.get('num_cores', None),
-        m_mem_free=data.get('m_mem_free', 2),
-=======
->>>>>>> 0836462d
         max_attempts=data.get('max_attempts', 1),
         status=JobStatus.REGISTERED)
     DB.session.add(job)
