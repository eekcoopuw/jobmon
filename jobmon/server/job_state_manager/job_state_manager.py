from flask import jsonify, request, Blueprint
from http import HTTPStatus as StatusCodes
import json
import os
import socket
from sqlalchemy.sql import func, text
import sys
import traceback
import warnings

from jobmon.models import DB
from jobmon.models.attributes.constants import job_attribute
from jobmon.models.attributes.job_attribute import JobAttribute
from jobmon.models.attributes.workflow_attribute import WorkflowAttribute
from jobmon.models.attributes.workflow_run_attribute import \
    WorkflowRunAttribute
from jobmon.models.exceptions import InvalidStateTransition
from jobmon.models.job import Job
from jobmon.models.job_status import JobStatus
from jobmon.models.job_instance import JobInstance
from jobmon.models.job_instance_status import JobInstanceStatus
from jobmon.models.job_instance_error_log import JobInstanceErrorLog
from jobmon.models.task_dag import TaskDagMeta
from jobmon.models.workflow_run import WorkflowRun as WorkflowRunDAO
from jobmon.models.workflow_run_status import WorkflowRunStatus
from jobmon.models.workflow import Workflow
from jobmon.server.jobmonLogging import jobmonLogging as logging
from jobmon.server.server_side_exception import log_and_raise


jsm = Blueprint("job_state_manager", __name__)


# logging does not work well in python < 2.7 with Threads,
# see https://docs.python.org/2/library/logging.html
# Logging has to be set up BEFORE the Thread
# Therefore see tests/conf_test.py
logger = logging.getLogger(__name__)


def mogrify(topic, msg):
    """json encode the message and prepend the topic.
    see: https://stackoverflow.com/questions/25188792/
    how-can-i-use-send-json-with-pyzmq-pub-sub
    """

    return str(topic) + ' ' + json.dumps(msg)


@jsm.errorhandler(404)
def page_not_found(error):
    return 'This route does not exist {}'.format(request.url), 404


def get_time(session):
    time = session.execute("select UTC_TIMESTAMP as time").fetchone()['time']
    time = time.strftime("%Y-%m-%d %H:%M:%S")
    return time


@jsm.route('/', methods=['GET'])
def _is_alive():
    """A simple 'action' that sends a response to the requester indicating
    that this responder is in fact listening
    """
    logger.debug(logging.myself())
    logmsg = "{}: Responder received is_alive?".format(os.getpid())
    logger.debug(logmsg)
    resp = jsonify(msg="Yes, I am alive")
    resp.status_code = StatusCodes.OK
    return resp


@jsm.route('/job', methods=['POST'])
def add_job():
    """Add a job to the database

    Args:
        name: name for the job
        job_hash: unique hash for the job
        command: job's command
        dag_id: dag_id to which this job is attached
        slots: number of slots requested
        num_cores: number of cores requested
        mem_free: number of Gigs of memory requested
        max_attempts: how many times the job should be attempted
        max_runtime_seconds: how long the job should be allowed to run
        context_args: any other args that should be passed to the executor
        tag: job attribute tag
        queue: which queue is being used
        j_resource: if the j_drive is being used
    """
    logger.debug(logging.myself())
    data = request.get_json()
    logger.debug(data)
    job = Job(
        name=data['name'],
        job_hash=data['job_hash'],
        command=data['command'],
        dag_id=data['dag_id'],
        slots=data.get('slots', None),
        num_cores=data.get('num_cores', None),
        mem_free=data.get('mem_free', 2),
        max_attempts=data.get('max_attempts', 1),
        max_runtime_seconds=data.get('max_runtime_seconds', None),
        context_args=data.get('context_args', "{}"),
        tag=data.get('tag', None),
        queue=data.get('queue', None),
        j_resource=data.get('j_resource', False),
        status=JobStatus.REGISTERED)
    DB.session.add(job)
    logger.debug(logging.logParameter("DB.session", DB.session))
    DB.session.commit()
    job_dct = job.to_wire()
    resp = jsonify(job_dct=job_dct)
    resp.status_code = StatusCodes.OK
    return resp


@jsm.route('/task_dag', methods=['POST'])
def add_task_dag():
    """Add a task_dag to the database

    Args:
        name: name for the task_dag
        user: name of the user of the dag
        dag_hash: unique hash for the task_dag
    """
    logger.debug(logging.myself())
    data = request.get_json(force=True)
    logger.debug(data)
    dag = TaskDagMeta(
        name=data['name'],
        user=data['user'],
        dag_hash=data['dag_hash'])
    DB.session.add(dag)
    logger.debug(logging.logParameter("DB.session", DB.session))
    DB.session.commit()
    dag_id = dag.dag_id
    resp = jsonify(dag_id=dag_id)
    resp.status_code = StatusCodes.OK
    return resp


def _get_workflow_run_id(job_id):
    """Return the workflow_run_id by job_id"""
    logger.debug(logging.myself())
    logger.debug(logging.logParameter("job_id", job_id))
    job = DB.session.query(Job).filter_by(job_id=job_id).first()
    logger.debug(logging.logParameter("DB.session", DB.session))
    wf = DB.session.query(Workflow).filter_by(dag_id=job.dag_id).first()
    if not wf:
        DB.session.commit()
        return None  # no workflow has started, so no workflow run
    wf_run = (DB.session.query(WorkflowRunDAO).
              filter_by(workflow_id=wf.id).
              order_by(WorkflowRunDAO.id.desc()).first())
    wf_run_id = wf_run.id
    DB.session.commit()
    return wf_run_id


def _get_dag_id(job_id):
    """Return the workflow_run_id by job_id"""
    logger.debug(logging.myself())
    logger.debug(logging.logParameter("job_id", job_id))
    job = DB.session.query(Job).filter_by(job_id=job_id).first()
    logger.debug(logging.logParameter("DB.session", DB.session))
    DB.session.commit()
    return job.dag_id


@jsm.route('/job_instance', methods=['POST'])
def add_job_instance():
    """Add a job_instance to the database

    Args:
        job_id (int): unique id for the job
        executor_type (str): string name of the executor type used
    """
    logger.debug(logging.myself())
    data = request.get_json()
    logger.debug(data)
    logger.debug("Add JI for job {}".format(data['job_id']))
    workflow_run_id = _get_workflow_run_id(data['job_id'])
    dag_id = _get_dag_id(data['job_id'])
    job_instance = JobInstance(
        executor_type=data['executor_type'],
        job_id=data['job_id'],
        dag_id=dag_id,
        workflow_run_id=workflow_run_id)
    DB.session.add(job_instance)
    logger.debug(logging.logParameter("DB.session", DB.session))
    DB.session.commit()
    ji_id = job_instance.job_instance_id

    try:
        job_instance.job.transition(JobStatus.INSTANTIATED)
    except InvalidStateTransition:
        if job_instance.job.status == JobStatus.INSTANTIATED:
            msg = ("Caught InvalidStateTransition. Not transitioning job "
                   "{}'s job_instance_id {} from I to I"
                   .format(data['job_id'], ji_id))
            logger.warning(msg)
        else:
            raise
    finally:
        DB.session.commit()
    resp = jsonify(job_instance_id=ji_id)
    resp.status_code = StatusCodes.OK
    return resp


@jsm.route('/workflow', methods=['POST', 'PUT'])
def add_update_workflow():
    """Add a workflow to the database or update it (via PUT)

    Args:
        dag_id (int): dag_id to which this workflow is attached
        workflow_args: unique args for the workflow
        workflow_hash: unique hash for the workflow
        name (str): name for the workflow
        user (str): name of the user of the workflow
        description (str): string description of the workflow, optional
        any other Workflow attributes you want to set
    """
    logger.debug(logging.myself())
    data = request.get_json()
    logger.debug(data)
    if request.method == 'POST':
        wf = Workflow(dag_id=data['dag_id'],
                      workflow_args=data['workflow_args'],
                      workflow_hash=data['workflow_hash'],
                      name=data['name'],
                      user=data['user'],
                      description=data.get('description', ""))
        DB.session.add(wf)
        logger.debug(logging.logParameter("DB.session", DB.session))
    else:
        wf_id = data.pop('wf_id')
        wf = DB.session.query(Workflow).\
            filter(Workflow.id == wf_id).first()
        for key, val in data.items():
            setattr(wf, key, val)
    DB.session.commit()
    wf_dct = wf.to_wire()
    resp = jsonify(workflow_dct=wf_dct)
    resp.status_code = StatusCodes.OK
    return resp


@jsm.route('/error_logger', methods=['POST'])
def workflow_error_logger():
    data = request.get_json()
    logger.error(data["traceback"])
    resp = jsonify()
    resp.status_code = StatusCodes.OK
    return resp


@jsm.route('/workflow_run', methods=['POST', 'PUT'])
def add_update_workflow_run():
    """Add a workflow to the database or update it (via PUT)

    Args:
        workflow_id (int): workflow_id to which this workflow_run is attached
        user (str): name of the user of the workflow
        hostname (str): host on which this workflow_run was run
        pid (str): process_id where this workflow_run is/was run
        stderr (str): where stderr should be directed
        stdout (str): where stdout should be directed
        project (str): sge project where this workflow_run should be run
        slack_channel (str): channel where this workflow_run should send
            notifications
        resource adjustment (float): rate at which the resources will be
            increased if the jobs fail from under-requested resources
        any other Workflow attributes you want to set
    """
    logger.debug(logging.myself())
    data = request.get_json()
    logger.debug(data)
    if request.method == 'POST':
        wfr = WorkflowRunDAO(workflow_id=data['workflow_id'],
                             user=data['user'],
                             hostname=data['hostname'],
                             pid=data['pid'],
                             stderr=data['stderr'],
                             stdout=data['stdout'],
                             working_dir=data['working_dir'],
                             project=data['project'],
                             slack_channel=data['slack_channel'],
                             executor_class=data['executor_class'],
                             resource_adjustment=data['resource_adjustment'])
        workflow = DB.session.query(Workflow).\
            filter(Workflow.id == data['workflow_id']).first()
        # Set all previous runs to STOPPED
        for run in workflow.workflow_runs:
            run.status = WorkflowRunStatus.STOPPED
        DB.session.add(wfr)
        logger.debug(logging.logParameter("DB.session", DB.session))
    else:
        wfr = DB.session.query(WorkflowRunDAO).\
            filter(WorkflowRunDAO.id == data['workflow_run_id']).first()
        for key, val in data.items():
            setattr(wfr, key, val)
    DB.session.commit()
    wfr_id = wfr.id
    resp = jsonify(workflow_run_id=wfr_id)
    resp.status_code = StatusCodes.OK
    return resp


@jsm.route('/job_instance/<job_instance_id>/log_done', methods=['POST'])
def log_done(job_instance_id):
    """Log a job_instance as done
    Args:

        job_instance_id: id of the job_instance to log done
    """
    data = request.get_json()
    logger.debug(logging.myself())
    logger.debug(logging.logParameter("job_instance_id", job_instance_id))
    logger.debug("Log DONE for JI {}".format(job_instance_id))
    logger.debug("Data: " + str(data))
    ji = _get_job_instance(DB.session, job_instance_id)
    if data.get('executor_id', None) is not None:
        ji.executor_id = data['executor_id']
    if data.get('nodename', None) is not None:
        ji.nodename = data['nodename']
    logger.debug("log_done nodename: {}".format(ji.nodename))
    logger.debug(logging.logParameter("DB.session", DB.session))
    msg = _update_job_instance_state(
        ji, JobInstanceStatus.DONE)
    DB.session.commit()
    resp = jsonify(message=msg)
    resp.status_code = StatusCodes.OK
    return resp


def _available_resource_in_queue(q="all.q") -> (int, int, int):
    """
    Todo: calculate the available resources in queue
          for this release, just return the limits of each queue

    Queue limit reference: https://docs.cluster.ihme.washington.edu/allocation-and-limits/queues/

    :param q: queue
    :return: (avaialbe_mem: int (in G), available_cores: int, max_runtime: int)
    """

    if q == "all.q":
        return (512, 56, 259200)
    if q == "long.q":
        return (512, 56, 1382400)
    if q == "geospatial.q":
        return (1000, 64, 2160000)
    return (sys.maxsize, sys.maxsize, sys.maxsize)


def _increase_resources(exec_id: int, scale: float)->str:
    """This route is created to increase the resources of jobs failed with a 137 error on the fair cluster on tries.
       The memory, runtime and threads should increase by a configurable amount (say 50%). 
       The row in the job table should be modified with new values. men_free, num_cores, max_runtime_seconds.
    Args:
        exec_id: excutor_id
        scale: increase scale

    Return: an result string to add to the return message
    """
    update_resource_query_template = """
                        update job
                        set mem_free="{mem}", 
                            num_cores={cores}, 
                            max_runtime_seconds={runtime}
                        where job.job_id=
                              (select job_id
                               from job_instance
                               where executor_id={id});
                    """
    update_status_query_template = """
                            update job
                            set status="F"
                            where job.job_id=
                                  (select job_id
                                   from job_instance
                                   where executor_id={id});
                        """
    logger.debug(logging.myself())

    try:
        scale = float(scale)
    except:
        # In case the client sent an invalid value, set the scale to 50%.
        scale = 0.5

    query = f"select mem_free, num_cores, max_runtime_seconds, queue from job_instance, job where job_instance.job_id=job.job_id and executor_id = {exec_id}"
    res = DB.session.execute(query).fetchone()
    mem = res[0]
    cores = res[1]
    runtime = res[2]
    queue = res[3]
    DB.session.commit()
    (available_mem, available_cores, max_runtime) = _available_resource_in_queue(queue)
    logger.debug(f"Current system resources set to mem: {mem}, cores: {cores}, runtime: {runtime}")
    mem, cores, runtime = _get_new_resource_value(mem, cores, runtime, scale)
    # int mem in M
    mem_in_M = int(mem[:-1]) if mem[-1] == "M" else int(mem[:-1]) * 1000 if mem[-1] == "G" else int(mem) * 1000
    # available_mem should be in G
    if mem_in_M > available_mem * 1000 or cores > available_cores or runtime > max_runtime:
        # move to ERROR_FATAL
        query = update_status_query_template.format(id=exec_id)
        DB.session.execute(query)
        DB.session.commit()
        logger.debug("Not enough system resources. Set the job status to F.")
        return "Not enough system resources. Set the job status to F."
    else:
        query = update_resource_query_template.format(
                mem=mem if mem is not None else "null",
                cores=cores if (cores is not None) or (cores != 0) else "null",
                runtime=runtime if runtime is not None else "null",
                id=exec_id
                )
        DB.session.execute(query)
        DB.session.commit()
        logger.info(f"New system resources set to mem: {mem}, cores: {cores}, runtime: {runtime}")
        return f"New system resources set to mem: {mem}, cores: {cores}, runtime: {runtime}"


RESOURCE_LIMIT_KILL_CODES = (137, 247, 44, -9)


def _log_error(job_instance: JobInstance, data: dict,
               oom_killed: bool = False) -> object:
    """Log a job_instance as errored
    Args:
        job_instance:
        data:
        oom_killed: whether or not given job errored due to an oom-kill event
    """
    job_instance_id = job_instance.job_instance_id

    logger.debug(logging.myself())
    logger.debug(logging.logParameter("job_instance_id", job_instance_id))
<<<<<<< HEAD

    if oom_killed:
        if 'task_id' not in data:
            data['task_id'] = 'No task_id given'
        if 'error_message' not in data:
            data['error_message'] = 'No error message given'
        logger.debug("Log OOM-Killed for JI {}, message={}, task_id={}".format(
            job_instance_id, data['error_message'], data['task_id']))
    else:
        logger.debug("Log ERROR for JI {}, message={}".format(
            job_instance_id, data['error_message']))

    logger.debug("Data:" + str(data))
    logger.debug("Reading nodename {}".format(job_instance.nodename))
    job_instance.nodename = data['nodename']

=======
    data = request.get_json()
    logger.debug("Data: " + str(data))
    logger.debug("Log ERROR for JI {}, message={}".format(
        job_instance_id, data['error_message']))
    ji = _get_job_instance(DB.session, job_instance_id)
    logger.debug("data:" + str(data))
    if data.get('nodename', None) is not None:
        ji.nodename = data['nodename']
    logger.debug("log_error nodename {}".format(ji.nodename))
>>>>>>> 06a29813
    if data.get('executor_id', None) is not None:
        job_instance.executor_id = data['executor_id']
    try:
        msg = _update_job_instance_state(job_instance, JobInstanceStatus.ERROR)
        DB.session.commit()
        error = JobInstanceErrorLog(
            job_instance_id=job_instance_id,
            description=data['error_message'])
        DB.session.add(error)
        logger.debug(logging.logParameter("DB.session", DB.session))
        DB.session.commit()
        # Check exit_status to see if resource needs to be increased
        exit_status = data["exit_status"]
        logger.debug("exit_status: " + str(exit_status))

        if int(exit_status) in RESOURCE_LIMIT_KILL_CODES:
            # increase resources
            scale = 0.5 #default value
            try:
                sql = "select resource_adjustment from job, job_instance, workflow, workflow_run " \
                      "where workflow_run.workflow_id=workflow.id and workflow.dag_id=job.dag_id " \
                      "and job.job_id=job_instance.job_id and job_instance.executor_id={}".format(job_instance.executor_id)
                res = DB.session.execute(sql).fetchone()
                DB.session.commit()
                scale = res[0]
                # Use the default value when the scale value is not valid
                if scale is None or scale < 0 or scale > 1:
                    scale = 0.5
            except Exception as e:
                logger.debug(str(e))
                pass
            msg += _increase_resources(ji.executor_id, scale)

        resp = jsonify(message=msg)
        resp.status_code = StatusCodes.OK
    except InvalidStateTransition:
        log_msg = f"JSM::log_error(), reason={msg}"
        warnings.warn(log_msg)
        logger.debug(log_msg)
        raise
    return resp


@jsm.route('/job_instance/<job_instance_id>/log_error', methods=['POST'])
def log_error(job_instance_id: str) -> object:
    """Route to log a job_instance as errored
    Args:
        job_instance_id (str): id of the job_instance to log done
        error_message (str): message to log as error
    """
    data = request.get_json()
    ji = _get_job_instance(DB.session, int(job_instance_id))

    return _log_error(job_instance=ji, data=data)


@jsm.route('/log_oom/<executor_id>', methods=['POST'])
def log_oom(executor_id: str):
    """Log instances where a job_instance is killed by an Out of Memory Kill
    event TODO: factor log_error out as a function and use it for both log_oom and log_error
    Args:
        executor_id (int): A UGE job_id
        task_id (int): UGE task_id if the job was an array job (included as
                       JSON in request)
        error_message (str): Optional message to log (included as JSON in
                             request)
    """
    data = request.get_json()
    job_instance = _get_job_instance_by_executor_id(DB.session,
                                                    int(executor_id))

    return _log_error(job_instance=job_instance, data=data, oom_killed=True)


@jsm.route('/job_instance/<job_instance_id>/log_executor_id', methods=['POST'])
def log_executor_id(job_instance_id):
    """Log a job_instance's executor id
    Args:

        job_instance_id: id of the job_instance to log
    """
    logger.debug(logging.myself())
    logger.debug(logging.logParameter("job_instance_id", job_instance_id))
    data = request.get_json()
    report_by_date = func.ADDTIME(
        func.UTC_TIMESTAMP(),
        func.SEC_TO_TIME(data["next_report_increment"]))
    logger.debug("Log EXECUTOR_ID for JI {}".format(job_instance_id))
    ji = _get_job_instance(DB.session, job_instance_id)
    logger.debug(logging.logParameter("DB.session", DB.session))
    logger.info("in log_executor_id, ji is {}".format(repr(ji)))
    msg = _update_job_instance_state(
        ji, JobInstanceStatus.SUBMITTED_TO_BATCH_EXECUTOR)
    _update_job_instance(ji, executor_id=data['executor_id'],
                         report_by_date=report_by_date)
    DB.session.commit()
    resp = jsonify(message=msg)
    resp.status_code = StatusCodes.OK
    return resp


@jsm.route('/task_dag/<dag_id>/log_heartbeat', methods=['POST'])
def log_dag_heartbeat(dag_id):
    """Log a dag as being responsive, with a heartbeat
    Args:

        dag id: id of the job_instance to log
    """
    logger.debug(logging.myself())
    logger.debug(logging.logParameter("dag_id", dag_id))
    dag = DB.session.query(TaskDagMeta).filter_by(
        dag_id=dag_id).first()
    if dag:
        # set to database time not web app time
        dag.heartbeat_date = func.UTC_TIMESTAMP()
    DB.session.commit()
    resp = jsonify()
    resp.status_code = StatusCodes.OK
    return resp


@jsm.route('/job_instance/<job_instance_id>/log_report_by', methods=['POST'])
def log_ji_report_by(job_instance_id):
    """Log a job_instance as being responsive with a new report_by_date, this
    is done at the worker node heartbeat_interval rate, so it may not happen at
    the same rate that the reconciler updates batch submitted report_by_dates
    (also because it causes a lot of traffic if all workers are logging report
    _by_dates often compared to if the reconciler runs often)
    Args:

        job_instance_id: id of the job_instance to log
    """
    logger.debug(logging.myself())
    logger.debug(logging.logParameter("job_instance_id", job_instance_id))

    data = request.get_json()
    executor_id = data.get('executor_id', None)
    params = {}
    params["next_report_increment"] = data["next_report_increment"]
    params["job_instance_id"] = job_instance_id

    if executor_id is not None:
        params["executor_id"] = executor_id
        query = """
                UPDATE job_instance
                SET report_by_date = ADDTIME(
                    UTC_TIMESTAMP(), SEC_TO_TIME(:next_report_increment)),
                    executor_id = :executor_id
                WHERE job_instance_id = :job_instance_id"""
    else:
        query = """
            UPDATE job_instance
            SET report_by_date = ADDTIME(
                UTC_TIMESTAMP(), SEC_TO_TIME(:next_report_increment))
            WHERE job_instance_id = :job_instance_id"""
    DB.session.execute(query, params)
    DB.session.commit()
    resp = jsonify()
    resp.status_code = StatusCodes.OK
    return resp


@jsm.route('/task_dag/<dag_id>/reconcile', methods=['POST'])
def reconcile(dag_id):
    """Ensure all jobs that we thought were active continue to log heartbeats,
    and update all jobs submitted to batch executor with a new report_by_date.
    Since they are not running jobs, we still have to use qstat and update
    their report_by_date from the reconciler, therefore they are updated
    at the reconciliation rate
    Args:

        job_instance_id: id of the job_instance to log
    """
    logger.debug(logging.myself())
    logger.debug(logging.logParameter("dag_id", dag_id))
    data = request.get_json()

    params = {}
    for key in ["next_report_increment", "executor_ids"]:
        params[key] = data[key]

    if params["executor_ids"]:
        query = """
            UPDATE job_instance
            SET report_by_date = ADDTIME(
                UTC_TIMESTAMP(), SEC_TO_TIME(:next_report_increment))
            WHERE executor_id in :executor_ids"""
        DB.session.execute(query, params)
        DB.session.commit()

    # query all job instances that are submitted to executor or running which
    # haven't reported as alive in the allocated time.
    # ignore job instances created after heartbeat began. We'll reconcile them
    # during the next reconciliation loop.
    instances = DB.session.query(JobInstance).\
        join(TaskDagMeta).\
        filter_by(dag_id=dag_id).\
        filter(
            JobInstance.status.in_([
                JobInstanceStatus.SUBMITTED_TO_BATCH_EXECUTOR,
                JobInstanceStatus.RUNNING])).\
        filter(JobInstance.submitted_date <= TaskDagMeta.heartbeat_date).\
        filter(JobInstance.report_by_date <= func.UTC_TIMESTAMP()).all()
    DB.session.commit()

    for ji in instances:
        _update_job_instance_state(ji, JobInstanceStatus.ERROR)
        msg = ("Job no longer visible in qstat, check qacct or jobmon "
               f"database for executor_id {ji.executor_id} and "
               f"job_instance_id {ji.job_instance_id}")
        error = JobInstanceErrorLog(job_instance_id=ji.job_instance_id,
                                    description=msg)
        DB.session.add(error)
        DB.session.commit()

    resp = jsonify()
    resp.status_code = StatusCodes.OK
    return resp


@jsm.route('/job_instance/<job_instance_id>/log_running', methods=['POST'])
def log_running(job_instance_id):
    """Log a job_instance as running
    Args:

        job_instance_id: id of the job_instance to log as running
    """
    logger.debug(logging.myself())
    logger.debug(logging.logParameter("job_instance_id", job_instance_id))
    data = request.get_json()
    logger.debug("Log RUNNING for JI {}".format(job_instance_id))
    ji = _get_job_instance(DB.session, job_instance_id)
    logger.debug(logging.logParameter("DB.session", DB.session))
    msg = _update_job_instance_state(ji, JobInstanceStatus.RUNNING)
    if data.get('nodename', None) is not None:
        ji.nodename = data['nodename']
    logger.debug("log_running nodename: {}".format(ji.nodename))
    ji.process_group_id = data['process_group_id']
    ji.report_by_date = func.ADDTIME(
        func.UTC_TIMESTAMP(), func.SEC_TO_TIME(data['next_report_increment']))
    if data.get('executor_id', None) is not None:
        ji.executor_id = data['executor_id']
    DB.session.commit()
    resp = jsonify(message=msg)
    resp.status_code = StatusCodes.OK
    return resp


@jsm.route('/job_instance/<job_instance_id>/log_usage', methods=['POST'])
def log_usage(job_instance_id):
    """Log the usage stats of a job_instance
    Args:

        job_instance_id: id of the job_instance to log done
        usage_str (str, optional): stats such as maxrss, etc
        wallclock (str, optional): wallclock of running job
        maxvmem (str, optional): max virtual memory used
        cpu (str, optional): cpu used
        io (str, optional): io used
    """
    logger.debug(logging.myself())
    logger.debug(logging.logParameter("job_instance_id", job_instance_id))
    data = request.get_json()
    if data.get('maxrss', None) is None:
        data['maxrss'] = '-1'

    keys_to_attrs = {data.get('usage_str', None): job_attribute.USAGE_STR,
                     data.get('wallclock', None): job_attribute.WALLCLOCK,
                     data.get('cpu', None): job_attribute.CPU,
                     data.get('io', None): job_attribute.IO,
                     data.get('maxrss', None): job_attribute.MAXRSS}

    logger.debug("usage_str is {}, wallclock is {}, maxrss is {}, cpu is {}, "
                 "io is {}".format(data.get('usage_str', None),
                                   data.get('wallclock', None),
                                   data.get('maxrss', None),
                                   data.get('cpu', None),
                                   data.get('io', None)))
    job_instance = _get_job_instance(DB.session, job_instance_id)
    logger.debug(logging.logParameter("DB.session", DB.session))
    job_id = job_instance.job_id
    msg = _update_job_instance(job_instance,
                               usage_str=data.get('usage_str', None),
                               wallclock=data.get('wallclock', None),
                               maxrss=data.get('maxrss', None),
                               cpu=data.get('cpu', None),
                               io=data.get('io', None))
    for k in keys_to_attrs:
        logger.debug(
            'The value of {kval} being set in the attribute table is {k}'.
            format(kval=keys_to_attrs[k], k=k))
        if k is not None:
            ja = (JobAttribute(
                job_id=job_id, attribute_type=keys_to_attrs[k], value=k))
            DB.session.add(ja)
        else:
            logger.debug('The value has not been set, nothing to upload')
    DB.session.commit()
    resp = jsonify(message=msg)
    resp.status_code = StatusCodes.OK
    return resp


@jsm.route('/job/<job_id>/queue', methods=['POST'])
def queue_job(job_id):
    """Queue a job and change its status
    Args:

        job_id: id of the job to queue
    """
    logger.debug(logging.myself())
    logger.debug(logging.logParameter("job_id", job_id))
    job = DB.session.query(Job)\
        .filter_by(job_id=job_id).first()
    try:
        job.transition(JobStatus.QUEUED_FOR_INSTANTIATION)
    except InvalidStateTransition:
        if job.status == JobStatus.QUEUED_FOR_INSTANTIATION:
            msg = ("Caught InvalidStateTransition. Not transitioning job "
                   "{} from Q to Q".format(job_id))
            logger.warning(msg)
        else:
            raise
    DB.session.commit()
    resp = jsonify()
    resp.status_code = StatusCodes.OK
    return resp


@jsm.route('/job/<job_id>/change_resources', methods=['PUT'])
def change_job_resources(job_id):
    """ Change the resources set for a given job, currently can change
    mem_free, num_cores and max_runtime_seconds
    Args:
        job_id: id of the job for which resources will be changed
        """
    logger.debug(logging.myself())
    logger.debug(logging.logParameter("job_id", job_id))
    job = DB.session.query(Job).filter_by(job_id=job_id).first()
    logger.debug(logging.logParameter("DB.session", DB.session))
    data = request.get_json()
    if 'num_cores' in data:
        job.num_cores = data['num_cores']
        logger.debug(f"changed num_cores to {data['num_cores']}")
    if 'max_runtime_seconds' in data:
        job.max_runtime_seconds = data['max_runtime_seconds']
        logger.debug(f"changed max_runtime_seconds to "
                     f"{data['max_runtime_seconds']}")
    if 'mem_free' in data:
        job.mem_free = data['mem_free']
        logger.debug(f"changed mem_free to {data['mem_free']}")
    DB.session.commit()
    resp = jsonify()
    resp.status_code = StatusCodes.OK
    return resp


@jsm.route('/job/<job_id>/reset', methods=['POST'])
def reset_job(job_id):
    """Reset a job and change its status
    Args:

        job_id: id of the job to reset
    """
    logger.debug(logging.myself())
    logger.debug(logging.logParameter("job_id", job_id))
    job = DB.session.query(Job).filter_by(job_id=job_id).first()
    logger.debug(logging.logParameter("DB.session", DB.session))
    job.reset()
    DB.session.commit()
    resp = jsonify()
    resp.status_code = StatusCodes.OK
    return resp


@jsm.route('/task_dag/<dag_id>/reset_incomplete_jobs', methods=['POST'])
def reset_incomplete_jobs(dag_id):
    """Reset all jobs of a dag and change their statuses
    Args:

        dag_id: id of the dag to reset
    """
    logger.debug(logging.myself())
    logger.debug(logging.logParameter("dag_id", dag_id))
    time = get_time(DB.session)
    up_job = """
        UPDATE job
        SET status=:registered_status, num_attempts=0, status_date='{}'
        WHERE dag_id=:dag_id
        AND job.status!=:done_status
    """.format(time)
    up_job_instance = """
        UPDATE job_instance
        JOIN job USING(job_id)
        SET job_instance.status=:error_status
        WHERE job.dag_id=:dag_id
        AND job.status!=:done_status
    """
    log_errors = """
        INSERT INTO job_instance_error_log
            (job_instance_id, description)
        SELECT job_instance_id, 'Job RESET requested' as description
        FROM job_instance
        JOIN job USING(job_id)
        WHERE job.dag_id=:dag_id
        AND job.status!=:done_status
    """
    logger.debug("Query:\n{}".format(up_job))
    logger.debug(logging.logParameter("DB.session", DB.session))
    DB.session.execute(
        up_job,
        {"dag_id": dag_id,
         "registered_status": JobStatus.REGISTERED,
         "done_status": JobStatus.DONE})
    logger.debug("Query:\n{}".format(up_job_instance))
    DB.session.execute(
        up_job_instance,
        {"dag_id": dag_id,
         "error_status": JobInstanceStatus.ERROR,
         "done_status": JobStatus.DONE})
    logger.debug("Query:\n{}".format(log_errors))
    DB.session.execute(
        log_errors,
        {"dag_id": dag_id,
         "done_status": JobStatus.DONE})
    DB.session.commit()
    resp = jsonify()
    resp.status_code = StatusCodes.OK
    return resp


def _get_job_instance(session, job_instance_id):
    """Return a JobInstance from the database

    Args:

        session: DB.session or Session object to use to connect to the db
        job_instance_id (int): job_instance_id with which to query the database
    """
    logger.debug(logging.myself())
    logger.debug(logging.logParameter("session", session))
    logger.debug(logging.logParameter("job_instance_id", job_instance_id))
    job_instance = session.query(JobInstance).filter_by(
        job_instance_id=job_instance_id).first()
    return job_instance


def _get_job_instance_by_executor_id(session, executor_id):
    """Return a JobInstance from the database

    Args:

        session: DB.session or Session object to use to connect to the db
        executor_id (int): executor_id with which to query the database
    """
    logger.debug(logging.myself())
    logger.debug(logging.logParameter("session", session))
    logger.debug(logging.logParameter("executor_id", executor_id))
    job_instance = session.query(JobInstance).filter_by(
        executor_id=executor_id).first()
    return job_instance


def _update_job_instance_state(job_instance, status_id):
    """Advance the states of job_instance and it's associated Job,
    return any messages that should be published based on
    the transition

    Args:
        job_instance (obj) object of time models.JobInstance
        status_id (int): id of the status to which to transition
    """
    logger.debug(logging.myself())
    logger.debug(f"Update JI state {status_id} for {job_instance}")
    try:
        job_instance.transition(status_id)
    except InvalidStateTransition:
        if job_instance.status == status_id:
            # It was already in that state, just log it
            msg = f"Attempting to transition to existing state." \
                f"Not transitioning job, jid= " \
                f"{job_instance.job_instance_id}" \
                f"from {job_instance.status} to {status_id}"
            logger.warning(msg)
            print(msg)
        else:
            # Tried to move to an illegal state
            msg = f"Illegal state transition. " \
                f"Not transitioning job, jid= " \
                f"{job_instance.job_instance_id}, " \
                f"from {job_instance.status} to {status_id}"
            # log_and_raise(msg, logger)
            logger.error(msg)
            print(msg)
    except Exception as e:
        msg = f"General exception in _update_job_instance_state, " \
            f"jid {job_instance}, transitioning to {job_instance}. " \
            f"Not transitioning job. {e}"
        log_and_raise(msg, logger)
        print(msg)

    job = job_instance.job

    # ... see tests/tests_job_state_manager.py for Event example
    if job.status in [JobStatus.DONE, JobStatus.ERROR_FATAL]:
        to_publish = mogrify(job.dag_id, (job.job_id, job.status))
        return to_publish
    else:
        return ""


def _update_job_instance(job_instance, **kwargs):
    """Set attributes on a job_instance, primarily status

    Args:
        job_instance (obj): object of type models.JobInstance
    """
    logger.debug(logging.myself())
    logger.debug(logging.logParameter("job_instance", job_instance))
    logger.debug("Update JI  {}".format(job_instance))
    status_requested = kwargs.get('status', None)
    logger.debug(logging.logParameter("status_requested", status_requested))
    if status_requested is not None:
        logger.debug("status_requested:{s}; job_instance.status:{j}".format
                     (s=status_requested, j=job_instance.status))
        if status_requested == job_instance.status:
            kwargs.pop(status_requested)
            logger.debug("Caught InvalidStateTransition. Not transitioning "
                         "job_instance {} from {} to {}."
                         .format(job_instance.job_instance_id,
                                 job_instance.status, status_requested))
    for k, v in kwargs.items():
        setattr(job_instance, k, v)
    return


@jsm.route('/workflow_attribute', methods=['POST'])
def add_workflow_attribute():
    """Set attributes on a workflow

    Args:
        workflow_id (int): id of the workflow on which to set attributes
        attribute_type (obj): object of type WorkflowAttribute
        value (str): value of the WorkflowAttribute to add
    """
    logger.debug(logging.myself())
    data = request.get_json()
    workflow_attribute = WorkflowAttribute(
        workflow_id=data['workflow_id'],
        attribute_type=data['attribute_type'],
        value=data['value'])
    logger.debug(workflow_attribute)
    logger.debug(logging.logParameter("DB.session", DB.session))
    DB.session.add(workflow_attribute)
    DB.session.commit()
    resp = jsonify({'workflow_attribute_id': workflow_attribute.id})
    resp.status_code = StatusCodes.OK
    return resp


@jsm.route('/workflow_run_attribute', methods=['POST'])
def add_workflow_run_attribute():
    """Set attributes on a workflow_run

    Args:
        workflow_run_id (int): id of the workflow_run on which to set
        attributes
        attribute_type (obj): object of type WorkflowRunAttribute
        value (str): value of the WorkflowRunAttribute to add
    """
    logger.debug(logging.myself())
    data = request.get_json()
    workflow_run_attribute = WorkflowRunAttribute(
        workflow_run_id=data['workflow_run_id'],
        attribute_type=data['attribute_type'],
        value=data['value'])
    logger.debug(workflow_run_attribute)
    DB.session.add(workflow_run_attribute)
    logger.debug(logging.logParameter("DB.session", DB.session))
    DB.session.commit()
    resp = jsonify({'workflow_run_attribute_id': workflow_run_attribute.id})
    resp.status_code = StatusCodes.OK
    return resp


@jsm.route('/job_attribute', methods=['POST'])
def add_job_attribute():
    """Set attributes on a job

    Args:
        job_id (int): id of the job on which to set attributes
        attribute_type (obj): object of type JobAttribute
        value (str): value of the JobAttribute to add
    """
    logger.debug(logging.myself())
    data = request.get_json()
    job_attribute = JobAttribute(
        job_id=data['job_id'],
        attribute_type=data['attribute_type'],
        value=data['value'])
    logger.debug(job_attribute)
    DB.session.add(job_attribute)
    DB.session.commit()
    resp = jsonify({'job_attribute_id': job_attribute.id})
    resp.status_code = StatusCodes.OK
    return resp


@jsm.route('/log_level', methods=['GET'])
def get_log_level():
    """A simple 'action' to get the current server log level
    """
    logger.debug(logging.myself())
    level: str = logging.getLevelName()
    logger.debug(level)
    resp = jsonify({'level': level})
    resp.status_code = StatusCodes.OK
    return resp


@jsm.route('/log_level/<level>', methods=['POST'])
def set_log_level(level):
    """Change log level
    Args:

        level: name of the log level. Takes CRITICAL, ERROR, WARNING, INFO,
            DEBUG

        data:
             loggers: a list of logger
                      Currently only support 'jobmonServer' and 'flask';
                      Other values will be ignored;
                      Empty list default to 'jobmonServer'.
    """
    logger.debug(logging.myself())
    logger.debug(logging.logParameter("level", level))
    level = level.upper()
    lev: int = logging.NOTSET

    if level == "CRITICAL":
        lev = logging.CRITICAL
    elif level == "ERROR":
        lev = logging.ERROR
    elif level == "WARNING":
        lev = logging.WARNING
    elif level == "INFO":
        lev = logging.INFO
    elif level == "DEBUG":
        lev = logging.DEBUG

    data = request.get_json()
    logger.debug(data)

    logger_list = []
    try:
        logger_list = data['loggers']
    except Exception:
        # Deliberately eat the exception. If no data provided, change all other
        # loggers except sqlalchemy
        pass

    if len(logger_list) == 0:
        # Default to reset jobmonServer log level
        logging.setlogLevel(lev)
    else:
        if 'jobmonServer' in logger_list:
            logging.setlogLevel(lev)
        elif 'flask' in logger_list:
            logging.setFlaskLogLevel(lev)

    resp = jsonify(msn="Set {loggers} server log to {level}".format(
        level=level, loggers=logger_list))
    resp.status_code = StatusCodes.OK
    return resp


def getLogLevelUseName(name: str) -> int:
    logger.debug(logging.myself())
    logger.debug(logging.logParameter("name", name))
    log_level_dict = {"CRITICAL": logging.CRITICAL,
                      "ERROR": logging.ERROR,
                      "WARNING": logging.WARNING,
                      "INFO": logging.INFO,
                      "DEBUG": logging.DEBUG,
                      "NOTSET": logging.NOTSET}
    level = name.upper()
    if level not in ("CRITICAL", "ERROR", "WARNING", "INFO", "DEBUG"):
        level = "NOTSET"
    return log_level_dict[level]


@jsm.route('/attach_remote_syslog/<level>/<host>/<port>/<sockettype>',
           methods=['POST'])
def attach_remote_syslog(level, host, port, sockettype):
    """
    Add a remote syslog handler

    :param level: remote syslog level
    :param host: remote syslog server host
    :param port: remote syslog server port
    :param port: remote syslog server socket type; unless specified as TCP,
    otherwise, UDP
    :return:
    """
    logger.debug(logging.myself())
    logger.debug(logging.logParameter("level", level))
    logger.debug(logging.logParameter("host", host))
    logger.debug(logging.logParameter("port", port))
    logger.debug(logging.logParameter("sockettype", sockettype))
    level = level.upper()
    if level not in ("CRITICAL", "ERROR", "WARNING", "INFO", "DEBUG"):
        level = "NOTSET"

    try:
        port = int(port)
    except Exception:
        resp = jsonify(msn="Unable to convert {} to integer".format(port))
        resp.status_code = StatusCodes.BAD_REQUEST
        return resp

    s = socket.SOCK_DGRAM
    if sockettype.upper == "TCP":
        s = socket.SOCK_STREAM

    try:
        logging.attachSyslog(host=host, port=port, socktype=s,
                             l=getLogLevelUseName(level))
        resp = jsonify(msn="Attach syslog {h}:{p}".format(h=host, p=port))
        resp.status_code = StatusCodes.OK
        return resp
    except Exception:
        resp = jsonify(msn=traceback.format_exc())
        resp.status_code = StatusCodes.INTERNAL_SERVER_ERROR
        return resp


@jsm.route('/syslog_status', methods=['GET'])
def syslog_status():
    logger.debug(logging.myself())
    resp = jsonify({'syslog': logging.isSyslogAttached()})
    return resp


@jsm.route('/debug_on', methods=['POST'])
def setRootLoggerToDebug():
    """
    This function set the root log level to debug. Be careful because you are
    unable to set it back.
    :return:
    """
    logging._setRootLoggerLevel(logging.DEBUG)
    resp = jsonify(msn="The root logger lever has been set to DEBUG. This "
                       "action is irreversible.")
    resp.status_code = StatusCodes.OK
    return resp


def _get_new_resource_value(mem: str, cores: int, runtime: int, scale: float):
    """
    Use the scale value to calculate the new resources for next retry

    :param mem:
    :param cores:
    :param runtime:
    :param scale:
    :return:
    """
    if mem is not None:
        if mem[-1] == "G" or mem[-1] == "M":
            mem = str(int(int(mem[:-1]) * (1 + scale))) + mem[-1]
        else:
            mem = str(int(mem * (1 + scale)))
    else:
        # Although mem should not be None, make it 1G if it's None
        mem = "1G"
    if cores is not None:
        cores = int(cores * (1 + scale))
    else:
        cores = 0
    if runtime is not None:
        runtime = int(runtime * (1 + scale))
    else:
        # Although runtime should not be None, make it 60 seconds if it's None
        runtime = 60
    return mem, cores, runtime

<|MERGE_RESOLUTION|>--- conflicted
+++ resolved
@@ -441,7 +441,6 @@
 
     logger.debug(logging.myself())
     logger.debug(logging.logParameter("job_instance_id", job_instance_id))
-<<<<<<< HEAD
 
     if oom_killed:
         if 'task_id' not in data:
@@ -458,17 +457,6 @@
     logger.debug("Reading nodename {}".format(job_instance.nodename))
     job_instance.nodename = data['nodename']
 
-=======
-    data = request.get_json()
-    logger.debug("Data: " + str(data))
-    logger.debug("Log ERROR for JI {}, message={}".format(
-        job_instance_id, data['error_message']))
-    ji = _get_job_instance(DB.session, job_instance_id)
-    logger.debug("data:" + str(data))
-    if data.get('nodename', None) is not None:
-        ji.nodename = data['nodename']
-    logger.debug("log_error nodename {}".format(ji.nodename))
->>>>>>> 06a29813
     if data.get('executor_id', None) is not None:
         job_instance.executor_id = data['executor_id']
     try:
@@ -521,6 +509,10 @@
     """
     data = request.get_json()
     ji = _get_job_instance(DB.session, int(job_instance_id))
+
+    if data.get('nodename', None) is not None:
+        ji.nodename = data['nodename']
+    logger.debug("log_error nodename {}".format(ji.nodename))
 
     return _log_error(job_instance=ji, data=data)
 
