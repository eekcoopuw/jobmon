from datetime import datetime
from flask import jsonify, request, Blueprint
from http import HTTPStatus as StatusCodes
import json
import os
import socket
from sqlalchemy.sql import func
import sys
import traceback
from typing import Tuple, Optional
import warnings

from jobmon.models import DB
from jobmon.models.attributes.constants import job_attribute, qsub_attribute
from jobmon.models.attributes.job_attribute import JobAttribute
from jobmon.models.attributes.workflow_attribute import WorkflowAttribute
from jobmon.models.attributes.workflow_run_attribute import \
    WorkflowRunAttribute
from jobmon.models.exceptions import InvalidStateTransition, KillSelfTransition
from jobmon.models.executor_parameter_set import ExecutorParameterSet
from jobmon.models.job import Job
from jobmon.models.job_status import JobStatus
from jobmon.models.job_instance import JobInstance
from jobmon.models.job_instance_status import JobInstanceStatus
from jobmon.models.job_instance_error_log import JobInstanceErrorLog
from jobmon.models.task_dag import TaskDagMeta
from jobmon.models.workflow_run import WorkflowRun as WorkflowRunDAO
from jobmon.models.workflow_run_status import WorkflowRunStatus
from jobmon.models.workflow import Workflow
from jobmon.server.jobmonLogging import jobmonLogging as logging
from jobmon.server.server_side_exception import log_and_raise


jsm = Blueprint("job_state_manager", __name__)


# logging does not work well in python < 2.7 with Threads,
# see https://docs.python.org/2/library/logging.html
# Logging has to be set up BEFORE the Thread
# Therefore see tests/conf_test.py
logger = logging.getLogger(__name__)


def mogrify(topic, msg):
    """json encode the message and prepend the topic.
    see: https://stackoverflow.com/questions/25188792/
    how-can-i-use-send-json-with-pyzmq-pub-sub
    """

    return str(topic) + ' ' + json.dumps(msg)


@jsm.errorhandler(404)
def page_not_found(error):
    return 'This route does not exist {}'.format(request.url), 404


def get_time(session):
    time = session.execute("select UTC_TIMESTAMP as time").fetchone()['time']
    time = time.strftime("%Y-%m-%d %H:%M:%S")
    return time


@jsm.route('/', methods=['GET'])
def _is_alive():
    """A simple 'action' that sends a response to the requester indicating
    that this responder is in fact listening
    """
    logger.debug(logging.myself())
    logmsg = "{}: Responder received is_alive?".format(os.getpid())
    logger.debug(logmsg)
    resp = jsonify(msg="Yes, I am alive")
    resp.status_code = StatusCodes.OK
    return resp


@jsm.route('/job', methods=['POST'])
def add_job():
    """Add a job to the database

    Args:
        name: name for the job
        job_hash: unique hash for the job
        command: job's command
        dag_id: dag_id to which this job is attached
        num_cores: number of cores requested
        m_mem_free: number of Gigs of memory requested
        max_attempts: how many times the job should be attempted
        max_runtime_seconds: how long the job should be allowed to run
        context_args: any other args that should be passed to the executor
        tag: job attribute tag
        queue: which queue is being used
        j_resource: if the j_drive is being used
    """
    logger.debug(logging.myself())
    data = request.get_json()
    logger.debug(data)
    job = Job(
        dag_id=data['dag_id'],
        name=data['name'],
        tag=data.get('tag', None),
        job_hash=data['job_hash'],
        command=data['command'],
        max_attempts=data.get('max_attempts', 1),
        status=JobStatus.REGISTERED)
    DB.session.add(job)
    DB.session.commit()

    original_exec_params = ExecutorParameterSet(
        job_id=job.job_id,
        parameter_set_type="O",
        max_runtime_seconds=data.get('max_runtime_seconds', None),
        context_args=data.get('context_args',"{}"),
        queue=data.get('queue', None),
        num_cores=data.get('num_cores', None),
        m_mem_free=data.get('m_mem_free', 2),
        j_resource=data.get('j_resource', False)
    )
    DB.session.add(original_exec_params)
    DB.session.flush()
    original_exec_params.activate()
    DB.session.commit()

    job_dct = job.to_wire_as_swarm_job()
    resp = jsonify(job_dct=job_dct)
    resp.status_code = StatusCodes.OK
    return resp


@jsm.route('/task_dag', methods=['POST'])
def add_task_dag():
    """Add a task_dag to the database

    Args:
        name: name for the task_dag
        user: name of the user of the dag
        dag_hash: unique hash for the task_dag
    """
    logger.debug(logging.myself())
    data = request.get_json(force=True)
    logger.debug(data)
    dag = TaskDagMeta(
        name=data['name'],
        user=data['user'],
        dag_hash=data['dag_hash'])
    DB.session.add(dag)
    logger.debug(logging.logParameter("DB.session", DB.session))
    DB.session.commit()
    dag_id = dag.dag_id
    resp = jsonify(dag_id=dag_id)
    resp.status_code = StatusCodes.OK
    return resp


def _get_workflow_run_id(job):
    """Return the workflow_run_id by job_id"""
    logger.debug(logging.myself())
    logger.debug(logging.logParameter("job_id", job.job_id))
    wf = DB.session.query(Workflow).filter_by(dag_id=job.dag_id).first()
    if not wf:
        DB.session.commit()
        return None  # no workflow has started, so no workflow run
    wf_run = (DB.session.query(WorkflowRunDAO).
              filter_by(workflow_id=wf.id).
              order_by(WorkflowRunDAO.id.desc()).first())
    wf_run_id = wf_run.id
    DB.session.commit()
    return wf_run_id


@jsm.route('/job_instance', methods=['POST'])
def add_job_instance():
    """Add a job_instance to the database

    Args:
        job_id (int): unique id for the job
        executor_type (str): string name of the executor type used
    """
    logger.debug(logging.myself())
    data = request.get_json()
    logger.debug(data)
    logger.debug("Add JI for job {}".format(data['job_id']))

    # query job
    job = DB.session.query(Job).filter_by(job_id=data['job_id']).first()
    DB.session.commit()

    # create job_instance from job parameters
    job_instance = JobInstance(
        executor_type=data['executor_type'],
        job_id=data['job_id'],
        dag_id=job.dag_id,
        workflow_run_id=_get_workflow_run_id(job),
        executor_parameter_set_id=job.executor_parameter_set_id)
    DB.session.add(job_instance)
    DB.session.commit()

    try:
        job_instance.job.transition(JobStatus.INSTANTIATED)
    except InvalidStateTransition:
        if job_instance.job.status == JobStatus.INSTANTIATED:
            msg = ("Caught InvalidStateTransition. Not transitioning job "
                   "{}'s job_instance_id {} from I to I"
                   .format(data['job_id'], job_instance.job_instance_id))
            logger.warning(msg)
        else:
            raise
    finally:
        DB.session.commit()
    resp = jsonify(
        job_instance=job_instance.to_wire_as_executor_job_instance())
    resp.status_code = StatusCodes.OK
    return resp


@jsm.route('/workflow', methods=['POST', 'PUT'])
def add_update_workflow():
    """Add a workflow to the database or update it (via PUT)

    Args:
        dag_id (int): dag_id to which this workflow is attached
        workflow_args: unique args for the workflow
        workflow_hash: unique hash for the workflow
        name (str): name for the workflow
        user (str): name of the user of the workflow
        description (str): string description of the workflow, optional
        any other Workflow attributes you want to set
    """
    logger.debug(logging.myself())
    data = request.get_json()
    logger.debug(data)
    if request.method == 'POST':
        wf = Workflow(dag_id=data['dag_id'],
                      workflow_args=data['workflow_args'],
                      workflow_hash=data['workflow_hash'],
                      name=data['name'],
                      user=data['user'],
                      description=data.get('description', ""))
        DB.session.add(wf)
        logger.debug(logging.logParameter("DB.session", DB.session))
    else:
        wf_id = data.pop('wf_id')
        wf = DB.session.query(Workflow).\
            filter(Workflow.id == wf_id).first()
        for key, val in data.items():
            setattr(wf, key, val)
    DB.session.commit()
    wf_dct = wf.to_wire()
    resp = jsonify(workflow_dct=wf_dct)
    resp.status_code = StatusCodes.OK
    return resp


@jsm.route('/error_logger', methods=['POST'])
def workflow_error_logger():
    data = request.get_json()
    logger.error(data["traceback"])
    resp = jsonify()
    resp.status_code = StatusCodes.OK
    return resp


@jsm.route('/workflow_run', methods=['POST', 'PUT'])
def add_update_workflow_run():
    """Add a workflow to the database or update it (via PUT)

    Args:
        workflow_id (int): workflow_id to which this workflow_run is attached
        user (str): name of the user of the workflow
        hostname (str): host on which this workflow_run was run
        pid (str): process_id where this workflow_run is/was run
        stderr (str): where stderr should be directed
        stdout (str): where stdout should be directed
        project (str): sge project where this workflow_run should be run
        slack_channel (str): channel where this workflow_run should send
            notifications
        resource adjustment (float): rate at which the resources will be
            increased if the jobs fail from under-requested resources
        any other Workflow attributes you want to set
    """
    logger.debug(logging.myself())
    data = request.get_json()
    logger.debug(data)
    if request.method == 'POST':
        wfr = WorkflowRunDAO(workflow_id=data['workflow_id'],
                             user=data['user'],
                             hostname=data['hostname'],
                             pid=data['pid'],
                             stderr=data['stderr'],
                             stdout=data['stdout'],
                             working_dir=data['working_dir'],
                             project=data['project'],
                             slack_channel=data['slack_channel'],
                             executor_class=data['executor_class'],
                             resource_adjustment=data['resource_adjustment'])
        workflow = DB.session.query(Workflow).\
            filter(Workflow.id == data['workflow_id']).first()
        # Set all previous runs to STOPPED
        for run in workflow.workflow_runs:
            run.status = WorkflowRunStatus.STOPPED
        DB.session.add(wfr)
        logger.debug(logging.logParameter("DB.session", DB.session))
    else:
        wfr = DB.session.query(WorkflowRunDAO).\
            filter(WorkflowRunDAO.id == data['workflow_run_id']).first()
        for key, val in data.items():
            setattr(wfr, key, val)
    DB.session.commit()
    wfr_id = wfr.id
    resp = jsonify(workflow_run_id=wfr_id)
    resp.status_code = StatusCodes.OK
    return resp


@jsm.route('/job_instance/<job_instance_id>/log_done', methods=['POST'])
def log_done(job_instance_id):
    """Log a job_instance as done
    Args:

        job_instance_id: id of the job_instance to log done
    """
    data = request.get_json()
    logger.debug(logging.myself())
    logger.debug(logging.logParameter("job_instance_id", job_instance_id))
    logger.debug("Log DONE for JI {}".format(job_instance_id))
    logger.debug("Data: " + str(data))
    ji = _get_job_instance(DB.session, job_instance_id)
    if data.get('executor_id', None) is not None:
        ji.executor_id = data['executor_id']
    if data.get('nodename', None) is not None:
        ji.nodename = data['nodename']
    logger.debug("log_done nodename: {}".format(ji.nodename))
    logger.debug(logging.logParameter("DB.session", DB.session))
    msg = _update_job_instance_state(
        ji, JobInstanceStatus.DONE)
    DB.session.commit()
    resp = jsonify(message=msg)
    resp.status_code = StatusCodes.OK
    return resp


def _log_error(ji: JobInstance,
               error_state: int,
               error_msg: str,
               executor_id: Optional[int] = None,
               nodename: Optional[str] = None
               ):
    if nodename is not None:
        ji.nodename = nodename
    if executor_id is not None:
        ji.executor_id = executor_id

    try:
        msg = _update_job_instance_state(ji, error_state)
        DB.session.commit()
        error = JobInstanceErrorLog(job_instance_id=ji.job_instance_id,
                                    description=error_msg)
        DB.session.add(error)
        DB.session.commit()

        resp = jsonify(message=msg)
        resp.status_code = StatusCodes.OK
    except InvalidStateTransition:
        log_msg = f"JSM::log_error(), reason={msg}"
        warnings.warn(log_msg)
        logger.debug(log_msg)
        raise

    return resp


@jsm.route('/job_instance/<job_instance_id>/log_error_worker_node',
           methods=['POST'])
def log_error_worker_node(job_instance_id: int):
    """Log a job_instance as errored
    Args:

        job_instance_id (str): id of the job_instance to log done
        error_message (str): message to log as error
    """

    logger.debug(logging.myself())
    logger.debug(logging.logParameter("job_instance_id", job_instance_id))
    data = request.get_json()
    error_state = data["error_state"]
    error_message = data["error_message"]
    executor_id = data.get('executor_id', None)
    nodename = data.get("nodename", None)
    logger.debug(f"Log ERROR for JI:{job_instance_id} message={error_message}")
    logger.debug("data:" + str(data))

    ji = _get_job_instance(DB.session, job_instance_id)
    resp = _log_error(ji, error_state, error_message, executor_id, nodename)
    return resp


<<<<<<< HEAD
@jsm.route('/job_instance/<job_instance_id>/log_error_reconciler',
           methods=['POST'])
def log_error_reconciler(job_instance_id: int):
=======
def _log_error(job_instance: JobInstance, data: dict,
               oom_killed: bool = False) -> object:
>>>>>>> f97ff659
    """Log a job_instance as errored
    Args:
        job_instance:
        data:
        oom_killed: whether or not given job errored due to an oom-kill event
    """
<<<<<<< HEAD
    logger.debug(logging.myself())
    logger.debug(logging.logParameter("job_instance_id", job_instance_id))
    data = request.get_json()
    error_state = data["error_state"]
    error_message = data["error_message"]
    executor_id = data.get('executor_id', None)
    nodename = data.get("nodename", None)
    logger.debug(f"Log ERROR for JI:{job_instance_id} message={error_message}")
    logger.debug("data:" + str(data))

    ji = _get_job_instance(DB.session, job_instance_id)
=======
    job_instance_id = job_instance.job_instance_id

    logger.debug(logging.myself())
    logger.debug(logging.logParameter("job_instance_id", job_instance_id))

    if oom_killed:
        if 'task_id' not in data:
            data['task_id'] = 'No task_id given'
        if 'error_message' not in data:
            data['error_message'] = 'No error message given'
        logger.debug("Log OOM-Killed for JI {}, message={}, task_id={}".format(
            job_instance_id, data['error_message'], data['task_id']))
    else:
        logger.debug("Log ERROR for JI {}, message={}".format(
            job_instance_id, data['error_message']))

    logger.debug("Data:" + str(data))
    logger.debug("Reading nodename {}".format(job_instance.nodename))
    job_instance.nodename = data['nodename']

    if data.get('executor_id', None) is not None:
        job_instance.executor_id = data['executor_id']
    try:
        msg = _update_job_instance_state(job_instance, JobInstanceStatus.ERROR)
        DB.session.commit()
        error = JobInstanceErrorLog(
            job_instance_id=job_instance_id,
            description=data['error_message'])
        DB.session.add(error)
        logger.debug(logging.logParameter("DB.session", DB.session))
        DB.session.commit()
        # Check exit_status to see if resource needs to be increased
        exit_status = data["exit_status"]
        logger.debug("exit_status: " + str(exit_status))

        if int(exit_status) in RESOURCE_LIMIT_KILL_CODES:
            # increase resources
            scale = 0.5 #default value
            try:
                sql = "select resource_adjustment from job, job_instance, workflow, workflow_run " \
                      "where workflow_run.workflow_id=workflow.id and workflow.dag_id=job.dag_id " \
                      "and job.job_id=job_instance.job_id and job_instance.executor_id={}".format(job_instance.executor_id)
                res = DB.session.execute(sql).fetchone()
                DB.session.commit()
                scale = res[0]
                # Use the default value when the scale value is not valid
                if scale is None or scale < 0 or scale > 1:
                    scale = 0.5
            except Exception as e:
                logger.debug(str(e))
                pass
            msg += _increase_resources(job_instance.executor_id, scale)
>>>>>>> f97ff659

    # make sure the job hasn't logged a new heartbeat since we began
    # reconciliation
    if ji.report_by_date <= datetime.utcnow():
        resp = _log_error(ji, error_state, error_message, executor_id,
                          nodename)
    else:
        resp = jsonify()
        resp.status_code = StatusCodes.OK
    return resp


@jsm.route('/job_instance/<job_instance_id>/log_no_exec_id', methods=['POST'])
def log_no_exec_id(job_instance_id):
    logger.debug(logging.myself())
    logger.debug(logging.logParameter("job_instance_id", job_instance_id))
    logger.debug(f"Log NO EXECUTOR ID for JI {job_instance_id}")
    data = request.get_json()
    if data['executor_id'] == qsub_attribute.NO_EXEC_ID:
        logger.info("Qsub was unsuccessful and caused an exception")
    else:
        logger.info("Qsub may have run, but the job id could not be parsed "
                    "from the qsub response so no executor id can be assigned"
                    " at this time")
    ji = _get_job_instance(DB.session, job_instance_id)
    logger.debug(logging.logParameter("DB.session", DB.session))
    msg = _update_job_instance_state(ji, JobInstanceStatus.NO_EXECUTOR_ID)
    DB.session.commit()
    resp = jsonify(message=msg)
    resp.status_code = StatusCodes.OK
    return resp


@jsm.route('/job_instance/<job_instance_id>/log_error', methods=['POST'])
def log_error(job_instance_id: str) -> object:
    """Route to log a job_instance as errored
    Args:
        job_instance_id (str): id of the job_instance to log done
        error_message (str): message to log as error
    """
    data = request.get_json()
    ji = _get_job_instance(DB.session, int(job_instance_id))

    if data.get('nodename', None) is not None:
        ji.nodename = data['nodename']
    logger.debug("log_error nodename {}".format(ji.nodename))

    return _log_error(job_instance=ji, data=data)


@jsm.route('/log_oom/<executor_id>', methods=['POST'])
def log_oom(executor_id: str) -> object:
    """Log instances where a job_instance is killed by an Out of Memory Kill
    event TODO: factor log_error out as a function and use it for both log_oom and log_error
    Args:
        executor_id (int): A UGE job_id
        task_id (int): UGE task_id if the job was an array job (included as
                       JSON in request)
        error_message (str): Optional message to log (included as JSON in
                             request)
    """
    data = request.get_json()
    job_instance = _get_job_instance_by_executor_id(DB.session,
                                                    int(executor_id))

    return _log_error(job_instance=job_instance, data=data, oom_killed=True)


@jsm.route('/job_instance/<job_instance_id>/log_executor_id', methods=['POST'])
def log_executor_id(job_instance_id):
    """Log a job_instance's executor id
    Args:

        job_instance_id: id of the job_instance to log
    """
    logger.debug(logging.myself())
    logger.debug(logging.logParameter("job_instance_id", job_instance_id))
    data = request.get_json()
    report_by_date = func.ADDTIME(
        func.UTC_TIMESTAMP(),
        func.SEC_TO_TIME(data["next_report_increment"]))
    logger.debug("Log EXECUTOR_ID for JI {}".format(job_instance_id))
    ji = _get_job_instance(DB.session, job_instance_id)
    logger.debug(logging.logParameter("DB.session", DB.session))
    logger.info("in log_executor_id, ji is {}".format(repr(ji)))
    msg = _update_job_instance_state(
        ji, JobInstanceStatus.SUBMITTED_TO_BATCH_EXECUTOR)
    _update_job_instance(ji, executor_id=data['executor_id'],
                         report_by_date=report_by_date)
    DB.session.commit()
    resp = jsonify(message=msg)
    resp.status_code = StatusCodes.OK
    return resp


@jsm.route('/task_dag/<dag_id>/log_heartbeat', methods=['POST'])
def log_dag_heartbeat(dag_id):
    """Log a dag as being responsive, with a heartbeat
    Args:

        dag id: id of the job_instance to log
    """
    logger.debug(logging.myself())
    logger.debug(logging.logParameter("dag_id", dag_id))
    dag = DB.session.query(TaskDagMeta).filter_by(
        dag_id=dag_id).first()
    if dag:
        # set to database time not web app time
        dag.heartbeat_date = func.UTC_TIMESTAMP()
    DB.session.commit()
    resp = jsonify()
    resp.status_code = StatusCodes.OK
    return resp


@jsm.route('/task_dag/<dag_id>/log_executor_report_by', methods=['POST'])
def log_executor_report_by(dag_id):
    logger.debug(logging.myself())
    logger.debug(logging.logParameter("dag_id", dag_id))
    data = request.get_json()

    params = {}
    for key in ["next_report_increment", "executor_ids"]:
        params[key] = data[key]

    if params["executor_ids"]:
        query = """
            UPDATE job_instance
            SET report_by_date = ADDTIME(
                UTC_TIMESTAMP(), SEC_TO_TIME(:next_report_increment))
            WHERE executor_id in :executor_ids"""
        DB.session.execute(query, params)
        DB.session.commit()

    resp = jsonify()
    resp.status_code = StatusCodes.OK
    return resp


@jsm.route('/job_instance/<job_instance_id>/log_report_by', methods=['POST'])
def log_ji_report_by(job_instance_id):
    """Log a job_instance as being responsive with a new report_by_date, this
    is done at the worker node heartbeat_interval rate, so it may not happen at
    the same rate that the reconciler updates batch submitted report_by_dates
    (also because it causes a lot of traffic if all workers are logging report
    _by_dates often compared to if the reconciler runs often)
    Args:

        job_instance_id: id of the job_instance to log
    """
    logger.debug(logging.myself())
    logger.debug(logging.logParameter("job_instance_id", job_instance_id))
    data = request.get_json()
    executor_id = data.get('executor_id', None)
    params = {}
    params["next_report_increment"] = data["next_report_increment"]
    params["job_instance_id"] = job_instance_id
    if executor_id is not None:
        params["executor_id"] = executor_id
        query = """
                UPDATE job_instance
                SET report_by_date = ADDTIME(
                    UTC_TIMESTAMP(), SEC_TO_TIME(:next_report_increment)),
                    executor_id = :executor_id
                WHERE job_instance_id = :job_instance_id"""
    else:
        query = """
            UPDATE job_instance
            SET report_by_date = ADDTIME(
                UTC_TIMESTAMP(), SEC_TO_TIME(:next_report_increment))
            WHERE job_instance_id = :job_instance_id"""
    DB.session.execute(query, params)
    DB.session.commit()
    resp = jsonify()
    resp.status_code = StatusCodes.OK
    return resp


@jsm.route('/job_instance/<job_instance_id>/log_running', methods=['POST'])
def log_running(job_instance_id):
    """Log a job_instance as running
    Args:

        job_instance_id: id of the job_instance to log as running
    """
    logger.debug(logging.myself())
    logger.debug(logging.logParameter("job_instance_id", job_instance_id))
    data = request.get_json()
    logger.debug("Log RUNNING for JI {}".format(job_instance_id))
    ji = _get_job_instance(DB.session, job_instance_id)
    logger.debug(logging.logParameter("DB.session", DB.session))
    msg = _update_job_instance_state(ji, JobInstanceStatus.RUNNING)
    if data.get('nodename', None) is not None:
        ji.nodename = data['nodename']
    logger.debug("log_running nodename: {}".format(ji.nodename))
    ji.process_group_id = data['process_group_id']
    ji.report_by_date = func.ADDTIME(
        func.UTC_TIMESTAMP(), func.SEC_TO_TIME(data['next_report_increment']))
    if data.get('executor_id', None) is not None:
        ji.executor_id = data['executor_id']
    DB.session.commit()
    resp = jsonify(message=msg)
    resp.status_code = StatusCodes.OK
    return resp


<<<<<<< HEAD
@jsm.route('/job_instance/<job_instance_id>/log_nodename', methods=['POST'])
def log_nodename(job_instance_id):
    """Log a job_instance's nodename'
    Args:

        job_instance_id: id of the job_instance to log done
        nodename (str): name of the node on which the job_instance is running
    """
    logger.debug(logging.myself())
    logger.debug(logging.logParameter("job_instance_id", job_instance_id))
    data = request.get_json()
    logger.debug("Log nodename for JI {}".format(job_instance_id))
    ji = _get_job_instance(DB.session, job_instance_id)
    logger.debug(logging.logParameter("DB.session", DB.session))
    logger.debug(" ;;;;;;;;;;; log_nodename nodename: {}".format(data[
        'nodename']))
    _update_job_instance(ji, nodename=data['nodename'])
    DB.session.commit()
    resp = jsonify(message='')
    resp.status_code = StatusCodes.OK
    return resp


=======
>>>>>>> f97ff659
@jsm.route('/job_instance/<job_instance_id>/log_usage', methods=['POST'])
def log_usage(job_instance_id):
    """Log the usage stats of a job_instance
    Args:

        job_instance_id: id of the job_instance to log done
        usage_str (str, optional): stats such as maxrss, etc
        wallclock (str, optional): wallclock of running job
        maxvmem (str, optional): max virtual memory used
        cpu (str, optional): cpu used
        io (str, optional): io used
    """
    logger.debug(logging.myself())
    logger.debug(logging.logParameter("job_instance_id", job_instance_id))
    data = request.get_json()
    if data.get('maxrss', None) is None:
        data['maxrss'] = '-1'

    keys_to_attrs = {data.get('usage_str', None): job_attribute.USAGE_STR,
                     data.get('wallclock', None): job_attribute.WALLCLOCK,
                     data.get('cpu', None): job_attribute.CPU,
                     data.get('io', None): job_attribute.IO,
                     data.get('maxrss', None): job_attribute.MAXRSS}

    logger.debug("usage_str is {}, wallclock is {}, maxrss is {}, cpu is {}, "
                 "io is {}".format(data.get('usage_str', None),
                                   data.get('wallclock', None),
                                   data.get('maxrss', None),
                                   data.get('cpu', None),
                                   data.get('io', None)))
    job_instance = _get_job_instance(DB.session, job_instance_id)
    logger.debug(logging.logParameter("DB.session", DB.session))
    job_id = job_instance.job_id
    msg = _update_job_instance(job_instance,
                               usage_str=data.get('usage_str', None),
                               wallclock=data.get('wallclock', None),
                               maxrss=data.get('maxrss', None),
                               cpu=data.get('cpu', None),
                               io=data.get('io', None))
    for k in keys_to_attrs:
        logger.debug(
            'The value of {kval} being set in the attribute table is {k}'.
            format(kval=keys_to_attrs[k], k=k))
        if k is not None:
            ja = (JobAttribute(
                job_id=job_id, attribute_type=keys_to_attrs[k], value=k))
            DB.session.add(ja)
        else:
            logger.debug('The value has not been set, nothing to upload')
    DB.session.commit()
    resp = jsonify(message=msg)
    resp.status_code = StatusCodes.OK
    return resp


@jsm.route('/job/<job_id>/queue', methods=['POST'])
def queue_job(job_id):
    """Queue a job and change its status
    Args:

        job_id: id of the job to queue
    """
    logger.debug(logging.myself())
    logger.debug(logging.logParameter("job_id", job_id))
    job = DB.session.query(Job)\
        .filter_by(job_id=job_id).first()
    try:
        job.transition(JobStatus.QUEUED_FOR_INSTANTIATION)
    except InvalidStateTransition:
        if job.status == JobStatus.QUEUED_FOR_INSTANTIATION:
            msg = ("Caught InvalidStateTransition. Not transitioning job "
                   "{} from Q to Q".format(job_id))
            logger.warning(msg)
        else:
            raise
    DB.session.commit()
    resp = jsonify()
    resp.status_code = StatusCodes.OK
    return resp


@jsm.route('/job/<job_id>/update_resources', methods=['POST'])
def update_job_resources(job_id):
    """ Change the resources set for a given job

    Args:
        job_id (int): id of the job for which resources will be changed
        parameter_set_type (str): parameter set type for this job
        max_runtime_seconds (int, optional): amount of time job is allowed to
            run for
        context_args (dict, optional): unstructured parameters to pass to
            executor
        queue (str, optional): sge queue to submit jobs to
        num_cores (int, optional): how many cores to get from sge
        m_mem_free ():
        j_resource (bool, optional): whether to request access to the j drive
    """

    logger.debug(logging.myself())
    logger.debug(logging.logParameter("job_id", job_id))

    data = request.get_json()
    parameter_set_type = data["parameter_set_type"]

    exec_params = ExecutorParameterSet(
        job_id=job_id,
        parameter_set_type=parameter_set_type,
        max_runtime_seconds=data.get('max_runtime_seconds', None),
        context_args=data.get('context_args', "{}"),
        queue=data.get('queue', None),
        num_cores=data.get('num_cores', None),
        m_mem_free=data.get('m_mem_free', 2),
        j_resource=data.get('j_resource', False))
    DB.session.add(exec_params)
    DB.session.flush()  # get auto increment
    exec_params.activate()
    DB.session.commit()

    resp = jsonify()
    resp.status_code = StatusCodes.OK
    return resp


@jsm.route('/job/<job_id>/reset', methods=['POST'])
def reset_job(job_id):
    """Reset a job and change its status
    Args:

        job_id: id of the job to reset
    """
    logger.debug(logging.myself())
    logger.debug(logging.logParameter("job_id", job_id))
    job = DB.session.query(Job).filter_by(job_id=job_id).first()
    logger.debug(logging.logParameter("DB.session", DB.session))
    job.reset()
    DB.session.commit()
    resp = jsonify()
    resp.status_code = StatusCodes.OK
    return resp


@jsm.route('/task_dag/<dag_id>/reset_incomplete_jobs', methods=['POST'])
def reset_incomplete_jobs(dag_id):
    """Reset all jobs of a dag and change their statuses
    Args:

        dag_id: id of the dag to reset
    """
    logger.debug(logging.myself())
    logger.debug(logging.logParameter("dag_id", dag_id))
    time = get_time(DB.session)
    up_job = """
        UPDATE job
        SET status=:registered_status, num_attempts=0, status_date='{}'
        WHERE dag_id=:dag_id
        AND job.status!=:done_status
    """.format(time)
    up_job_instance = """
        UPDATE job_instance
        JOIN job USING(job_id)
        SET job_instance.status=:error_status
        WHERE job.dag_id=:dag_id
        AND job.status!=:done_status
    """
    log_errors = """
        INSERT INTO job_instance_error_log
            (job_instance_id, description)
        SELECT job_instance_id, 'Job RESET requested' as description
        FROM job_instance
        JOIN job USING(job_id)
        WHERE job.dag_id=:dag_id
        AND job.status!=:done_status
    """
    logger.debug("Query:\n{}".format(up_job))
    logger.debug(logging.logParameter("DB.session", DB.session))
    DB.session.execute(
        up_job,
        {"dag_id": dag_id,
         "registered_status": JobStatus.REGISTERED,
         "done_status": JobStatus.DONE})
    logger.debug("Query:\n{}".format(up_job_instance))
    DB.session.execute(
        up_job_instance,
        {"dag_id": dag_id,
         "error_status": JobInstanceStatus.ERROR,
         "done_status": JobStatus.DONE})
    logger.debug("Query:\n{}".format(log_errors))
    DB.session.execute(
        log_errors,
        {"dag_id": dag_id,
         "done_status": JobStatus.DONE})
    DB.session.commit()
    resp = jsonify()
    resp.status_code = StatusCodes.OK
    return resp


def _get_job_instance(session, job_instance_id):
    """Return a JobInstance from the database

    Args:
        session: DB.session or Session object to use to connect to the db
        job_instance_id (int): job_instance_id with which to query the database
    """
    logger.debug(logging.myself())
    logger.debug(logging.logParameter("session", session))
    logger.debug(logging.logParameter("job_instance_id", job_instance_id))
    job_instance = session.query(JobInstance).filter_by(
        job_instance_id=job_instance_id).first()
    return job_instance


def _get_job_instance_by_executor_id(session, executor_id):
    """Return a JobInstance from the database

    Args:
        session: DB.session or Session object to use to connect to the db
        executor_id (int): executor_id with which to query the database
    """
    logger.debug(logging.myself())
    logger.debug(logging.logParameter("session", session))
    logger.debug(logging.logParameter("executor_id", executor_id))
    job_instance = session.query(JobInstance).filter_by(
        executor_id=executor_id).first()
    return job_instance


def _update_job_instance_state(job_instance, status_id):
    """Advance the states of job_instance and it's associated Job,
    return any messages that should be published based on
    the transition

    Args:
        job_instance (obj) object of time models.JobInstance
        status_id (int): id of the status to which to transition
    """
    logger.debug(logging.myself())
    logger.debug(f"Update JI state {status_id} for {job_instance}")
    response = ""
    try:
        job_instance.transition(status_id)
    except InvalidStateTransition:
        if job_instance.status == status_id:
            # It was already in that state, just log it
            msg = f"Attempting to transition to existing state." \
                f"Not transitioning job, jid= " \
                f"{job_instance.job_instance_id}" \
                f"from {job_instance.status} to {status_id}"
            logger.warning(msg)
            print(msg)
        else:
            # Tried to move to an illegal state
            msg = f"Illegal state transition. " \
                f"Not transitioning job, jid= " \
                f"{job_instance.job_instance_id}, " \
                f"from {job_instance.status} to {status_id}"
            # log_and_raise(msg, logger)
            logger.error(msg)
            print(msg)
    except KillSelfTransition:
        msg = f"kill self, cannot transition " \
              f"jid={job_instance.job_instance_id}"
        logger.warning(msg)
        print(msg)
        response = "kill self"
    except Exception as e:
        msg = f"General exception in _update_job_instance_state, " \
            f"jid {job_instance}, transitioning to {job_instance}. " \
            f"Not transitioning job. {e}"
        log_and_raise(msg, logger)
        print(msg)

    job = job_instance.job

    # ... see tests/tests_job_state_manager.py for Event example
    if job.status in [JobStatus.DONE, JobStatus.ERROR_FATAL]:
        to_publish = mogrify(job.dag_id, (job.job_id, job.status))
        return to_publish
    else:
        return response


def _update_job_instance(job_instance, **kwargs):
    """Set attributes on a job_instance, primarily status

    Args:
        job_instance (obj): object of type models.JobInstance
    """
    logger.debug(logging.myself())
    logger.debug(logging.logParameter("job_instance", job_instance))
    logger.debug("Update JI  {}".format(job_instance))
    status_requested = kwargs.get('status', None)
    logger.debug(logging.logParameter("status_requested", status_requested))
    if status_requested is not None:
        logger.debug("status_requested:{s}; job_instance.status:{j}".format
                     (s=status_requested, j=job_instance.status))
        if status_requested == job_instance.status:
            kwargs.pop(status_requested)
            logger.debug("Caught InvalidStateTransition. Not transitioning "
                         "job_instance {} from {} to {}."
                         .format(job_instance.job_instance_id,
                                 job_instance.status, status_requested))
    for k, v in kwargs.items():
        setattr(job_instance, k, v)
    return


@jsm.route('/workflow_attribute', methods=['POST'])
def add_workflow_attribute():
    """Set attributes on a workflow

    Args:
        workflow_id (int): id of the workflow on which to set attributes
        attribute_type (obj): object of type WorkflowAttribute
        value (str): value of the WorkflowAttribute to add
    """
    logger.debug(logging.myself())
    data = request.get_json()
    workflow_attribute = WorkflowAttribute(
        workflow_id=data['workflow_id'],
        attribute_type=data['attribute_type'],
        value=data['value'])
    logger.debug(workflow_attribute)
    logger.debug(logging.logParameter("DB.session", DB.session))
    DB.session.add(workflow_attribute)
    DB.session.commit()
    resp = jsonify({'workflow_attribute_id': workflow_attribute.id})
    resp.status_code = StatusCodes.OK
    return resp


@jsm.route('/workflow_run_attribute', methods=['POST'])
def add_workflow_run_attribute():
    """Set attributes on a workflow_run

    Args:
        workflow_run_id (int): id of the workflow_run on which to set
        attributes
        attribute_type (obj): object of type WorkflowRunAttribute
        value (str): value of the WorkflowRunAttribute to add
    """
    logger.debug(logging.myself())
    data = request.get_json()
    workflow_run_attribute = WorkflowRunAttribute(
        workflow_run_id=data['workflow_run_id'],
        attribute_type=data['attribute_type'],
        value=data['value'])
    logger.debug(workflow_run_attribute)
    DB.session.add(workflow_run_attribute)
    logger.debug(logging.logParameter("DB.session", DB.session))
    DB.session.commit()
    resp = jsonify({'workflow_run_attribute_id': workflow_run_attribute.id})
    resp.status_code = StatusCodes.OK
    return resp


@jsm.route('/job_attribute', methods=['POST'])
def add_job_attribute():
    """Set attributes on a job

    Args:
        job_id (int): id of the job on which to set attributes
        attribute_type (obj): object of type JobAttribute
        value (str): value of the JobAttribute to add
    """
    logger.debug(logging.myself())
    data = request.get_json()
    job_attribute = JobAttribute(
        job_id=data['job_id'],
        attribute_type=data['attribute_type'],
        value=data['value'])
    logger.debug(job_attribute)
    DB.session.add(job_attribute)
    DB.session.commit()
    resp = jsonify({'job_attribute_id': job_attribute.id})
    resp.status_code = StatusCodes.OK
    return resp


@jsm.route('/log_level', methods=['GET'])
def get_log_level():
    """A simple 'action' to get the current server log level
    """
    logger.debug(logging.myself())
    level: str = logging.getLevelName()
    logger.debug(level)
    resp = jsonify({'level': level})
    resp.status_code = StatusCodes.OK
    return resp


@jsm.route('/log_level/<level>', methods=['POST'])
def set_log_level(level):
    """Change log level
    Args:

        level: name of the log level. Takes CRITICAL, ERROR, WARNING, INFO,
            DEBUG

        data:
             loggers: a list of logger
                      Currently only support 'jobmonServer' and 'flask';
                      Other values will be ignored;
                      Empty list default to 'jobmonServer'.
    """
    logger.debug(logging.myself())
    logger.debug(logging.logParameter("level", level))
    level = level.upper()
    lev: int = logging.NOTSET

    if level == "CRITICAL":
        lev = logging.CRITICAL
    elif level == "ERROR":
        lev = logging.ERROR
    elif level == "WARNING":
        lev = logging.WARNING
    elif level == "INFO":
        lev = logging.INFO
    elif level == "DEBUG":
        lev = logging.DEBUG

    data = request.get_json()
    logger.debug(data)

    logger_list = []
    try:
        logger_list = data['loggers']
    except Exception:
        # Deliberately eat the exception. If no data provided, change all other
        # loggers except sqlalchemy
        pass

    if len(logger_list) == 0:
        # Default to reset jobmonServer log level
        logging.setlogLevel(lev)
    else:
        if 'jobmonServer' in logger_list:
            logging.setlogLevel(lev)
        elif 'flask' in logger_list:
            logging.setFlaskLogLevel(lev)

    resp = jsonify(msn="Set {loggers} server log to {level}".format(
        level=level, loggers=logger_list))
    resp.status_code = StatusCodes.OK
    return resp


def getLogLevelUseName(name: str) -> int:
    logger.debug(logging.myself())
    logger.debug(logging.logParameter("name", name))
    log_level_dict = {"CRITICAL": logging.CRITICAL,
                      "ERROR": logging.ERROR,
                      "WARNING": logging.WARNING,
                      "INFO": logging.INFO,
                      "DEBUG": logging.DEBUG,
                      "NOTSET": logging.NOTSET}
    level = name.upper()
    if level not in ("CRITICAL", "ERROR", "WARNING", "INFO", "DEBUG"):
        level = "NOTSET"
    return log_level_dict[level]


@jsm.route('/attach_remote_syslog/<level>/<host>/<port>/<sockettype>',
           methods=['POST'])
def attach_remote_syslog(level, host, port, sockettype):
    """
    Add a remote syslog handler

    :param level: remote syslog level
    :param host: remote syslog server host
    :param port: remote syslog server port
    :param port: remote syslog server socket type; unless specified as TCP,
    otherwise, UDP
    :return:
    """
    logger.debug(logging.myself())
    logger.debug(logging.logParameter("level", level))
    logger.debug(logging.logParameter("host", host))
    logger.debug(logging.logParameter("port", port))
    logger.debug(logging.logParameter("sockettype", sockettype))
    level = level.upper()
    if level not in ("CRITICAL", "ERROR", "WARNING", "INFO", "DEBUG"):
        level = "NOTSET"

    try:
        port = int(port)
    except Exception:
        resp = jsonify(msn="Unable to convert {} to integer".format(port))
        resp.status_code = StatusCodes.BAD_REQUEST
        return resp

    s = socket.SOCK_DGRAM
    if sockettype.upper == "TCP":
        s = socket.SOCK_STREAM

    try:
        logging.attachSyslog(host=host, port=port, socktype=s,
                             l=getLogLevelUseName(level))
        resp = jsonify(msn="Attach syslog {h}:{p}".format(h=host, p=port))
        resp.status_code = StatusCodes.OK
        return resp
    except Exception:
        resp = jsonify(msn=traceback.format_exc())
        resp.status_code = StatusCodes.INTERNAL_SERVER_ERROR
        return resp


@jsm.route('/syslog_status', methods=['GET'])
def syslog_status():
    logger.debug(logging.myself())
    resp = jsonify({'syslog': logging.isSyslogAttached()})
    return resp


@jsm.route('/debug_on', methods=['POST'])
def setRootLoggerToDebug():
    """
    This function set the root log level to debug. Be careful because you are
    unable to set it back.
    :return:
    """
    logging._setRootLoggerLevel(logging.DEBUG)
    resp = jsonify(msn="The root logger lever has been set to DEBUG. This "
                       "action is irreversible.")
    resp.status_code = StatusCodes.OK
    return resp


def _get_new_resource_value(mem: str, cores: int, runtime: int, scale: float):
    """
    Use the scale value to calculate the new resources for next retry

    :param mem:
    :param cores:
    :param runtime:
    :param scale:
    :return:
    """
    if mem is not None:
        mem = float(mem) * (1 + scale)
    else:
        # Although mem should not be None, make it 1G if it's None
        mem = 1
    if cores is not None:
        cores = int(int(cores) * (1 + scale))
    else:
        cores = 0
    if runtime is not None:
        runtime = int(int(runtime) * (1 + scale))
    else:
        # Although runtime should not be None, make it 24 hours if it is None
        runtime = (24*60*60)
    return mem, cores, runtime<|MERGE_RESOLUTION|>--- conflicted
+++ resolved
@@ -394,21 +394,16 @@
     return resp
 
 
-<<<<<<< HEAD
 @jsm.route('/job_instance/<job_instance_id>/log_error_reconciler',
            methods=['POST'])
 def log_error_reconciler(job_instance_id: int):
-=======
-def _log_error(job_instance: JobInstance, data: dict,
-               oom_killed: bool = False) -> object:
->>>>>>> f97ff659
     """Log a job_instance as errored
     Args:
         job_instance:
         data:
         oom_killed: whether or not given job errored due to an oom-kill event
     """
-<<<<<<< HEAD
+
     logger.debug(logging.myself())
     logger.debug(logging.logParameter("job_instance_id", job_instance_id))
     data = request.get_json()
@@ -420,60 +415,6 @@
     logger.debug("data:" + str(data))
 
     ji = _get_job_instance(DB.session, job_instance_id)
-=======
-    job_instance_id = job_instance.job_instance_id
-
-    logger.debug(logging.myself())
-    logger.debug(logging.logParameter("job_instance_id", job_instance_id))
-
-    if oom_killed:
-        if 'task_id' not in data:
-            data['task_id'] = 'No task_id given'
-        if 'error_message' not in data:
-            data['error_message'] = 'No error message given'
-        logger.debug("Log OOM-Killed for JI {}, message={}, task_id={}".format(
-            job_instance_id, data['error_message'], data['task_id']))
-    else:
-        logger.debug("Log ERROR for JI {}, message={}".format(
-            job_instance_id, data['error_message']))
-
-    logger.debug("Data:" + str(data))
-    logger.debug("Reading nodename {}".format(job_instance.nodename))
-    job_instance.nodename = data['nodename']
-
-    if data.get('executor_id', None) is not None:
-        job_instance.executor_id = data['executor_id']
-    try:
-        msg = _update_job_instance_state(job_instance, JobInstanceStatus.ERROR)
-        DB.session.commit()
-        error = JobInstanceErrorLog(
-            job_instance_id=job_instance_id,
-            description=data['error_message'])
-        DB.session.add(error)
-        logger.debug(logging.logParameter("DB.session", DB.session))
-        DB.session.commit()
-        # Check exit_status to see if resource needs to be increased
-        exit_status = data["exit_status"]
-        logger.debug("exit_status: " + str(exit_status))
-
-        if int(exit_status) in RESOURCE_LIMIT_KILL_CODES:
-            # increase resources
-            scale = 0.5 #default value
-            try:
-                sql = "select resource_adjustment from job, job_instance, workflow, workflow_run " \
-                      "where workflow_run.workflow_id=workflow.id and workflow.dag_id=job.dag_id " \
-                      "and job.job_id=job_instance.job_id and job_instance.executor_id={}".format(job_instance.executor_id)
-                res = DB.session.execute(sql).fetchone()
-                DB.session.commit()
-                scale = res[0]
-                # Use the default value when the scale value is not valid
-                if scale is None or scale < 0 or scale > 1:
-                    scale = 0.5
-            except Exception as e:
-                logger.debug(str(e))
-                pass
-            msg += _increase_resources(job_instance.executor_id, scale)
->>>>>>> f97ff659
 
     # make sure the job hasn't logged a new heartbeat since we began
     # reconciliation
@@ -507,25 +448,8 @@
     return resp
 
 
-@jsm.route('/job_instance/<job_instance_id>/log_error', methods=['POST'])
-def log_error(job_instance_id: str) -> object:
-    """Route to log a job_instance as errored
-    Args:
-        job_instance_id (str): id of the job_instance to log done
-        error_message (str): message to log as error
-    """
-    data = request.get_json()
-    ji = _get_job_instance(DB.session, int(job_instance_id))
-
-    if data.get('nodename', None) is not None:
-        ji.nodename = data['nodename']
-    logger.debug("log_error nodename {}".format(ji.nodename))
-
-    return _log_error(job_instance=ji, data=data)
-
-
 @jsm.route('/log_oom/<executor_id>', methods=['POST'])
-def log_oom(executor_id: str) -> object:
+def log_oom(executor_id: str):
     """Log instances where a job_instance is killed by an Out of Memory Kill
     event TODO: factor log_error out as a function and use it for both log_oom and log_error
     Args:
@@ -536,10 +460,16 @@
                              request)
     """
     data = request.get_json()
-    job_instance = _get_job_instance_by_executor_id(DB.session,
-                                                    int(executor_id))
-
-    return _log_error(job_instance=job_instance, data=data, oom_killed=True)
+
+    # TODO: figure out what to do with log_oom
+    logger.error(f"{executor_id} ran out of memory. {data}")
+    resp = jsonify()
+    resp.status_code = StatusCodes.OK
+    return resp
+    # job_instance = _get_job_instance_by_executor_id(DB.session,
+    #                                                 int(executor_id))
+
+    # return _log_error(job_instance=job_instance, data=data, oom_killed=True)
 
 
 @jsm.route('/job_instance/<job_instance_id>/log_executor_id', methods=['POST'])
@@ -680,7 +610,6 @@
     return resp
 
 
-<<<<<<< HEAD
 @jsm.route('/job_instance/<job_instance_id>/log_nodename', methods=['POST'])
 def log_nodename(job_instance_id):
     """Log a job_instance's nodename'
@@ -704,8 +633,6 @@
     return resp
 
 
-=======
->>>>>>> f97ff659
 @jsm.route('/job_instance/<job_instance_id>/log_usage', methods=['POST'])
 def log_usage(job_instance_id):
     """Log the usage stats of a job_instance
