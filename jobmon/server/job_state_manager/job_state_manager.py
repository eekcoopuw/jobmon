from flask import jsonify, request, Blueprint
from http import HTTPStatus as StatusCodes
import json
import os
import socket
from sqlalchemy.sql import func, text
import sys
import traceback
import warnings

from jobmon.models import DB
from jobmon.models.attributes.constants import job_attribute
from jobmon.models.attributes.job_attribute import JobAttribute
from jobmon.models.attributes.workflow_attribute import WorkflowAttribute
from jobmon.models.attributes.workflow_run_attribute import \
    WorkflowRunAttribute
from jobmon.models.exceptions import InvalidStateTransition
from jobmon.models.job import Job
from jobmon.models.job_status import JobStatus
from jobmon.models.job_instance import JobInstance
from jobmon.models.job_instance_status import JobInstanceStatus
from jobmon.models.job_instance_error_log import JobInstanceErrorLog
from jobmon.models.task_dag import TaskDagMeta
from jobmon.models.workflow_run import WorkflowRun as WorkflowRunDAO
from jobmon.models.workflow_run_status import WorkflowRunStatus
from jobmon.models.workflow import Workflow
from jobmon.server.jobmonLogging import jobmonLogging as logging
from jobmon.server.server_side_exception import log_and_raise


jsm = Blueprint("job_state_manager", __name__)


# logging does not work well in python < 2.7 with Threads,
# see https://docs.python.org/2/library/logging.html
# Logging has to be set up BEFORE the Thread
# Therefore see tests/conf_test.py
logger = logging.getLogger(__name__)


def mogrify(topic, msg):
    """json encode the message and prepend the topic.
    see: https://stackoverflow.com/questions/25188792/
    how-can-i-use-send-json-with-pyzmq-pub-sub
    """

    return str(topic) + ' ' + json.dumps(msg)


@jsm.errorhandler(404)
def page_not_found(error):
    return 'This route does not exist {}'.format(request.url), 404


def get_time(session):
    time = session.execute("select UTC_TIMESTAMP as time").fetchone()['time']
    time = time.strftime("%Y-%m-%d %H:%M:%S")
    return time


@jsm.route('/', methods=['GET'])
def _is_alive():
    """A simple 'action' that sends a response to the requester indicating
    that this responder is in fact listening
    """
    logger.debug(logging.myself())
    logmsg = "{}: Responder received is_alive?".format(os.getpid())
    logger.debug(logmsg)
    resp = jsonify(msg="Yes, I am alive")
    resp.status_code = StatusCodes.OK
    return resp


@jsm.route('/job', methods=['POST'])
def add_job():
    """Add a job to the database

    Args:
        name: name for the job
        job_hash: unique hash for the job
        command: job's command
        dag_id: dag_id to which this job is attached
        slots: number of slots requested
        num_cores: number of cores requested
        mem_free: number of Gigs of memory requested
        max_attempts: how many times the job should be attempted
        max_runtime_seconds: how long the job should be allowed to run
        context_args: any other args that should be passed to the executor
        tag: job attribute tag
        queue: which queue is being used
        j_resource: if the j_drive is being used
    """
    logger.debug(logging.myself())
    data = request.get_json()
    logger.debug(data)
    job = Job(
        name=data['name'],
        job_hash=data['job_hash'],
        command=data['command'],
        dag_id=data['dag_id'],
        slots=data.get('slots', None),
        num_cores=data.get('num_cores', None),
        mem_free=data.get('mem_free', 2),
        max_attempts=data.get('max_attempts', 1),
        max_runtime_seconds=data.get('max_runtime_seconds', None),
        context_args=data.get('context_args', "{}"),
        tag=data.get('tag', None),
        queue=data.get('queue', None),
        j_resource=data.get('j_resource', False),
        status=JobStatus.REGISTERED)
    DB.session.add(job)
    logger.debug(logging.logParameter("DB.session", DB.session))
    DB.session.commit()
    job_dct = job.to_wire()
    resp = jsonify(job_dct=job_dct)
    resp.status_code = StatusCodes.OK
    return resp


@jsm.route('/task_dag', methods=['POST'])
def add_task_dag():
    """Add a task_dag to the database

    Args:
        name: name for the task_dag
        user: name of the user of the dag
        dag_hash: unique hash for the task_dag
    """
    logger.debug(logging.myself())
    data = request.get_json(force=True)
    logger.debug(data)
    dag = TaskDagMeta(
        name=data['name'],
        user=data['user'],
        dag_hash=data['dag_hash'])
    DB.session.add(dag)
    logger.debug(logging.logParameter("DB.session", DB.session))
    DB.session.commit()
    dag_id = dag.dag_id
    resp = jsonify(dag_id=dag_id)
    resp.status_code = StatusCodes.OK
    return resp


def _get_workflow_run_id(job_id):
    """Return the workflow_run_id by job_id"""
    logger.debug(logging.myself())
    logger.debug(logging.logParameter("job_id", job_id))
    job = DB.session.query(Job).filter_by(job_id=job_id).first()
    logger.debug(logging.logParameter("DB.session", DB.session))
    wf = DB.session.query(Workflow).filter_by(dag_id=job.dag_id).first()
    if not wf:
        DB.session.commit()
        return None  # no workflow has started, so no workflow run
    wf_run = (DB.session.query(WorkflowRunDAO).
              filter_by(workflow_id=wf.id).
              order_by(WorkflowRunDAO.id.desc()).first())
    wf_run_id = wf_run.id
    DB.session.commit()
    return wf_run_id


def _get_dag_id(job_id):
    """Return the workflow_run_id by job_id"""
    logger.debug(logging.myself())
    logger.debug(logging.logParameter("job_id", job_id))
    job = DB.session.query(Job).filter_by(job_id=job_id).first()
    logger.debug(logging.logParameter("DB.session", DB.session))
    DB.session.commit()
    return job.dag_id


@jsm.route('/job_instance', methods=['POST'])
def add_job_instance():
    """Add a job_instance to the database

    Args:
        job_id (int): unique id for the job
        executor_type (str): string name of the executor type used
    """
    logger.debug(logging.myself())
    data = request.get_json()
    logger.debug(data)
    logger.debug("Add JI for job {}".format(data['job_id']))
    workflow_run_id = _get_workflow_run_id(data['job_id'])
    dag_id = _get_dag_id(data['job_id'])
    job_instance = JobInstance(
        executor_type=data['executor_type'],
        job_id=data['job_id'],
        dag_id=dag_id,
        workflow_run_id=workflow_run_id)
    DB.session.add(job_instance)
    logger.debug(logging.logParameter("DB.session", DB.session))
    DB.session.commit()
    ji_id = job_instance.job_instance_id

    try:
        job_instance.job.transition(JobStatus.INSTANTIATED)
    except InvalidStateTransition:
        if job_instance.job.status == JobStatus.INSTANTIATED:
            msg = ("Caught InvalidStateTransition. Not transitioning job "
                   "{}'s job_instance_id {} from I to I"
                   .format(data['job_id'], ji_id))
            logger.warning(msg)
        else:
            raise
    finally:
        DB.session.commit()
    resp = jsonify(job_instance_id=ji_id)
    resp.status_code = StatusCodes.OK
    return resp


@jsm.route('/workflow', methods=['POST', 'PUT'])
def add_update_workflow():
    """Add a workflow to the database or update it (via PUT)

    Args:
        dag_id (int): dag_id to which this workflow is attached
        workflow_args: unique args for the workflow
        workflow_hash: unique hash for the workflow
        name (str): name for the workflow
        user (str): name of the user of the workflow
        description (str): string description of the workflow, optional
        any other Workflow attributes you want to set
    """
    logger.debug(logging.myself())
    data = request.get_json()
    logger.debug(data)
    if request.method == 'POST':
        wf = Workflow(dag_id=data['dag_id'],
                      workflow_args=data['workflow_args'],
                      workflow_hash=data['workflow_hash'],
                      name=data['name'],
                      user=data['user'],
                      description=data.get('description', ""))
        DB.session.add(wf)
        logger.debug(logging.logParameter("DB.session", DB.session))
    else:
        wf_id = data.pop('wf_id')
        wf = DB.session.query(Workflow).\
            filter(Workflow.id == wf_id).first()
        for key, val in data.items():
            setattr(wf, key, val)
    DB.session.commit()
    wf_dct = wf.to_wire()
    resp = jsonify(workflow_dct=wf_dct)
    resp.status_code = StatusCodes.OK
    return resp


@jsm.route('/workflow_run', methods=['POST', 'PUT'])
def add_update_workflow_run():
    """Add a workflow to the database or update it (via PUT)

    Args:
        workflow_id (int): workflow_id to which this workflow_run is attached
        user (str): name of the user of the workflow
        hostname (str): host on which this workflow_run was run
        pid (str): process_id where this workflow_run is/was run
        stderr (str): where stderr should be directed
        stdout (str): where stdout should be directed
        project (str): sge project where this workflow_run should be run
        slack_channel (str): channel where this workflow_run should send
        notifications
        any other Workflow attributes you want to set
    """
    logger.debug(logging.myself())
    data = request.get_json()
    logger.debug(data)
    if request.method == 'POST':
        wfr = WorkflowRunDAO(workflow_id=data['workflow_id'],
                             user=data['user'],
                             hostname=data['hostname'],
                             pid=data['pid'],
                             stderr=data['stderr'],
                             stdout=data['stdout'],
                             working_dir=data['working_dir'],
                             project=data['project'],
                             slack_channel=data['slack_channel'],
                             executor_class=data['executor_class'])
        workflow = DB.session.query(Workflow).\
            filter(Workflow.id == data['workflow_id']).first()
        # Set all previous runs to STOPPED
        for run in workflow.workflow_runs:
            run.status = WorkflowRunStatus.STOPPED
        DB.session.add(wfr)
        logger.debug(logging.logParameter("DB.session", DB.session))
    else:
        wfr = DB.session.query(WorkflowRunDAO).\
            filter(WorkflowRunDAO.id == data['workflow_run_id']).first()
        for key, val in data.items():
            setattr(wfr, key, val)
    DB.session.commit()
    wfr_id = wfr.id
    resp = jsonify(workflow_run_id=wfr_id)
    resp.status_code = StatusCodes.OK
    return resp


@jsm.route('/job_instance/<job_instance_id>/log_done', methods=['POST'])
def log_done(job_instance_id):
    """Log a job_instance as done
    Args:

        job_instance_id: id of the job_instance to log done
    """
    data = request.get_json()
    logger.debug(logging.myself())
    logger.debug(logging.logParameter("job_instance_id", job_instance_id))
    logger.debug("Log DONE for JI {}".format(job_instance_id))
    ji = _get_job_instance(DB.session, job_instance_id)
    if data.get('executor_id', None) is not None:
        ji.executor_id = data['executor_id']
    logger.debug(logging.logParameter("DB.session", DB.session))
    msg = _update_job_instance_state(
        ji, JobInstanceStatus.DONE)
    DB.session.commit()
    resp = jsonify(message=msg)
    resp.status_code = StatusCodes.OK
    return resp


def _available_resource_in_queue(q="all.q"):
    """
    Todo: calculate the available resources in queue
          for this release, just return the limits of each queue

    Queue limit reference: https://docs.cluster.ihme.washington.edu/allocation-and-limits/queues/

    :param q: queue
    :return: (avaialbe_mem: int (in G), available_cores: int, max_runtime: int)
    """

    if q == "all.q":
        return 512, 56, 259200
    if q == "long.q":
        return 512, 56, 1382400
    if q == "geospatial.q":
        return 1000, 64, 2160000
    return sys.maxsize, sys.maxsize, sys.maxsize


def _increase_resources(exec_id: int, scale: int)->str:
    """This route is created to increase the resources of jobs failed with a 137 error on the fair cluster on tries.
       The memory, runtime and threads should increase by a configurable amount (say 50%). 
       The row in the job table should be modified with new values. men_free, num_cores, max_runtime_seconds.
    Args:
        exec_id: excutor_id
        scale: increase scale

    Return: an result string to add to the return message
    """
    update_resource_query_template = """
                        update job
                        set mem_free="{mem}", 
                            num_cores={cores}, 
                            max_runtime_seconds={runtime}
                        where job.job_id=
                              (select job_id
                               from job_instance
                               where executor_id={id});
                    """
    update_satus_query_template = """
                            update job
                            set status="F"
                            where job.job_id=
                                  (select job_id
                                   from job_instance
                                   where executor_id={id});
                        """
    logger.debug(logging.myself())

    try:
        scale = float(scale)
    except:
        # In case the client sent an invalid value, set the scale to 50%.
        scale = 0.5

    query = f"select mem_free, num_cores, max_runtime_seconds, queue from job_instance, job where job_instance.job_id=job.job_id and executor_id = {exec_id}"
    res = DB.session.execute(query).fetchone()
    mem = res[0]
    cores = res[1]
    runtime = res[2]
    queue = res[3]
    DB.session.commit()
    available_mem, available_cores, max_runtime = _available_resource_in_queue(queue)
    logger.debug(f"Current system resources set to mem: {mem}, cores: {cores}, runtime: {runtime}")
    mem, cores, runtime = _get_new_resource_value(mem, cores, runtime, scale)
    # int mem in M
    mem_in_M = int(mem[:-1]) if mem[-1] == "M" else int(mem[:-1]) * 1000 if mem[-1] == "G" else int(mem) * 1000
    # available_mem should be in G
    if mem_in_M > available_mem * 1000 or cores > available_cores or runtime > max_runtime:
        # move to ERROR_FATAL
        query = update_satus_query_template.format(id=exec_id)
        DB.session.execute(query)
        DB.session.commit()
        logger.debug("Not enough system resources. Set the job status to F.")
        return "Not enough system resources. Set the job status to F."
    else:
        query = update_resource_query_template.format(
                mem=mem if mem is not None else "null",
                cores=cores if (cores is not None) or (cores != 0) else "null",
                runtime=runtime if runtime is not None else "null",
                id=exec_id
                )
        DB.session.execute(query)
        DB.session.commit()
        logger.debug(f"New system resources set to mem: {mem}, cores: {cores}, runtime: {runtime}")
        return f"New system resources set to mem: {mem}, cores: {cores}, runtime: {runtime}"


RESOURCE_LIMIT_KILL_CODES = (137, 247, 44, -9)


@jsm.route('/job_instance/<job_instance_id>/log_error', methods=['POST'])
def log_error(job_instance_id):
    """Log a job_instance as errored
    Args:

        job_instance_id (str): id of the job_instance to log done
        error_message (str): message to log as error
    """

    logger.debug(logging.myself())
    logger.debug(logging.logParameter("job_instance_id", job_instance_id))
    data = request.get_json()
    logger.debug("Log ERROR for JI {}, message={}".format(
        job_instance_id, data['error_message']))
    ji = _get_job_instance(DB.session, job_instance_id)
<<<<<<< HEAD
    logger.debug("data:" + str(data))
=======
    logger.debug(" +++++++  Reading nodename {}".format(ji.nodename))
>>>>>>> 18aac51c
    if data.get('executor_id', None) is not None:
        ji.executor_id = data['executor_id']
    try:
        msg = _update_job_instance_state(ji, JobInstanceStatus.ERROR)
        DB.session.commit()
        error = JobInstanceErrorLog(
            job_instance_id=job_instance_id,
            description=data['error_message'])
        DB.session.add(error)
        logger.debug(logging.logParameter("DB.session", DB.session))
        DB.session.commit()
        # Check execute_statue to see if resource needs to be increased
        exit_status = data["exit_status"]
        logger.debug("exit_status: " + str(exit_status))

        if int(exit_status) in RESOURCE_LIMIT_KILL_CODES:
            # increase resources
            scale = 0.5 #default value
            if data.get('resource_adjustment', None) is not None:
                scale = data['resource_adjustment']
            msg += _increase_resources(data['executor_id'], scale)

        resp = jsonify(message=msg)
        resp.status_code = StatusCodes.OK
    except InvalidStateTransition:
        log_msg = f"JSM::log_error(), reason={msg}"
        warnings.warn(log_msg)
        logger.debug(log_msg)
        raise
    return resp


@jsm.route('/job_instance/<job_instance_id>/log_executor_id', methods=['POST'])
def log_executor_id(job_instance_id):
    """Log a job_instance's executor id
    Args:

        job_instance_id: id of the job_instance to log
    """
    logger.debug(logging.myself())
    logger.debug(logging.logParameter("job_instance_id", job_instance_id))
    data = request.get_json()
    report_by_date = func.ADDTIME(
        func.UTC_TIMESTAMP(),
        func.SEC_TO_TIME(data["next_report_increment"]))
    logger.debug("Log EXECUTOR_ID for JI {}".format(job_instance_id))
    ji = _get_job_instance(DB.session, job_instance_id)
    logger.debug(logging.logParameter("DB.session", DB.session))
    logger.info("in log_executor_id, ji is {}".format(repr(ji)))
    msg = _update_job_instance_state(
        ji, JobInstanceStatus.SUBMITTED_TO_BATCH_EXECUTOR)
    _update_job_instance(ji, executor_id=data['executor_id'],
                         report_by_date=report_by_date)
    DB.session.commit()
    resp = jsonify(message=msg)
    resp.status_code = StatusCodes.OK
    return resp


@jsm.route('/task_dag/<dag_id>/log_heartbeat', methods=['POST'])
def log_dag_heartbeat(dag_id):
    """Log a dag as being responsive, with a heartbeat
    Args:

        dag id: id of the job_instance to log
    """
    logger.debug(logging.myself())
    logger.debug(logging.logParameter("dag_id", dag_id))
    dag = DB.session.query(TaskDagMeta).filter_by(
        dag_id=dag_id).first()
    if dag:
        # set to database time not web app time
        dag.heartbeat_date = func.UTC_TIMESTAMP()
    DB.session.commit()
    resp = jsonify()
    resp.status_code = StatusCodes.OK
    return resp


@jsm.route('/job_instance/<job_instance_id>/log_report_by', methods=['POST'])
def log_ji_report_by(job_instance_id):
    """Log a job_instance as being responsive with a new report_by_date, this
    is done at the worker node heartbeat_interval rate, so it may not happen at
    the same rate that the reconciler updates batch submitted report_by_dates
    (also because it causes a lot of traffic if all workers are logging report
    _by_dates often compared to if the reconciler runs often)
    Args:

        job_instance_id: id of the job_instance to log
    """
    logger.debug(logging.myself())
    logger.debug(logging.logParameter("job_instance_id", job_instance_id))

    data = request.get_json()
    executor_id = data.get('executor_id', None)
    params = {}
    params["next_report_increment"] = data["next_report_increment"]
    params["job_instance_id"] = job_instance_id

    if executor_id is not None:
        params["executor_id"] = executor_id
        query = """
                UPDATE job_instance
                SET report_by_date = ADDTIME(
                    UTC_TIMESTAMP(), SEC_TO_TIME(:next_report_increment)), 
                    executor_id = :executor_id
                WHERE job_instance_id = :job_instance_id"""
    else:
        query = """
            UPDATE job_instance
            SET report_by_date = ADDTIME(
                UTC_TIMESTAMP(), SEC_TO_TIME(:next_report_increment))
            WHERE job_instance_id = :job_instance_id"""
    DB.session.execute(query, params)
    DB.session.commit()
    resp = jsonify()
    resp.status_code = StatusCodes.OK
    return resp


@jsm.route('/task_dag/<dag_id>/reconcile', methods=['POST'])
def reconcile(dag_id):
    """Ensure all jobs that we thought were active continue to log heartbeats,
    and update all jobs submitted to batch executor with a new report_by_date.
    Since they are not running jobs, we still have to use qstat and update
    their report_by_date from the reconciler, therefore they are updated
    at the reconciliation rate
    Args:

        job_instance_id: id of the job_instance to log
    """
    logger.debug(logging.myself())
    logger.debug(logging.logParameter("dag_id", dag_id))
    data = request.get_json()

    params = {}
    for key in ["next_report_increment", "executor_ids"]:
        params[key] = data[key]

    if params["executor_ids"]:
        query = """
            UPDATE job_instance
            SET report_by_date = ADDTIME(
                UTC_TIMESTAMP(), SEC_TO_TIME(:next_report_increment))
            WHERE executor_id in :executor_ids"""
        DB.session.execute(query, params)
        DB.session.commit()

    # query all job instances that are submitted to executor or running which
    # haven't reported as alive in the allocated time.
    # ignore job instances created after heartbeat began. We'll reconcile them
    # during the next reconciliation loop.
    instances = DB.session.query(JobInstance).\
        join(TaskDagMeta).\
        filter_by(dag_id=dag_id).\
        filter(
            JobInstance.status.in_([
                JobInstanceStatus.SUBMITTED_TO_BATCH_EXECUTOR,
                JobInstanceStatus.RUNNING])).\
        filter(JobInstance.submitted_date <= TaskDagMeta.heartbeat_date).\
        filter(JobInstance.report_by_date <= func.UTC_TIMESTAMP()).all()
    DB.session.commit()

    for ji in instances:
        _update_job_instance_state(ji, JobInstanceStatus.ERROR)
        msg = ("Job no longer visible in qstat, check qacct or jobmon "
               f"database for executor_id {ji.executor_id} and "
               f"job_instance_id {ji.job_instance_id}")
        error = JobInstanceErrorLog(job_instance_id=ji.job_instance_id,
                                    description=msg)
        DB.session.add(error)
        DB.session.commit()

    resp = jsonify()
    resp.status_code = StatusCodes.OK
    return resp


@jsm.route('/job_instance/<job_instance_id>/log_running', methods=['POST'])
def log_running(job_instance_id):
    """Log a job_instance as running
    Args:

        job_instance_id: id of the job_instance to log as running
    """
    logger.debug(logging.myself())
    logger.debug(logging.logParameter("job_instance_id", job_instance_id))
    data = request.get_json()
    logger.debug("Log RUNNING for JI {}".format(job_instance_id))
    ji = _get_job_instance(DB.session, job_instance_id)
    logger.debug(logging.logParameter("DB.session", DB.session))
    msg = _update_job_instance_state(ji, JobInstanceStatus.RUNNING)
    ji.nodename = data['nodename']
    logger.debug(" ************* log-running nodename: {}".format(ji.nodename))
    ji.process_group_id = data['process_group_id']
    ji.report_by_date = func.ADDTIME(
        func.UTC_TIMESTAMP(), func.SEC_TO_TIME(data['next_report_increment']))
    if data.get('executor_id', None) is not None:
        ji.executor_id = data['executor_id']
    DB.session.commit()
    resp = jsonify(message=msg)
    resp.status_code = StatusCodes.OK
    return resp


@jsm.route('/job_instance/<job_instance_id>/log_nodename', methods=['POST'])
def log_nodename(job_instance_id):
    """Log a job_instance's nodename'
    Args:

        job_instance_id: id of the job_instance to log done
        nodename (str): name of the node on which the job_instance is running
    """
    logger.debug(logging.myself())
    logger.debug(logging.logParameter("job_instance_id", job_instance_id))
    data = request.get_json()
    logger.debug("Log nodename for JI {}".format(job_instance_id))
    ji = _get_job_instance(DB.session, job_instance_id)
    logger.debug(logging.logParameter("DB.session", DB.session))
    logger.debug(" ;;;;;;;;;;; log_nodename nodename: {}".format(data[
                                                                  'nodename']))
    _update_job_instance(ji, nodename=data['nodename'])
    DB.session.commit()
    resp = jsonify(message='')
    resp.status_code = StatusCodes.OK
    return resp


@jsm.route('/job_instance/<job_instance_id>/log_usage', methods=['POST'])
def log_usage(job_instance_id):
    """Log the usage stats of a job_instance
    Args:

        job_instance_id: id of the job_instance to log done
        usage_str (str, optional): stats such as maxrss, etc
        wallclock (str, optional): wallclock of running job
        maxvmem (str, optional): max virtual memory used
        cpu (str, optional): cpu used
        io (str, optional): io used
    """
    logger.debug(logging.myself())
    logger.debug(logging.logParameter("job_instance_id", job_instance_id))
    data = request.get_json()
    if data.get('maxrss', None) is None:
        data['maxrss'] = '-1'

    keys_to_attrs = {data.get('usage_str', None): job_attribute.USAGE_STR,
                     data.get('wallclock', None): job_attribute.WALLCLOCK,
                     data.get('cpu', None): job_attribute.CPU,
                     data.get('io', None): job_attribute.IO,
                     data.get('maxrss', None): job_attribute.MAXRSS}

    logger.debug("usage_str is {}, wallclock is {}, maxrss is {}, cpu is {}, "
                 "io is {}".format(data.get('usage_str', None),
                                   data.get('wallclock', None),
                                   data.get('maxrss', None),
                                   data.get('cpu', None),
                                   data.get('io', None)))
    job_instance = _get_job_instance(DB.session, job_instance_id)
    logger.debug(logging.logParameter("DB.session", DB.session))
    job_id = job_instance.job_id
    msg = _update_job_instance(job_instance,
                               usage_str=data.get('usage_str', None),
                               wallclock=data.get('wallclock', None),
                               maxrss=data.get('maxrss', None),
                               cpu=data.get('cpu', None),
                               io=data.get('io', None))
    for k in keys_to_attrs:
        logger.debug(
            'The value of {kval} being set in the attribute table is {k}'.
            format(kval=keys_to_attrs[k], k=k))
        if k is not None:
            ja = (JobAttribute(
                job_id=job_id, attribute_type=keys_to_attrs[k], value=k))
            DB.session.add(ja)
        else:
            logger.debug('The value has not been set, nothing to upload')
    DB.session.commit()
    resp = jsonify(message=msg)
    resp.status_code = StatusCodes.OK
    return resp


@jsm.route('/job/<job_id>/queue', methods=['POST'])
def queue_job(job_id):
    """Queue a job and change its status
    Args:

        job_id: id of the job to queue
    """
    logger.debug(logging.myself())
    logger.debug(logging.logParameter("job_id", job_id))
    job = DB.session.query(Job)\
        .filter_by(job_id=job_id).first()
    try:
        job.transition(JobStatus.QUEUED_FOR_INSTANTIATION)
    except InvalidStateTransition:
        if job.status == JobStatus.QUEUED_FOR_INSTANTIATION:
            msg = ("Caught InvalidStateTransition. Not transitioning job "
                   "{} from Q to Q".format(job_id))
            logger.warning(msg)
        else:
            raise
    DB.session.commit()
    resp = jsonify()
    resp.status_code = StatusCodes.OK
    return resp


@jsm.route('/job/<job_id>/change_resources', methods=['PUT'])
def change_job_resources(job_id):
    """ Change the resources set for a given job, currently can change
    mem_free, num_cores and max_runtime_seconds
    Args:
        job_id: id of the job for which resources will be changed
        """
    logger.debug(logging.myself())
    logger.debug(logging.logParameter("job_id", job_id))
    job = DB.session.query(Job).filter_by(job_id=job_id).first()
    logger.debug(logging.logParameter("DB.session", DB.session))
    data = request.get_json()
    if 'num_cores' in data:
        job.num_cores = data['num_cores']
        logger.debug(f"changed num_cores to {data['num_cores']}")
    if 'max_runtime_seconds' in data:
        job.max_runtime_seconds = data['max_runtime_seconds']
        logger.debug(f"changed max_runtime_seconds to "
                     f"{data['max_runtime_seconds']}")
    if 'mem_free' in data:
        job.mem_free = data['mem_free']
        logger.debug(f"changed mem_free to {data['mem_free']}")
    DB.session.commit()
    resp = jsonify()
    resp.status_code = StatusCodes.OK
    return resp


@jsm.route('/job/<job_id>/reset', methods=['POST'])
def reset_job(job_id):
    """Reset a job and change its status
    Args:

        job_id: id of the job to reset
    """
    logger.debug(logging.myself())
    logger.debug(logging.logParameter("job_id", job_id))
    job = DB.session.query(Job).filter_by(job_id=job_id).first()
    logger.debug(logging.logParameter("DB.session", DB.session))
    job.reset()
    DB.session.commit()
    resp = jsonify()
    resp.status_code = StatusCodes.OK
    return resp


@jsm.route('/task_dag/<dag_id>/reset_incomplete_jobs', methods=['POST'])
def reset_incomplete_jobs(dag_id):
    """Reset all jobs of a dag and change their statuses
    Args:

        dag_id: id of the dag to reset
    """
    logger.debug(logging.myself())
    logger.debug(logging.logParameter("dag_id", dag_id))
    time = get_time(DB.session)
    up_job = """
        UPDATE job
        SET status=:registered_status, num_attempts=0, status_date='{}'
        WHERE dag_id=:dag_id
        AND job.status!=:done_status
    """.format(time)
    up_job_instance = """
        UPDATE job_instance
        JOIN job USING(job_id)
        SET job_instance.status=:error_status
        WHERE job.dag_id=:dag_id
        AND job.status!=:done_status
    """
    log_errors = """
        INSERT INTO job_instance_error_log
            (job_instance_id, description)
        SELECT job_instance_id, 'Job RESET requested' as description
        FROM job_instance
        JOIN job USING(job_id)
        WHERE job.dag_id=:dag_id
        AND job.status!=:done_status
    """
    logger.debug("Query:\n{}".format(up_job))
    logger.debug(logging.logParameter("DB.session", DB.session))
    DB.session.execute(
        up_job,
        {"dag_id": dag_id,
         "registered_status": JobStatus.REGISTERED,
         "done_status": JobStatus.DONE})
    logger.debug("Query:\n{}".format(up_job_instance))
    DB.session.execute(
        up_job_instance,
        {"dag_id": dag_id,
         "error_status": JobInstanceStatus.ERROR,
         "done_status": JobStatus.DONE})
    logger.debug("Query:\n{}".format(log_errors))
    DB.session.execute(
        log_errors,
        {"dag_id": dag_id,
         "done_status": JobStatus.DONE})
    DB.session.commit()
    resp = jsonify()
    resp.status_code = StatusCodes.OK
    return resp


def _get_job_instance(session, job_instance_id):
    """Return a JobInstance from the database

    Args:

        session: DB.session or Session object to use to connect to the db
        job_instance_id (int): job_instance_id with which to query the database
    """
    logger.debug(logging.myself())
    logger.debug(logging.logParameter("session", session))
    logger.debug(logging.logParameter("job_instance_id", job_instance_id))
    job_instance = session.query(JobInstance).filter_by(
        job_instance_id=job_instance_id).first()
    return job_instance


def _update_job_instance_state(job_instance, status_id):
    """Advance the states of job_instance and it's associated Job,
    return any messages that should be published based on
    the transition

    Args:
        job_instance (obj) object of time models.JobInstance
        status_id (int): id of the status to which to transition
    """
    logger.debug(logging.myself())
    logger.debug(f"Update JI state {status_id} for {job_instance}")
    try:
        job_instance.transition(status_id)
    except InvalidStateTransition:
        if job_instance.status == status_id:
            # It was already in that state, just log it
            msg = f"Attempting to transition to existing state." \
                f"Not transitioning job, jid= " \
                f"{job_instance.job_instance_id}" \
                f"from {job_instance.status} to {status_id}"
            logger.warning(msg)
            print(msg)
        else:
            # Tried to move to an illegal state
            msg = f"Illegal state transition. " \
                f"Not transitioning job, jid= " \
                f"{job_instance.job_instance_id}, " \
                f"from {job_instance.status} to {status_id}"
            # log_and_raise(msg, logger)
            logger.error(msg)
            print(msg)
    except Exception as e:
        msg = f"General exception in _update_job_instance_state, " \
            f"jid {job_instance}, transitioning to {job_instance}. " \
            f"Not transitioning job. {e}"
        log_and_raise(msg, logger)
        print(msg)

    job = job_instance.job

    # ... see tests/tests_job_state_manager.py for Event example
    if job.status in [JobStatus.DONE, JobStatus.ERROR_FATAL]:
        to_publish = mogrify(job.dag_id, (job.job_id, job.status))
        return to_publish
    else:
        return ""


def _update_job_instance(job_instance, **kwargs):
    """Set attributes on a job_instance, primarily status

    Args:
        job_instance (obj): object of type models.JobInstance
    """
    logger.debug(logging.myself())
    logger.debug(logging.logParameter("job_instance", job_instance))
    logger.debug("Update JI  {}".format(job_instance))
    status_requested = kwargs.get('status', None)
    logger.debug(logging.logParameter("status_requested", status_requested))
    if status_requested is not None:
        logger.debug("status_requested:{s}; job_instance.status:{j}".format
                     (s=status_requested, j=job_instance.status))
        if status_requested == job_instance.status:
            kwargs.pop(status_requested)
            logger.debug("Caught InvalidStateTransition. Not transitioning "
                         "job_instance {} from {} to {}."
                         .format(job_instance.job_instance_id,
                                 job_instance.status, status_requested))
    for k, v in kwargs.items():
        setattr(job_instance, k, v)
    return


@jsm.route('/workflow_attribute', methods=['POST'])
def add_workflow_attribute():
    """Set attributes on a workflow

    Args:
        workflow_id (int): id of the workflow on which to set attributes
        attribute_type (obj): object of type WorkflowAttribute
        value (str): value of the WorkflowAttribute to add
    """
    logger.debug(logging.myself())
    data = request.get_json()
    workflow_attribute = WorkflowAttribute(
        workflow_id=data['workflow_id'],
        attribute_type=data['attribute_type'],
        value=data['value'])
    logger.debug(workflow_attribute)
    logger.debug(logging.logParameter("DB.session", DB.session))
    DB.session.add(workflow_attribute)
    DB.session.commit()
    resp = jsonify({'workflow_attribute_id': workflow_attribute.id})
    resp.status_code = StatusCodes.OK
    return resp


@jsm.route('/workflow_run_attribute', methods=['POST'])
def add_workflow_run_attribute():
    """Set attributes on a workflow_run

    Args:
        workflow_run_id (int): id of the workflow_run on which to set
        attributes
        attribute_type (obj): object of type WorkflowRunAttribute
        value (str): value of the WorkflowRunAttribute to add
    """
    logger.debug(logging.myself())
    data = request.get_json()
    workflow_run_attribute = WorkflowRunAttribute(
        workflow_run_id=data['workflow_run_id'],
        attribute_type=data['attribute_type'],
        value=data['value'])
    logger.debug(workflow_run_attribute)
    DB.session.add(workflow_run_attribute)
    logger.debug(logging.logParameter("DB.session", DB.session))
    DB.session.commit()
    resp = jsonify({'workflow_run_attribute_id': workflow_run_attribute.id})
    resp.status_code = StatusCodes.OK
    return resp


@jsm.route('/job_attribute', methods=['POST'])
def add_job_attribute():
    """Set attributes on a job

    Args:
        job_id (int): id of the job on which to set attributes
        attribute_type (obj): object of type JobAttribute
        value (str): value of the JobAttribute to add
    """
    logger.debug(logging.myself())
    data = request.get_json()
    job_attribute = JobAttribute(
        job_id=data['job_id'],
        attribute_type=data['attribute_type'],
        value=data['value'])
    logger.debug(job_attribute)
    DB.session.add(job_attribute)
    DB.session.commit()
    resp = jsonify({'job_attribute_id': job_attribute.id})
    resp.status_code = StatusCodes.OK
    return resp


@jsm.route('/log_level', methods=['GET'])
def get_log_level():
    """A simple 'action' to get the current server log level
    """
    logger.debug(logging.myself())
    level: str = logging.getLevelName()
    logger.debug(level)
    resp = jsonify({'level': level})
    resp.status_code = StatusCodes.OK
    return resp


@jsm.route('/log_level/<level>', methods=['POST'])
def set_log_level(level):
    """Change log level
    Args:

        level: name of the log level. Takes CRITICAL, ERROR, WARNING, INFO,
            DEBUG

        data:
             loggers: a list of logger
                      Currently only support 'jobmonServer' and 'flask';
                      Other values will be ignored;
                      Empty list default to 'jobmonServer'.
    """
    logger.debug(logging.myself())
    logger.debug(logging.logParameter("level", level))
    level = level.upper()
    lev: int = logging.NOTSET

    if level == "CRITICAL":
        lev = logging.CRITICAL
    elif level == "ERROR":
        lev = logging.ERROR
    elif level == "WARNING":
        lev = logging.WARNING
    elif level == "INFO":
        lev = logging.INFO
    elif level == "DEBUG":
        lev = logging.DEBUG

    data = request.get_json()
    logger.debug(data)

    logger_list = []
    try:
        logger_list = data['loggers']
    except Exception:
        # Deliberately eat the exception. If no data provided, change all other
        # loggers except sqlalchemy
        pass

    if len(logger_list) == 0:
        # Default to reset jobmonServer log level
        logging.setlogLevel(lev)
    else:
        if 'jobmonServer' in logger_list:
            logging.setlogLevel(lev)
        elif 'flask' in logger_list:
            logging.setFlaskLogLevel(lev)

    resp = jsonify(msn="Set {loggers} server log to {level}".format(
        level=level, loggers=logger_list))
    resp.status_code = StatusCodes.OK
    return resp


def getLogLevelUseName(name: str) -> int:
    logger.debug(logging.myself())
    logger.debug(logging.logParameter("name", name))
    log_level_dict = {"CRITICAL": logging.CRITICAL,
                      "ERROR": logging.ERROR,
                      "WARNING": logging.WARNING,
                      "INFO": logging.INFO,
                      "DEBUG": logging.DEBUG,
                      "NOTSET": logging.NOTSET}
    level = name.upper()
    if level not in ("CRITICAL", "ERROR", "WARNING", "INFO", "DEBUG"):
        level = "NOTSET"
    return log_level_dict[level]


@jsm.route('/attach_remote_syslog/<level>/<host>/<port>/<sockettype>',
           methods=['POST'])
def attach_remote_syslog(level, host, port, sockettype):
    """
    Add a remote syslog handler

    :param level: remote syslog level
    :param host: remote syslog server host
    :param port: remote syslog server port
    :param port: remote syslog server socket type; unless specified as TCP,
    otherwise, UDP
    :return:
    """
    logger.debug(logging.myself())
    logger.debug(logging.logParameter("level", level))
    logger.debug(logging.logParameter("host", host))
    logger.debug(logging.logParameter("port", port))
    logger.debug(logging.logParameter("sockettype", sockettype))
    level = level.upper()
    if level not in ("CRITICAL", "ERROR", "WARNING", "INFO", "DEBUG"):
        level = "NOTSET"

    try:
        port = int(port)
    except Exception:
        resp = jsonify(msn="Unable to convert {} to integer".format(port))
        resp.status_code = StatusCodes.BAD_REQUEST
        return resp

    s = socket.SOCK_DGRAM
    if sockettype.upper == "TCP":
        s = socket.SOCK_STREAM

    try:
        logging.attachSyslog(host=host, port=port, socktype=s,
                             l=getLogLevelUseName(level))
        resp = jsonify(msn="Attach syslog {h}:{p}".format(h=host, p=port))
        resp.status_code = StatusCodes.OK
        return resp
    except Exception:
        resp = jsonify(msn=traceback.format_exc())
        resp.status_code = StatusCodes.INTERNAL_SERVER_ERROR
        return resp


@jsm.route('/syslog_status', methods=['GET'])
def syslog_status():
    logger.debug(logging.myself())
    resp = jsonify({'syslog': logging.isSyslogAttached()})
    return resp


@jsm.route('/debug_on', methods=['POST'])
def setRootLoggerToDebug():
    """
    This function set the root log level to debug. Be careful because you are
    unable to set it back.
    :return:
    """
    logging._setRootLoggerLevel(logging.DEBUG)
    resp = jsonify(msn="The root logger lever has been set to DEBUG. This "
                       "action is irreversible.")
    resp.status_code = StatusCodes.OK
    return resp


def _get_new_resource_value(mem: str, cores: int, runtime: int, scale: float):
    """
    Use the scale value to calculate the new resources for next retry

    :param mem:
    :param cores:
    :param runtime:
    :param scale:
    :return:
    """
    if mem is not None:
        if mem[-1] == "G" or mem[-1] == "M":
            mem = str(int(int(mem[:-1]) * (1 + scale))) + mem[-1]
        else:
            mem = str(int(mem * (1 + scale)))
    else:
        # Although mem should not be None, make it 1G if it's None
        mem = "1G"
    if cores is not None:
        cores = int(cores * (1 + scale))
    else:
        cores = 0
    if runtime is not None:
        runtime = int(runtime * (1 + scale))
    else:
        # Although runtime should not be None, make it 60 seconds if it's None
        runtime = 60
    return mem, cores, runtime


@jsm.route('/job/<execution_id>/get_resources', methods=['GET'])
def get_resources(execution_id):
    """
    This route is created for testing purpose

    :param execution_id:
    :return:
    """
    logger.debug(logging.myself())
    query = f"select mem_free, num_cores, max_runtime_seconds from job_instance, job where job_instance.job_id=job.job_id and executor_id = {execution_id}"
    res = DB.session.execute(query).fetchone()
    DB.session.commit()
    resp = jsonify({'mem': res[0], 'cores': res[1], 'runtime': res[2]})
    resp.status_code = StatusCodes.OK
    return resp<|MERGE_RESOLUTION|>--- conflicted
+++ resolved
@@ -428,11 +428,9 @@
     logger.debug("Log ERROR for JI {}, message={}".format(
         job_instance_id, data['error_message']))
     ji = _get_job_instance(DB.session, job_instance_id)
-<<<<<<< HEAD
     logger.debug("data:" + str(data))
-=======
-    logger.debug(" +++++++  Reading nodename {}".format(ji.nodename))
->>>>>>> 18aac51c
+    logger.debug("Reading nodename {}".format(ji.nodename))
+
     if data.get('executor_id', None) is not None:
         ji.executor_id = data['executor_id']
     try:
