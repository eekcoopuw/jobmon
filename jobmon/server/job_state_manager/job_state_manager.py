from flask import jsonify, request, Blueprint
from http import HTTPStatus as StatusCodes
import json
import os
import socket
from sqlalchemy.sql import func, text
import sys
import traceback
import warnings

from jobmon.models import DB
from jobmon.models.attributes.constants import job_attribute
from jobmon.models.attributes.job_attribute import JobAttribute
from jobmon.models.attributes.workflow_attribute import WorkflowAttribute
from jobmon.models.attributes.workflow_run_attribute import \
    WorkflowRunAttribute
from jobmon.models.exceptions import InvalidStateTransition
from jobmon.models.job import Job
from jobmon.models.job_status import JobStatus
from jobmon.models.job_instance import JobInstance
from jobmon.models.job_instance_status import JobInstanceStatus
from jobmon.models.job_instance_error_log import JobInstanceErrorLog
from jobmon.models.task_dag import TaskDagMeta
from jobmon.models.workflow_run import WorkflowRun as WorkflowRunDAO
from jobmon.models.workflow_run_status import WorkflowRunStatus
from jobmon.models.workflow import Workflow
from jobmon.server.jobmonLogging import jobmonLogging as logging
from jobmon.server.server_side_exception import log_and_raise


jsm = Blueprint("job_state_manager", __name__)


# logging does not work well in python < 2.7 with Threads,
# see https://docs.python.org/2/library/logging.html
# Logging has to be set up BEFORE the Thread
# Therefore see tests/conf_test.py
logger = logging.getLogger(__name__)


def mogrify(topic, msg):
    """json encode the message and prepend the topic.
    see: https://stackoverflow.com/questions/25188792/
    how-can-i-use-send-json-with-pyzmq-pub-sub
    """

    return str(topic) + ' ' + json.dumps(msg)


@jsm.errorhandler(404)
def page_not_found(error):
    return 'This route does not exist {}'.format(request.url), 404


def get_time(session):
    time = session.execute("select UTC_TIMESTAMP as time").fetchone()['time']
    time = time.strftime("%Y-%m-%d %H:%M:%S")
    return time


@jsm.route('/', methods=['GET'])
def _is_alive():
    """A simple 'action' that sends a response to the requester indicating
    that this responder is in fact listening
    """
    logger.debug(logging.myself())
    logmsg = "{}: Responder received is_alive?".format(os.getpid())
    logger.debug(logmsg)
    resp = jsonify(msg="Yes, I am alive")
    resp.status_code = StatusCodes.OK
    return resp


@jsm.route('/job', methods=['POST'])
def add_job():
    """Add a job to the database

    Args:
        name: name for the job
        job_hash: unique hash for the job
        command: job's command
        dag_id: dag_id to which this job is attached
        slots: number of slots requested
        num_cores: number of cores requested
        mem_free: number of Gigs of memory requested
        max_attempts: how many times the job should be attempted
        max_runtime_seconds: how long the job should be allowed to run
        context_args: any other args that should be passed to the executor
        tag: job attribute tag
        queue: which queue is being used
        j_resource: if the j_drive is being used
    """
    logger.debug(logging.myself())
    data = request.get_json()
    logger.debug(data)
    job = Job(
        name=data['name'],
        job_hash=data['job_hash'],
        command=data['command'],
        dag_id=data['dag_id'],
        slots=data.get('slots', None),
        num_cores=data.get('num_cores', None),
        mem_free=data.get('mem_free', 2),
        max_attempts=data.get('max_attempts', 1),
        max_runtime_seconds=data.get('max_runtime_seconds', None),
        context_args=data.get('context_args', "{}"),
        tag=data.get('tag', None),
        queue=data.get('queue', None),
        j_resource=data.get('j_resource', False),
        status=JobStatus.REGISTERED)
    DB.session.add(job)
    logger.debug(logging.logParameter("DB.session", DB.session))
    DB.session.commit()
    job_dct = job.to_wire()
    resp = jsonify(job_dct=job_dct)
    resp.status_code = StatusCodes.OK
    return resp


@jsm.route('/task_dag', methods=['POST'])
def add_task_dag():
    """Add a task_dag to the database

    Args:
        name: name for the task_dag
        user: name of the user of the dag
        dag_hash: unique hash for the task_dag
    """
    logger.debug(logging.myself())
    data = request.get_json(force=True)
    logger.debug(data)
    dag = TaskDagMeta(
        name=data['name'],
        user=data['user'],
        dag_hash=data['dag_hash'])
    DB.session.add(dag)
    logger.debug(logging.logParameter("DB.session", DB.session))
    DB.session.commit()
    dag_id = dag.dag_id
    resp = jsonify(dag_id=dag_id)
    resp.status_code = StatusCodes.OK
    return resp


def _get_workflow_run_id(job_id):
    """Return the workflow_run_id by job_id"""
    logger.debug(logging.myself())
    logger.debug(logging.logParameter("job_id", job_id))
    job = DB.session.query(Job).filter_by(job_id=job_id).first()
    logger.debug(logging.logParameter("DB.session", DB.session))
    wf = DB.session.query(Workflow).filter_by(dag_id=job.dag_id).first()
    if not wf:
        DB.session.commit()
        return None  # no workflow has started, so no workflow run
    wf_run = (DB.session.query(WorkflowRunDAO).
              filter_by(workflow_id=wf.id).
              order_by(WorkflowRunDAO.id.desc()).first())
    wf_run_id = wf_run.id
    DB.session.commit()
    return wf_run_id


def _get_dag_id(job_id):
    """Return the workflow_run_id by job_id"""
    logger.debug(logging.myself())
    logger.debug(logging.logParameter("job_id", job_id))
    job = DB.session.query(Job).filter_by(job_id=job_id).first()
    logger.debug(logging.logParameter("DB.session", DB.session))
    DB.session.commit()
    return job.dag_id


@jsm.route('/job_instance', methods=['POST'])
def add_job_instance():
    """Add a job_instance to the database

    Args:
        job_id (int): unique id for the job
        executor_type (str): string name of the executor type used
    """
    logger.debug(logging.myself())
    data = request.get_json()
    logger.debug(data)
    logger.debug("Add JI for job {}".format(data['job_id']))
    workflow_run_id = _get_workflow_run_id(data['job_id'])
    dag_id = _get_dag_id(data['job_id'])
    job_instance = JobInstance(
        executor_type=data['executor_type'],
        job_id=data['job_id'],
        dag_id=dag_id,
        workflow_run_id=workflow_run_id)
    DB.session.add(job_instance)
    logger.debug(logging.logParameter("DB.session", DB.session))
    DB.session.commit()
    ji_id = job_instance.job_instance_id

    try:
        job_instance.job.transition(JobStatus.INSTANTIATED)
    except InvalidStateTransition:
        if job_instance.job.status == JobStatus.INSTANTIATED:
            msg = ("Caught InvalidStateTransition. Not transitioning job "
                   "{}'s job_instance_id {} from I to I"
                   .format(data['job_id'], ji_id))
            logger.warning(msg)
        else:
            raise
    finally:
        DB.session.commit()
    resp = jsonify(job_instance_id=ji_id)
    resp.status_code = StatusCodes.OK
    return resp


@jsm.route('/workflow', methods=['POST', 'PUT'])
def add_update_workflow():
    """Add a workflow to the database or update it (via PUT)

    Args:
        dag_id (int): dag_id to which this workflow is attached
        workflow_args: unique args for the workflow
        workflow_hash: unique hash for the workflow
        name (str): name for the workflow
        user (str): name of the user of the workflow
        description (str): string description of the workflow, optional
        any other Workflow attributes you want to set
    """
    logger.debug(logging.myself())
    data = request.get_json()
    logger.debug(data)
    if request.method == 'POST':
        wf = Workflow(dag_id=data['dag_id'],
                      workflow_args=data['workflow_args'],
                      workflow_hash=data['workflow_hash'],
                      name=data['name'],
                      user=data['user'],
                      description=data.get('description', ""))
        DB.session.add(wf)
        logger.debug(logging.logParameter("DB.session", DB.session))
    else:
        wf_id = data.pop('wf_id')
        wf = DB.session.query(Workflow).\
            filter(Workflow.id == wf_id).first()
        for key, val in data.items():
            setattr(wf, key, val)
    DB.session.commit()
    wf_dct = wf.to_wire()
    resp = jsonify(workflow_dct=wf_dct)
    resp.status_code = StatusCodes.OK
    return resp


@jsm.route('/error_logger', methods=['POST'])
def workflow_error_logger():
    data = request.get_json()
    logger.error(data["traceback"])
    resp = jsonify()
    resp.status_code = StatusCodes.OK
    return resp


@jsm.route('/workflow_run', methods=['POST', 'PUT'])
def add_update_workflow_run():
    """Add a workflow to the database or update it (via PUT)

    Args:
        workflow_id (int): workflow_id to which this workflow_run is attached
        user (str): name of the user of the workflow
        hostname (str): host on which this workflow_run was run
        pid (str): process_id where this workflow_run is/was run
        stderr (str): where stderr should be directed
        stdout (str): where stdout should be directed
        project (str): sge project where this workflow_run should be run
        slack_channel (str): channel where this workflow_run should send
        notifications
        any other Workflow attributes you want to set
    """
    logger.debug(logging.myself())
    data = request.get_json()
    logger.debug(data)
    if request.method == 'POST':
        wfr = WorkflowRunDAO(workflow_id=data['workflow_id'],
                             user=data['user'],
                             hostname=data['hostname'],
                             pid=data['pid'],
                             stderr=data['stderr'],
                             stdout=data['stdout'],
                             working_dir=data['working_dir'],
                             project=data['project'],
                             slack_channel=data['slack_channel'],
                             executor_class=data['executor_class'])
        workflow = DB.session.query(Workflow).\
            filter(Workflow.id == data['workflow_id']).first()
        # Set all previous runs to STOPPED
        for run in workflow.workflow_runs:
            run.status = WorkflowRunStatus.STOPPED
        DB.session.add(wfr)
        logger.debug(logging.logParameter("DB.session", DB.session))
    else:
        wfr = DB.session.query(WorkflowRunDAO).\
            filter(WorkflowRunDAO.id == data['workflow_run_id']).first()
        for key, val in data.items():
            setattr(wfr, key, val)
    DB.session.commit()
    wfr_id = wfr.id
    resp = jsonify(workflow_run_id=wfr_id)
    resp.status_code = StatusCodes.OK
    return resp


@jsm.route('/job_instance/<job_instance_id>/log_done', methods=['POST'])
def log_done(job_instance_id):
    """Log a job_instance as done
    Args:

        job_instance_id: id of the job_instance to log done
    """
    data = request.get_json()
    logger.debug(logging.myself())
    logger.debug(logging.logParameter("job_instance_id", job_instance_id))
    logger.debug("Log DONE for JI {}".format(job_instance_id))
    ji = _get_job_instance(DB.session, job_instance_id)
    if data.get('executor_id', None) is not None:
        ji.executor_id = data['executor_id']
    ji.nodename = data['nodename']
    logger.debug(logging.logParameter("DB.session", DB.session))
    msg = _update_job_instance_state(
        ji, JobInstanceStatus.DONE)
    DB.session.commit()
    resp = jsonify(message=msg)
    resp.status_code = StatusCodes.OK
    return resp


def _available_resource_in_queue(q="all.q"):
    """
    Todo: calculate the available resources in queue
          for this release, just return the limits of each queue

    Queue limit reference: https://docs.cluster.ihme.washington.edu/allocation-and-limits/queues/

    :param q: queue
    :return: (avaialbe_mem: int (in G), available_cores: int, max_runtime: int)
    """

    if q == "all.q":
        return 512, 56, 259200
    if q == "long.q":
        return 512, 56, 1382400
    if q == "geospatial.q":
        return 1000, 64, 2160000
    return sys.maxsize, sys.maxsize, sys.maxsize


def _increase_resources(exec_id: int, scale: int)->str:
    """This route is created to increase the resources of jobs failed with a 137 error on the fair cluster on tries.
       The memory, runtime and threads should increase by a configurable amount (say 50%). 
       The row in the job table should be modified with new values. men_free, num_cores, max_runtime_seconds.
    Args:
        exec_id: excutor_id
        scale: increase scale

    Return: an result string to add to the return message
    """
    update_resource_query_template = """
                        update job
                        set mem_free="{mem}", 
                            num_cores={cores}, 
                            max_runtime_seconds={runtime}
                        where job.job_id=
                              (select job_id
                               from job_instance
                               where executor_id={id});
                    """
    update_satus_query_template = """
                            update job
                            set status="F"
                            where job.job_id=
                                  (select job_id
                                   from job_instance
                                   where executor_id={id});
                        """
    logger.debug(logging.myself())

    try:
        scale = float(scale)
    except:
        # In case the client sent an invalid value, set the scale to 50%.
        scale = 0.5

    query = f"select mem_free, num_cores, max_runtime_seconds, queue from job_instance, job where job_instance.job_id=job.job_id and executor_id = {exec_id}"
    res = DB.session.execute(query).fetchone()
    mem = res[0]
    cores = res[1]
    runtime = res[2]
    queue = res[3]
    DB.session.commit()
    available_mem, available_cores, max_runtime = _available_resource_in_queue(queue)
    logger.debug(f"Current system resources set to mem: {mem}, cores: {cores}, runtime: {runtime}")
    mem, cores, runtime = _get_new_resource_value(mem, cores, runtime, scale)
    # int mem in M
    mem_in_M = int(mem[:-1]) if mem[-1] == "M" else int(mem[:-1]) * 1000 if mem[-1] == "G" else int(mem) * 1000
    # available_mem should be in G
    if mem_in_M > available_mem * 1000 or cores > available_cores or runtime > max_runtime:
        # move to ERROR_FATAL
        query = update_satus_query_template.format(id=exec_id)
        DB.session.execute(query)
        DB.session.commit()
        logger.debug("Not enough system resources. Set the job status to F.")
        return "Not enough system resources. Set the job status to F."
    else:
        query = update_resource_query_template.format(
                mem=mem if mem is not None else "null",
                cores=cores if (cores is not None) or (cores != 0) else "null",
                runtime=runtime if runtime is not None else "null",
                id=exec_id
                )
        DB.session.execute(query)
        DB.session.commit()
        logger.debug(f"New system resources set to mem: {mem}, cores: {cores}, runtime: {runtime}")
        return f"New system resources set to mem: {mem}, cores: {cores}, runtime: {runtime}"


RESOURCE_LIMIT_KILL_CODES = (137, 247, 44, -9)


@jsm.route('/job_instance/<job_instance_id>/log_error', methods=['POST'])
def log_error(job_instance_id):
    """Log a job_instance as errored
    Args:

        job_instance_id (str): id of the job_instance to log done
        error_message (str): message to log as error
    """

    logger.debug(logging.myself())
    logger.debug(logging.logParameter("job_instance_id", job_instance_id))
    data = request.get_json()
    logger.debug("Log ERROR for JI {}, message={}".format(
        job_instance_id, data['error_message']))
    ji = _get_job_instance(DB.session, job_instance_id)
<<<<<<< HEAD
    logger.debug("data:" + str(data))
    logger.debug("Reading nodename {}".format(ji.nodename))

=======
    ji.nodename = data['nodename']
>>>>>>> 38c0db46
    if data.get('executor_id', None) is not None:
        ji.executor_id = data['executor_id']
    try:
        msg = _update_job_instance_state(ji, JobInstanceStatus.ERROR)
        DB.session.commit()
        error = JobInstanceErrorLog(
            job_instance_id=job_instance_id,
            description=data['error_message'])
        DB.session.add(error)
        logger.debug(logging.logParameter("DB.session", DB.session))
        DB.session.commit()
        # Check execute_statue to see if resource needs to be increased
        exit_status = data["exit_status"]
        logger.debug("exit_status: " + str(exit_status))

        if int(exit_status) in RESOURCE_LIMIT_KILL_CODES:
            # increase resources
            scale = 0.5 #default value
            if data.get('resource_adjustment', None) is not None:
                scale = data['resource_adjustment']
            msg += _increase_resources(data['executor_id'], scale)

        resp = jsonify(message=msg)
        resp.status_code = StatusCodes.OK
    except InvalidStateTransition:
        log_msg = f"JSM::log_error(), reason={msg}"
        warnings.warn(log_msg)
        logger.debug(log_msg)
        raise
    return resp


@jsm.route('/job_instance/<job_instance_id>/log_executor_id', methods=['POST'])
def log_executor_id(job_instance_id):
    """Log a job_instance's executor id
    Args:

        job_instance_id: id of the job_instance to log
    """
    logger.debug(logging.myself())
    logger.debug(logging.logParameter("job_instance_id", job_instance_id))
    data = request.get_json()
    report_by_date = func.ADDTIME(
        func.UTC_TIMESTAMP(),
        func.SEC_TO_TIME(data["next_report_increment"]))
    logger.debug("Log EXECUTOR_ID for JI {}".format(job_instance_id))
    ji = _get_job_instance(DB.session, job_instance_id)
    logger.debug(logging.logParameter("DB.session", DB.session))
    logger.info("in log_executor_id, ji is {}".format(repr(ji)))
    msg = _update_job_instance_state(
        ji, JobInstanceStatus.SUBMITTED_TO_BATCH_EXECUTOR)
    _update_job_instance(ji, executor_id=data['executor_id'],
                         report_by_date=report_by_date)
    DB.session.commit()
    resp = jsonify(message=msg)
    resp.status_code = StatusCodes.OK
    return resp


@jsm.route('/task_dag/<dag_id>/log_heartbeat', methods=['POST'])
def log_dag_heartbeat(dag_id):
    """Log a dag as being responsive, with a heartbeat
    Args:

        dag id: id of the job_instance to log
    """
    logger.debug(logging.myself())
    logger.debug(logging.logParameter("dag_id", dag_id))
    dag = DB.session.query(TaskDagMeta).filter_by(
        dag_id=dag_id).first()
    if dag:
        # set to database time not web app time
        dag.heartbeat_date = func.UTC_TIMESTAMP()
    DB.session.commit()
    resp = jsonify()
    resp.status_code = StatusCodes.OK
    return resp


@jsm.route('/job_instance/<job_instance_id>/log_report_by', methods=['POST'])
def log_ji_report_by(job_instance_id):
    """Log a job_instance as being responsive with a new report_by_date, this
    is done at the worker node heartbeat_interval rate, so it may not happen at
    the same rate that the reconciler updates batch submitted report_by_dates
    (also because it causes a lot of traffic if all workers are logging report
    _by_dates often compared to if the reconciler runs often)
    Args:

        job_instance_id: id of the job_instance to log
    """
    logger.debug(logging.myself())
    logger.debug(logging.logParameter("job_instance_id", job_instance_id))

    data = request.get_json()
    executor_id = data.get('executor_id', None)
    params = {}
    params["next_report_increment"] = data["next_report_increment"]
    params["job_instance_id"] = job_instance_id

    if executor_id is not None:
        params["executor_id"] = executor_id
        query = """
                UPDATE job_instance
                SET report_by_date = ADDTIME(
                    UTC_TIMESTAMP(), SEC_TO_TIME(:next_report_increment)),
                    executor_id = :executor_id
                WHERE job_instance_id = :job_instance_id"""
    else:
        query = """
            UPDATE job_instance
            SET report_by_date = ADDTIME(
                UTC_TIMESTAMP(), SEC_TO_TIME(:next_report_increment))
            WHERE job_instance_id = :job_instance_id"""
    DB.session.execute(query, params)
    DB.session.commit()
    resp = jsonify()
    resp.status_code = StatusCodes.OK
    return resp


@jsm.route('/task_dag/<dag_id>/reconcile', methods=['POST'])
def reconcile(dag_id):
    """Ensure all jobs that we thought were active continue to log heartbeats,
    and update all jobs submitted to batch executor with a new report_by_date.
    Since they are not running jobs, we still have to use qstat and update
    their report_by_date from the reconciler, therefore they are updated
    at the reconciliation rate
    Args:

        job_instance_id: id of the job_instance to log
    """
    logger.debug(logging.myself())
    logger.debug(logging.logParameter("dag_id", dag_id))
    data = request.get_json()

    params = {}
    for key in ["next_report_increment", "executor_ids"]:
        params[key] = data[key]

    if params["executor_ids"]:
        query = """
            UPDATE job_instance
            SET report_by_date = ADDTIME(
                UTC_TIMESTAMP(), SEC_TO_TIME(:next_report_increment))
            WHERE executor_id in :executor_ids"""
        DB.session.execute(query, params)
        DB.session.commit()

    # query all job instances that are submitted to executor or running which
    # haven't reported as alive in the allocated time.
    # ignore job instances created after heartbeat began. We'll reconcile them
    # during the next reconciliation loop.
    instances = DB.session.query(JobInstance).\
        join(TaskDagMeta).\
        filter_by(dag_id=dag_id).\
        filter(
            JobInstance.status.in_([
                JobInstanceStatus.SUBMITTED_TO_BATCH_EXECUTOR,
                JobInstanceStatus.RUNNING])).\
        filter(JobInstance.submitted_date <= TaskDagMeta.heartbeat_date).\
        filter(JobInstance.report_by_date <= func.UTC_TIMESTAMP()).all()
    DB.session.commit()

    for ji in instances:
        _update_job_instance_state(ji, JobInstanceStatus.ERROR)
        msg = ("Job no longer visible in qstat, check qacct or jobmon "
               f"database for executor_id {ji.executor_id} and "
               f"job_instance_id {ji.job_instance_id}")
        error = JobInstanceErrorLog(job_instance_id=ji.job_instance_id,
                                    description=msg)
        DB.session.add(error)
        DB.session.commit()

    resp = jsonify()
    resp.status_code = StatusCodes.OK
    return resp


@jsm.route('/job_instance/<job_instance_id>/log_running', methods=['POST'])
def log_running(job_instance_id):
    """Log a job_instance as running
    Args:

        job_instance_id: id of the job_instance to log as running
    """
    logger.debug(logging.myself())
    logger.debug(logging.logParameter("job_instance_id", job_instance_id))
    data = request.get_json()
    logger.debug("Log RUNNING for JI {}".format(job_instance_id))
    ji = _get_job_instance(DB.session, job_instance_id)
    logger.debug(logging.logParameter("DB.session", DB.session))
    msg = _update_job_instance_state(ji, JobInstanceStatus.RUNNING)
    ji.nodename = data['nodename']
    logger.debug(" ************* log-running nodename: {}".format(ji.nodename))
    ji.process_group_id = data['process_group_id']
    ji.report_by_date = func.ADDTIME(
        func.UTC_TIMESTAMP(), func.SEC_TO_TIME(data['next_report_increment']))
    if data.get('executor_id', None) is not None:
        ji.executor_id = data['executor_id']
    DB.session.commit()
    resp = jsonify(message=msg)
    resp.status_code = StatusCodes.OK
    return resp


@jsm.route('/job_instance/<job_instance_id>/log_nodename', methods=['POST'])
def log_nodename(job_instance_id):
    """Log a job_instance's nodename'
    Args:

        job_instance_id: id of the job_instance to log done
        nodename (str): name of the node on which the job_instance is running
    """
    logger.debug(logging.myself())
    logger.debug(logging.logParameter("job_instance_id", job_instance_id))
    data = request.get_json()
    logger.debug("Log nodename for JI {}".format(job_instance_id))
    ji = _get_job_instance(DB.session, job_instance_id)
    logger.debug(logging.logParameter("DB.session", DB.session))
    logger.debug(" ;;;;;;;;;;; log_nodename nodename: {}".format(data[
                                                                  'nodename']))
    _update_job_instance(ji, nodename=data['nodename'])
    DB.session.commit()
    resp = jsonify(message='')
    resp.status_code = StatusCodes.OK
    return resp


@jsm.route('/job_instance/<job_instance_id>/log_usage', methods=['POST'])
def log_usage(job_instance_id):
    """Log the usage stats of a job_instance
    Args:

        job_instance_id: id of the job_instance to log done
        usage_str (str, optional): stats such as maxrss, etc
        wallclock (str, optional): wallclock of running job
        maxvmem (str, optional): max virtual memory used
        cpu (str, optional): cpu used
        io (str, optional): io used
    """
    logger.debug(logging.myself())
    logger.debug(logging.logParameter("job_instance_id", job_instance_id))
    data = request.get_json()
    if data.get('maxrss', None) is None:
        data['maxrss'] = '-1'

    keys_to_attrs = {data.get('usage_str', None): job_attribute.USAGE_STR,
                     data.get('wallclock', None): job_attribute.WALLCLOCK,
                     data.get('cpu', None): job_attribute.CPU,
                     data.get('io', None): job_attribute.IO,
                     data.get('maxrss', None): job_attribute.MAXRSS}

    logger.debug("usage_str is {}, wallclock is {}, maxrss is {}, cpu is {}, "
                 "io is {}".format(data.get('usage_str', None),
                                   data.get('wallclock', None),
                                   data.get('maxrss', None),
                                   data.get('cpu', None),
                                   data.get('io', None)))
    job_instance = _get_job_instance(DB.session, job_instance_id)
    logger.debug(logging.logParameter("DB.session", DB.session))
    job_id = job_instance.job_id
    msg = _update_job_instance(job_instance,
                               usage_str=data.get('usage_str', None),
                               wallclock=data.get('wallclock', None),
                               maxrss=data.get('maxrss', None),
                               cpu=data.get('cpu', None),
                               io=data.get('io', None))
    for k in keys_to_attrs:
        logger.debug(
            'The value of {kval} being set in the attribute table is {k}'.
            format(kval=keys_to_attrs[k], k=k))
        if k is not None:
            ja = (JobAttribute(
                job_id=job_id, attribute_type=keys_to_attrs[k], value=k))
            DB.session.add(ja)
        else:
            logger.debug('The value has not been set, nothing to upload')
    DB.session.commit()
    resp = jsonify(message=msg)
    resp.status_code = StatusCodes.OK
    return resp


@jsm.route('/job/<job_id>/queue', methods=['POST'])
def queue_job(job_id):
    """Queue a job and change its status
    Args:

        job_id: id of the job to queue
    """
    logger.debug(logging.myself())
    logger.debug(logging.logParameter("job_id", job_id))
    job = DB.session.query(Job)\
        .filter_by(job_id=job_id).first()
    try:
        job.transition(JobStatus.QUEUED_FOR_INSTANTIATION)
    except InvalidStateTransition:
        if job.status == JobStatus.QUEUED_FOR_INSTANTIATION:
            msg = ("Caught InvalidStateTransition. Not transitioning job "
                   "{} from Q to Q".format(job_id))
            logger.warning(msg)
        else:
            raise
    DB.session.commit()
    resp = jsonify()
    resp.status_code = StatusCodes.OK
    return resp


@jsm.route('/job/<job_id>/change_resources', methods=['PUT'])
def change_job_resources(job_id):
    """ Change the resources set for a given job, currently can change
    mem_free, num_cores and max_runtime_seconds
    Args:
        job_id: id of the job for which resources will be changed
        """
    logger.debug(logging.myself())
    logger.debug(logging.logParameter("job_id", job_id))
    job = DB.session.query(Job).filter_by(job_id=job_id).first()
    logger.debug(logging.logParameter("DB.session", DB.session))
    data = request.get_json()
    if 'num_cores' in data:
        job.num_cores = data['num_cores']
        logger.debug(f"changed num_cores to {data['num_cores']}")
    if 'max_runtime_seconds' in data:
        job.max_runtime_seconds = data['max_runtime_seconds']
        logger.debug(f"changed max_runtime_seconds to "
                     f"{data['max_runtime_seconds']}")
    if 'mem_free' in data:
        job.mem_free = data['mem_free']
        logger.debug(f"changed mem_free to {data['mem_free']}")
    DB.session.commit()
    resp = jsonify()
    resp.status_code = StatusCodes.OK
    return resp


@jsm.route('/job/<job_id>/reset', methods=['POST'])
def reset_job(job_id):
    """Reset a job and change its status
    Args:

        job_id: id of the job to reset
    """
    logger.debug(logging.myself())
    logger.debug(logging.logParameter("job_id", job_id))
    job = DB.session.query(Job).filter_by(job_id=job_id).first()
    logger.debug(logging.logParameter("DB.session", DB.session))
    job.reset()
    DB.session.commit()
    resp = jsonify()
    resp.status_code = StatusCodes.OK
    return resp


@jsm.route('/task_dag/<dag_id>/reset_incomplete_jobs', methods=['POST'])
def reset_incomplete_jobs(dag_id):
    """Reset all jobs of a dag and change their statuses
    Args:

        dag_id: id of the dag to reset
    """
    logger.debug(logging.myself())
    logger.debug(logging.logParameter("dag_id", dag_id))
    time = get_time(DB.session)
    up_job = """
        UPDATE job
        SET status=:registered_status, num_attempts=0, status_date='{}'
        WHERE dag_id=:dag_id
        AND job.status!=:done_status
    """.format(time)
    up_job_instance = """
        UPDATE job_instance
        JOIN job USING(job_id)
        SET job_instance.status=:error_status
        WHERE job.dag_id=:dag_id
        AND job.status!=:done_status
    """
    log_errors = """
        INSERT INTO job_instance_error_log
            (job_instance_id, description)
        SELECT job_instance_id, 'Job RESET requested' as description
        FROM job_instance
        JOIN job USING(job_id)
        WHERE job.dag_id=:dag_id
        AND job.status!=:done_status
    """
    logger.debug("Query:\n{}".format(up_job))
    logger.debug(logging.logParameter("DB.session", DB.session))
    DB.session.execute(
        up_job,
        {"dag_id": dag_id,
         "registered_status": JobStatus.REGISTERED,
         "done_status": JobStatus.DONE})
    logger.debug("Query:\n{}".format(up_job_instance))
    DB.session.execute(
        up_job_instance,
        {"dag_id": dag_id,
         "error_status": JobInstanceStatus.ERROR,
         "done_status": JobStatus.DONE})
    logger.debug("Query:\n{}".format(log_errors))
    DB.session.execute(
        log_errors,
        {"dag_id": dag_id,
         "done_status": JobStatus.DONE})
    DB.session.commit()
    resp = jsonify()
    resp.status_code = StatusCodes.OK
    return resp


def _get_job_instance(session, job_instance_id):
    """Return a JobInstance from the database

    Args:

        session: DB.session or Session object to use to connect to the db
        job_instance_id (int): job_instance_id with which to query the database
    """
    logger.debug(logging.myself())
    logger.debug(logging.logParameter("session", session))
    logger.debug(logging.logParameter("job_instance_id", job_instance_id))
    job_instance = session.query(JobInstance).filter_by(
        job_instance_id=job_instance_id).first()
    return job_instance


def _update_job_instance_state(job_instance, status_id):
    """Advance the states of job_instance and it's associated Job,
    return any messages that should be published based on
    the transition

    Args:
        job_instance (obj) object of time models.JobInstance
        status_id (int): id of the status to which to transition
    """
    logger.debug(logging.myself())
    logger.debug(f"Update JI state {status_id} for {job_instance}")
    try:
        job_instance.transition(status_id)
    except InvalidStateTransition:
        if job_instance.status == status_id:
            # It was already in that state, just log it
            msg = f"Attempting to transition to existing state." \
                f"Not transitioning job, jid= " \
                f"{job_instance.job_instance_id}" \
                f"from {job_instance.status} to {status_id}"
            logger.warning(msg)
            print(msg)
        else:
            # Tried to move to an illegal state
            msg = f"Illegal state transition. " \
                f"Not transitioning job, jid= " \
                f"{job_instance.job_instance_id}, " \
                f"from {job_instance.status} to {status_id}"
            # log_and_raise(msg, logger)
            logger.error(msg)
            print(msg)
    except Exception as e:
        msg = f"General exception in _update_job_instance_state, " \
            f"jid {job_instance}, transitioning to {job_instance}. " \
            f"Not transitioning job. {e}"
        log_and_raise(msg, logger)
        print(msg)

    job = job_instance.job

    # ... see tests/tests_job_state_manager.py for Event example
    if job.status in [JobStatus.DONE, JobStatus.ERROR_FATAL]:
        to_publish = mogrify(job.dag_id, (job.job_id, job.status))
        return to_publish
    else:
        return ""


def _update_job_instance(job_instance, **kwargs):
    """Set attributes on a job_instance, primarily status

    Args:
        job_instance (obj): object of type models.JobInstance
    """
    logger.debug(logging.myself())
    logger.debug(logging.logParameter("job_instance", job_instance))
    logger.debug("Update JI  {}".format(job_instance))
    status_requested = kwargs.get('status', None)
    logger.debug(logging.logParameter("status_requested", status_requested))
    if status_requested is not None:
        logger.debug("status_requested:{s}; job_instance.status:{j}".format
                     (s=status_requested, j=job_instance.status))
        if status_requested == job_instance.status:
            kwargs.pop(status_requested)
            logger.debug("Caught InvalidStateTransition. Not transitioning "
                         "job_instance {} from {} to {}."
                         .format(job_instance.job_instance_id,
                                 job_instance.status, status_requested))
    for k, v in kwargs.items():
        setattr(job_instance, k, v)
    return


@jsm.route('/workflow_attribute', methods=['POST'])
def add_workflow_attribute():
    """Set attributes on a workflow

    Args:
        workflow_id (int): id of the workflow on which to set attributes
        attribute_type (obj): object of type WorkflowAttribute
        value (str): value of the WorkflowAttribute to add
    """
    logger.debug(logging.myself())
    data = request.get_json()
    workflow_attribute = WorkflowAttribute(
        workflow_id=data['workflow_id'],
        attribute_type=data['attribute_type'],
        value=data['value'])
    logger.debug(workflow_attribute)
    logger.debug(logging.logParameter("DB.session", DB.session))
    DB.session.add(workflow_attribute)
    DB.session.commit()
    resp = jsonify({'workflow_attribute_id': workflow_attribute.id})
    resp.status_code = StatusCodes.OK
    return resp


@jsm.route('/workflow_run_attribute', methods=['POST'])
def add_workflow_run_attribute():
    """Set attributes on a workflow_run

    Args:
        workflow_run_id (int): id of the workflow_run on which to set
        attributes
        attribute_type (obj): object of type WorkflowRunAttribute
        value (str): value of the WorkflowRunAttribute to add
    """
    logger.debug(logging.myself())
    data = request.get_json()
    workflow_run_attribute = WorkflowRunAttribute(
        workflow_run_id=data['workflow_run_id'],
        attribute_type=data['attribute_type'],
        value=data['value'])
    logger.debug(workflow_run_attribute)
    DB.session.add(workflow_run_attribute)
    logger.debug(logging.logParameter("DB.session", DB.session))
    DB.session.commit()
    resp = jsonify({'workflow_run_attribute_id': workflow_run_attribute.id})
    resp.status_code = StatusCodes.OK
    return resp


@jsm.route('/job_attribute', methods=['POST'])
def add_job_attribute():
    """Set attributes on a job

    Args:
        job_id (int): id of the job on which to set attributes
        attribute_type (obj): object of type JobAttribute
        value (str): value of the JobAttribute to add
    """
    logger.debug(logging.myself())
    data = request.get_json()
    job_attribute = JobAttribute(
        job_id=data['job_id'],
        attribute_type=data['attribute_type'],
        value=data['value'])
    logger.debug(job_attribute)
    DB.session.add(job_attribute)
    DB.session.commit()
    resp = jsonify({'job_attribute_id': job_attribute.id})
    resp.status_code = StatusCodes.OK
    return resp


@jsm.route('/log_level', methods=['GET'])
def get_log_level():
    """A simple 'action' to get the current server log level
    """
    logger.debug(logging.myself())
    level: str = logging.getLevelName()
    logger.debug(level)
    resp = jsonify({'level': level})
    resp.status_code = StatusCodes.OK
    return resp


@jsm.route('/log_level/<level>', methods=['POST'])
def set_log_level(level):
    """Change log level
    Args:

        level: name of the log level. Takes CRITICAL, ERROR, WARNING, INFO,
            DEBUG

        data:
             loggers: a list of logger
                      Currently only support 'jobmonServer' and 'flask';
                      Other values will be ignored;
                      Empty list default to 'jobmonServer'.
    """
    logger.debug(logging.myself())
    logger.debug(logging.logParameter("level", level))
    level = level.upper()
    lev: int = logging.NOTSET

    if level == "CRITICAL":
        lev = logging.CRITICAL
    elif level == "ERROR":
        lev = logging.ERROR
    elif level == "WARNING":
        lev = logging.WARNING
    elif level == "INFO":
        lev = logging.INFO
    elif level == "DEBUG":
        lev = logging.DEBUG

    data = request.get_json()
    logger.debug(data)

    logger_list = []
    try:
        logger_list = data['loggers']
    except Exception:
        # Deliberately eat the exception. If no data provided, change all other
        # loggers except sqlalchemy
        pass

    if len(logger_list) == 0:
        # Default to reset jobmonServer log level
        logging.setlogLevel(lev)
    else:
        if 'jobmonServer' in logger_list:
            logging.setlogLevel(lev)
        elif 'flask' in logger_list:
            logging.setFlaskLogLevel(lev)

    resp = jsonify(msn="Set {loggers} server log to {level}".format(
        level=level, loggers=logger_list))
    resp.status_code = StatusCodes.OK
    return resp


def getLogLevelUseName(name: str) -> int:
    logger.debug(logging.myself())
    logger.debug(logging.logParameter("name", name))
    log_level_dict = {"CRITICAL": logging.CRITICAL,
                      "ERROR": logging.ERROR,
                      "WARNING": logging.WARNING,
                      "INFO": logging.INFO,
                      "DEBUG": logging.DEBUG,
                      "NOTSET": logging.NOTSET}
    level = name.upper()
    if level not in ("CRITICAL", "ERROR", "WARNING", "INFO", "DEBUG"):
        level = "NOTSET"
    return log_level_dict[level]


@jsm.route('/attach_remote_syslog/<level>/<host>/<port>/<sockettype>',
           methods=['POST'])
def attach_remote_syslog(level, host, port, sockettype):
    """
    Add a remote syslog handler

    :param level: remote syslog level
    :param host: remote syslog server host
    :param port: remote syslog server port
    :param port: remote syslog server socket type; unless specified as TCP,
    otherwise, UDP
    :return:
    """
    logger.debug(logging.myself())
    logger.debug(logging.logParameter("level", level))
    logger.debug(logging.logParameter("host", host))
    logger.debug(logging.logParameter("port", port))
    logger.debug(logging.logParameter("sockettype", sockettype))
    level = level.upper()
    if level not in ("CRITICAL", "ERROR", "WARNING", "INFO", "DEBUG"):
        level = "NOTSET"

    try:
        port = int(port)
    except Exception:
        resp = jsonify(msn="Unable to convert {} to integer".format(port))
        resp.status_code = StatusCodes.BAD_REQUEST
        return resp

    s = socket.SOCK_DGRAM
    if sockettype.upper == "TCP":
        s = socket.SOCK_STREAM

    try:
        logging.attachSyslog(host=host, port=port, socktype=s,
                             l=getLogLevelUseName(level))
        resp = jsonify(msn="Attach syslog {h}:{p}".format(h=host, p=port))
        resp.status_code = StatusCodes.OK
        return resp
    except Exception:
        resp = jsonify(msn=traceback.format_exc())
        resp.status_code = StatusCodes.INTERNAL_SERVER_ERROR
        return resp


@jsm.route('/syslog_status', methods=['GET'])
def syslog_status():
    logger.debug(logging.myself())
    resp = jsonify({'syslog': logging.isSyslogAttached()})
    return resp


@jsm.route('/debug_on', methods=['POST'])
def setRootLoggerToDebug():
    """
    This function set the root log level to debug. Be careful because you are
    unable to set it back.
    :return:
    """
    logging._setRootLoggerLevel(logging.DEBUG)
    resp = jsonify(msn="The root logger lever has been set to DEBUG. This "
                       "action is irreversible.")
    resp.status_code = StatusCodes.OK
    return resp


def _get_new_resource_value(mem: str, cores: int, runtime: int, scale: float):
    """
    Use the scale value to calculate the new resources for next retry

    :param mem:
    :param cores:
    :param runtime:
    :param scale:
    :return:
    """
    if mem is not None:
        if mem[-1] == "G" or mem[-1] == "M":
            mem = str(int(int(mem[:-1]) * (1 + scale))) + mem[-1]
        else:
            mem = str(int(mem * (1 + scale)))
    else:
        # Although mem should not be None, make it 1G if it's None
        mem = "1G"
    if cores is not None:
        cores = int(cores * (1 + scale))
    else:
        cores = 0
    if runtime is not None:
        runtime = int(runtime * (1 + scale))
    else:
        # Although runtime should not be None, make it 60 seconds if it's None
        runtime = 60
    return mem, cores, runtime


@jsm.route('/job/<execution_id>/get_resources', methods=['GET'])
def get_resources(execution_id):
    """
    This route is created for testing purpose

    :param execution_id:
    :return:
    """
    logger.debug(logging.myself())
    query = f"select mem_free, num_cores, max_runtime_seconds from job_instance, job where job_instance.job_id=job.job_id and executor_id = {execution_id}"
    res = DB.session.execute(query).fetchone()
    DB.session.commit()
    resp = jsonify({'mem': res[0], 'cores': res[1], 'runtime': res[2]})
    resp.status_code = StatusCodes.OK
    return resp<|MERGE_RESOLUTION|>--- conflicted
+++ resolved
@@ -438,13 +438,10 @@
     logger.debug("Log ERROR for JI {}, message={}".format(
         job_instance_id, data['error_message']))
     ji = _get_job_instance(DB.session, job_instance_id)
-<<<<<<< HEAD
     logger.debug("data:" + str(data))
     logger.debug("Reading nodename {}".format(ji.nodename))
-
-=======
     ji.nodename = data['nodename']
->>>>>>> 38c0db46
+
     if data.get('executor_id', None) is not None:
         ji.executor_id = data['executor_id']
     try:
@@ -1195,19 +1192,3 @@
         runtime = 60
     return mem, cores, runtime
 
-
-@jsm.route('/job/<execution_id>/get_resources', methods=['GET'])
-def get_resources(execution_id):
-    """
-    This route is created for testing purpose
-
-    :param execution_id:
-    :return:
-    """
-    logger.debug(logging.myself())
-    query = f"select mem_free, num_cores, max_runtime_seconds from job_instance, job where job_instance.job_id=job.job_id and executor_id = {execution_id}"
-    res = DB.session.execute(query).fetchone()
-    DB.session.commit()
-    resp = jsonify({'mem': res[0], 'cores': res[1], 'runtime': res[2]})
-    resp.status_code = StatusCodes.OK
-    return resp