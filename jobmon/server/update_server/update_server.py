--- conflicted
+++ resolved
@@ -848,7 +848,6 @@
 
 
 def _transform_mem_to_gb(mem_str: Any) -> float:
-<<<<<<< HEAD
     # we allow both upper and lowercase g, m, t options
     # BUG g and G are not the same
     if mem_str is None:
@@ -874,33 +873,6 @@
     else:
         mem = 1
     return mem
-=======
-   # we allow both upper and lowercase g, m, t options
-   # BUG g and G are not the same
-   if mem_str is None:
-       return 2
-   if type(mem_str) in (float, int):
-       return mem_str
-   if mem_str[-1].lower() == "m":
-       mem = float(mem_str[:-1])
-       mem /= 1000
-   elif mem_str[-2:].lower() == "mb":
-       mem = float(mem_str[:-2])
-       mem /= 1000
-   elif mem_str[-1].lower() == "t":
-       mem = float(mem_str[:-1])
-       mem *= 1000
-   elif mem_str[-2:].lower() == "tb":
-       mem = float(mem_str[:-2])
-       mem *= 1000
-   elif mem_str[-1].lower() == "g":
-       mem = float(mem_str[:-1])
-   elif mem_str[-2:].lower() == "gb":
-       mem = float(mem_str[:-2])
-   else:
-       mem = 1
-   return mem
->>>>>>> b3bcc685
 
 
 @jsm.route('/task/<task_id>/update_resources', methods=['POST'])
