from flask import jsonify, request, Blueprint
from http import HTTPStatus as StatusCodes
import json
import os
import socket
from sqlalchemy.sql import func, text
import sqlalchemy
import traceback
from typing import Optional

from jobmon import config
from jobmon.models import DB
from jobmon.models.arg import Arg
from jobmon.models.arg_type import ArgType
from jobmon.models.attributes.constants import qsub_attribute, task_instance_attribute
from jobmon.models.attributes.task_attribute import TaskAttribute
from jobmon.models.attributes.task_attribute_type import TaskAttributeType
from jobmon.models.attributes.task_instance_attribute import TaskInstanceAttribute
from jobmon.models.command_template_arg_type_mapping import \
    CommandTemplateArgTypeMapping
from jobmon.models.dag import Dag
from jobmon.models.edge import Edge
from jobmon.models.exceptions import InvalidStateTransition, KillSelfTransition
from jobmon.models.executor_parameter_set import ExecutorParameterSet
from jobmon.models.executor_parameter_set_type import ExecutorParameterSetType
from jobmon.models.node import Node
from jobmon.models.node_arg import NodeArg
from jobmon.models.task import Task
from jobmon.models.task_arg import TaskArg
from jobmon.models.task_instance import TaskInstance
from jobmon.models.task_instance_error_log import TaskInstanceErrorLog
from jobmon.models.task_instance import TaskInstanceStatus
from jobmon.models.task_status import TaskStatus
from jobmon.models.task_template import TaskTemplate
from jobmon.models.task_template_version import TaskTemplateVersion
from jobmon.models.tool import Tool
from jobmon.models.tool_version import ToolVersion
from jobmon.models.workflow import Workflow
from jobmon.models.workflow_status import WorkflowStatus
from jobmon.models.workflow_run import WorkflowRun
from jobmon.models.workflow_run_status import WorkflowRunStatus
from jobmon.server.server_logging import jobmonLogging as logging
from jobmon.server.server_side_exception import log_and_raise

jsm = Blueprint("job_state_manager", __name__)


# logging does not work well in python < 2.7 with Threads,
# see https://docs.python.org/2/library/logging.html
# Logging has to be set up BEFORE the Thread
# Therefore see tests/conf_test.py
logger = logging.getLogger(__name__)


@jsm.errorhandler(404)
def page_not_found(error):
    return 'This route does not exist {}'.format(request.url), 404


def get_time(session):
    time = session.execute("select UTC_TIMESTAMP as time").fetchone()['time']
    time = time.strftime("%Y-%m-%d %H:%M:%S")
    return time


@jsm.route('/', methods=['GET'])
def _is_alive():
    """A simple 'action' that sends a response to the requester indicating
    that this responder is in fact listening
    """
    logger.info(logging.myself())
    logmsg = "{}: Responder received is_alive?".format(os.getpid())
    logger.debug(logmsg)
    resp = jsonify(msg="Yes, I am alive")
    resp.status_code = StatusCodes.OK
    return resp


# ############################## CLIENT ROUTES ################################
@jsm.route('/tool', methods=['POST'])
def add_tool():
    """Add a tool to the database"""
    logger.info(logging.myself())
    data = request.get_json()
    logger.debug(data)

    try:
        tool = Tool(name=data["name"])
        DB.session.add(tool)
        DB.session.commit()
        tool = tool.to_wire_as_client_tool()
    except sqlalchemy.exc.IntegrityError:
        DB.session.rollback()
        tool = None
    resp = jsonify(tool=tool)
    resp.status_code = StatusCodes.OK
    return resp


@jsm.route('/tool_version', methods=['POST'])
def add_tool_version():
    logger.info(logging.myself())
    data = request.get_json()
    logger.debug(data)
    tool_version = ToolVersion(
        tool_id=data["tool_id"])
    DB.session.add(tool_version)
    DB.session.commit()
    tool_version = tool_version.to_wire_as_client_tool_version()
    resp = jsonify(tool_version=tool_version)
    resp.status_code = StatusCodes.OK
    return resp


@jsm.route('/task_template', methods=['POST'])
def add_task_template():
    """Add a tool to the database"""
    logger.info(logging.myself())
    data = request.get_json()
    logger.debug(data)
    tt = TaskTemplate(tool_version_id=data["tool_version_id"],
                      name=data["name"])
    DB.session.add(tt)
    DB.session.commit()
    resp = jsonify(task_template_id=tt.id)
    resp.status_code = StatusCodes.OK
    return resp


def _add_or_get_arg(name: str) -> Arg:
    try:
        query = """
        SELECT id, name
        FROM arg
        WHERE name = :name
        """
        arg = DB.session.query(TaskTemplate).from_statement(text(query))\
            .params(name=name).one()
    except sqlalchemy.orm.exc.NoResultFound:
        DB.session.rollback()
        arg = Arg(name=name)
        DB.session.add(arg)
        DB.session.commit()
    return arg


@jsm.route('/task_template/<task_template_id>/add_version', methods=['POST'])
def add_task_template_version(task_template_id: int):
    """Add a tool to the database"""
    logger.info(logging.myself())
    data = request.get_json()
    logger.debug(data)

    # create task template version if we didn't find a match
    arg_mapping_dct: dict = {ArgType.NODE_ARG: [],
                             ArgType.TASK_ARG: [],
                             ArgType.OP_ARG: []}
    for arg_name in data["node_args"]:
        arg_mapping_dct[ArgType.NODE_ARG].append(_add_or_get_arg(arg_name))
    for arg_name in data["task_args"]:
        arg_mapping_dct[ArgType.TASK_ARG].append(_add_or_get_arg(arg_name))
    for arg_name in data["op_args"]:
        arg_mapping_dct[ArgType.OP_ARG].append(_add_or_get_arg(arg_name))
    ttv = TaskTemplateVersion(task_template_id=task_template_id,
                              command_template=data["command_template"],
                              arg_mapping_hash=data["arg_mapping_hash"])
    DB.session.add(ttv)
    DB.session.flush()
    for arg_type_id in arg_mapping_dct.keys():
        for arg in arg_mapping_dct[arg_type_id]:
            ctatm = CommandTemplateArgTypeMapping(
                task_template_version_id=ttv.id,
                arg_id=arg.id,
                arg_type_id=arg_type_id)
            DB.session.add(ctatm)
    DB.session.commit()

    resp = jsonify(
        task_template_version=ttv.to_wire_as_client_task_template_version())
    resp.status_code = StatusCodes.OK
    return resp


@jsm.route('/node', methods=['POST'])
def add_node():
    """Add a new node to the database.

    Args:
        node_args_hash: unique identifier of all NodeArgs associated with a
                        node.
        task_template_version_id: version id of the task_template a node
                                  belongs to.
        node_args: key-value pairs of arg_id and a value.
    """
    logger.info(logging.myself())
    data = request.get_json()
    logger.debug(data)

    # add node
    node = Node(task_template_version_id=data['task_template_version_id'],
                node_args_hash=data['node_args_hash'])
    DB.session.add(node)
    logger.debug(logging.logParameter("DB.session", DB.session))
    DB.session.commit()

    # add node_args
    node_args = json.loads(data['node_args'])
    for arg_id, value in node_args.items():
        logger.info(f'Adding node_arg with node_id: {node.id}, '
                    f'arg_id: {arg_id}, and val: {value}')
        node_arg = NodeArg(node_id=node.id, arg_id=arg_id, val=value)
        DB.session.add(node_arg)
    logger.debug(logging.logParameter("DB.session", DB.session))
    DB.session.commit()

    # return result
    resp = jsonify(node_id=node.id)
    resp.status_code = StatusCodes.OK
    return resp


@jsm.route('/dag', methods=['POST'])
def add_dag():
    """Add a new dag to the database.

    Args:
        dag_hash: unique identifier of the dag, included in route
    """
    logger.info(logging.myself())
    data = request.get_json()
    logger.debug(data)

    # add dag
    dag = Dag(hash=data["dag_hash"])
    DB.session.add(dag)
    DB.session.commit()

    # return result
    resp = jsonify(dag_id=dag.id)
    resp.status_code = StatusCodes.OK

    return resp


@jsm.route('/edge/<dag_id>', methods=['POST'])
def add_edges(dag_id: int):
    """Add a group of edges to the database.

    Args:
        dag_id: identifies the dag whose edges are being inserted
        nodes_and_edges: a json object with the following format:
            {jobmon/server/deployment/container/db/table015-workflow.sql
                node_id: {
                    'upstream_nodes': [node_id, node_id, node_id],
                    'downstream_nodes': [node_id, node_id]
                },
                node_id: {...},
                ...
            }
    """
    logger.info(logging.myself())
    data = request.get_json()
    logger.debug(f'Data received to add_edges: {data} with type: {type(data)}')

    for node_id, edges in data.items():
        logger.debug(f'Edges: {edges}')

        if len(edges['upstream_nodes']) == 0:
            upstream_nodes = None
        else:
            upstream_nodes = str(edges['upstream_nodes'])

        if len(edges['downstream_nodes']) == 0:
            downstream_nodes = None
        else:
            downstream_nodes = str(edges['downstream_nodes'])

        edge = Edge(dag_id=dag_id,
                    node_id=node_id,
                    upstream_nodes=upstream_nodes,
                    downstream_nodes=downstream_nodes)
        DB.session.add(edge)
        DB.session.commit()

    return '', StatusCodes.OK


@jsm.route('/task', methods=['POST'])
def add_task():
    """Add a job to the database

    Args:
        workflow_id: workflow this task is associated with
        node_id: structural node this task is associated with
        task_arg_hash: hash of the data args for this task
        name: task's name
        command: task's command
        max_attempts: how many times the job should be attempted
        task_args: dictionary of data args for this task
        task_attributes: dictionary of attributes associated with the task
    """
    logger.info(logging.myself())
    data = request.get_json()
    logger.debug(data)

    task = Task(
        workflow_id=data["workflow_id"],
        node_id=data["node_id"],
        task_args_hash=data["task_args_hash"],
        name=data["name"],
        command=data["command"],
        max_attempts=data["max_attempts"],
        status=TaskStatus.REGISTERED)
    DB.session.add(task)
    DB.session.flush()
    for _id, val in data["task_args"].items():
        task_arg = TaskArg(task_id=task.id, arg_id=_id, val=val)
        DB.session.add(task_arg)
        DB.session.flush()
    for name, val in data["task_attributes"].items():
        type_id = _add_or_get_attribute_type(name)
        task_attribute = TaskAttribute(task_id=task.id,
                                       attribute_type=type_id,
                                       value=val)
        DB.session.add(task_attribute)
        DB.session.flush()
    DB.session.commit()

    resp = jsonify(task_id=task.id)
    resp.status_code = StatusCodes.OK
    return resp


@jsm.route('/task/<task_id>/update_parameters', methods=['PUT'])
def update_task_parameters(task_id: int):
    logger.info(logging.myself())
    data = request.get_json()
    logger.debug(data)

    query = """SELECT task.* FROM task WHERE task.id = :task_id"""
    task = DB.session.query(Task).from_statement(text(query)).params(
        task_id=task_id).one()
    task.reset(name=data["name"], command=data["command"],
               max_attempts=data["max_attempts"],
               reset_if_running=data["reset_if_running"])

    for name, val in data["task_attributes"].items():
        _add_or_update_attribute(task_id, name, val)
        DB.session.flush()

    DB.session.commit()

    resp = jsonify(task_status=task.status)
    resp.status_code = StatusCodes.OK
    return resp


def _add_or_get_attribute_type(name: str) -> int:
    try:
        query = """
        SELECT id, name
        FROM task_attribute_type
        WHERE name = :name
        """
        attribute_type = DB.session.query(TaskAttributeType)\
            .from_statement(text(query)).params(name=name).one()
    except sqlalchemy.orm.exc.NoResultFound:
        DB.session.rollback()
        attribute_type = TaskAttributeType(name=name)
        DB.session.add(attribute_type)
        DB.session.commit()
    return attribute_type.id


def _add_or_update_attribute(task_id: int, name: str, value: str) -> int:
    attribute_type = _add_or_get_attribute_type(name)
    try:
        # if the attribute was already set for the task, update it with the
        # new value
        query = """
        SELECT id
        FROM task_attribute
        WHERE
            task_id = :task_id
            AND attribute_type = :attribute_id
        """
        attr = DB.session.query(TaskAttribute).from_statement(text(query))\
            .params(task_id=task_id, attribute_type=attribute_type).one()
        params = {"value": value, "attribute_id": attr.id}
        update_query = """
            UPDATE task_attribute
            SET value = :value
            WHERE attribute_id = :attribute_id"""
        DB.session.execute(update_query, params)
    except sqlalchemy.orm.exc.NoResultFound:
        DB.session.rollback()
        attr = TaskAttribute(task_id=task_id,
                             attribute_type=attribute_type,
                             value=value)
        DB.session.add(attr)
        DB.session.commit()
    return attr.id


@jsm.route('/task/<task_id>/task_attributes', methods=['PUT'])
def update_task_attribute(task_id: int):
    """Add or update attributes for a task"""
    data = request.get_json()
    attributes = data["task_attributes"]
    # update existing attributes with their values
    for name, val in attributes:
        _add_or_update_attribute(task_id, name, val)


@jsm.route('/workflow', methods=['POST'])
def add_workflow():
    """Add a workflow to the database or update it (via PUT)"""
    logger.info(logging.myself())
    data = request.get_json()
    logger.debug(data)

    workflow = Workflow(tool_version_id=data['tool_version_id'],
                        dag_id=data['dag_id'],
                        workflow_args_hash=data['workflow_args_hash'],
                        task_hash=data['task_hash'],
                        description=data['description'],
                        name=data["name"],
                        workflow_args=data["workflow_args"])
    DB.session.add(workflow)
    DB.session.commit()

    resp = jsonify(workflow_id=workflow.id)
    resp.status_code = StatusCodes.OK
    return resp


@jsm.route('/workflow_run', methods=['POST'])
def add_workflow_run():
    logger.info(logging.myself())
    data = request.get_json()
    logger.debug(data)

    workflow_run = WorkflowRun(
        workflow_id=data["workflow_id"],
        user=data["user"],
        executor_class=data["executor_class"],
        jobmon_version=data["jobmon_version"],
        status=WorkflowRunStatus.REGISTERED)
    DB.session.add(workflow_run)
    DB.session.commit()

    # refresh in case of race condition
    workflow = workflow_run.workflow
    DB.session.refresh(workflow)  # TODO: consider refreshing with write lock

    # try to transition the workflow. Send back any competing workflow_run_id
    # and its status
    try:
        workflow.transition(WorkflowStatus.CREATED)
        DB.session.commit()
        previous_wfr = []

    except InvalidStateTransition:
        created_states = [WorkflowStatus.CREATED]
        active_states = [WorkflowStatus.BOUND, WorkflowStatus.RUNNING]

        # a workflow is already in created state. thats a race condition. set
        # workflow run status to error. leave workflow alone
        if workflow.status in created_states:
            workflow_run.status = WorkflowRunStatus.ERROR
            DB.session.add(workflow_run)
            DB.session.commit()
            previous_wfr = [
                (wfr.id, wfr.status) for wfr in workflow.workflow_runs
                if wfr.status in created_states]

        # a workflow is running or about to start
        elif workflow.status in active_states:

            # if resume is set return the workflow that was set to hot or cold
            # resume
            if data["resume"]:
                resumed_wfr = workflow.resume(data["reset_running_jobs"])
                DB.session.commit()
                previous_wfr = [(wfr.id, wfr.status) for wfr in resumed_wfr]

            # otherwise return the workflow that is in an active state
            else:
                previous_wfr = [
                    (wfr.id, wfr.status) for wfr in workflow.workflow_runs
                    if wfr.status in active_states]

        else:
            logger.error("how did I get here? all other transitions are valid")

    resp = jsonify(workflow_run_id=workflow_run.id,
                   status=workflow_run.status,
                   previous_wfr=previous_wfr)
    resp.status_code = StatusCodes.OK
    return resp


@jsm.route('/workflow_run/<workflow_run_id>/terminate', methods=['PUT'])
def terminate_workflow_run(workflow_run_id: int):
    logger.info(logging.myself())
    logger.debug(logging.logParameter("workflow_run_id", workflow_run_id))

    workflow_run = DB.session.query(WorkflowRun).filter_by(
        id=workflow_run_id).one()

    if workflow_run.status == WorkflowRunStatus.HOT_RESUME:
        states = [TaskStatus.INSTANTIATED]
    elif workflow_run.status == WorkflowRunStatus.COLD_RESUME:
        states = [TaskStatus.INSTANTIATED, TaskInstanceStatus.RUNNING]

    # add error logs
    log_errors = """
        INSERT INTO task_instance_error_log
            (task_instance_id, description, error_time)
        SELECT
            task_instance.id,
            CONCAT(
                'Workflow resume requested. Setting to K from status of: ',
                task_instance.status
            ) as description,
            UTC_TIMESTAMP as error_time
        FROM task_instance
        JOIN task
            ON task_instance.task_id = task.id
        WHERE
            task_instance.workflow_run_id = :workflow_run_id
            AND task.status IN :states
    """
    DB.session.execute(log_errors,
                       {"workflow_run_id": int(workflow_run_id),
                        "states": states})
    DB.session.flush()

    # update job instance states
    update_task_instance = """
        UPDATE
            task_instance
        JOIN task
            ON task_instance.task_id = task.id
        SET
            task_instance.status = 'K',
            task_instance.status_date = UTC_TIMESTAMP
        WHERE
            task_instance.workflow_run_id = :workflow_run_id
            AND task.status IN :states
    """
    DB.session.execute(update_task_instance,
                       {"workflow_run_id": workflow_run_id,
                        "states": states})
    DB.session.flush()

    # transition to terminated
    workflow_run.transition(WorkflowRunStatus.TERMINATED)
    DB.session.commit()

    resp = jsonify()
    resp.status_code = StatusCodes.OK
    return resp


@jsm.route('/workflow_run/<workflow_run_id>/delete', methods=['PUT'])
def delete_workflow_run(workflow_run_id: int):
    logger.info(logging.myself())
    logger.debug(logging.logParameter("workflow_run_id", workflow_run_id))

    query = "DELETE FROM workflow_run where workflow_run.id = :workflow_run_id"
    DB.session.execute(query,
                       {"workflow_run_id": workflow_run_id})
    DB.session.commit()

    resp = jsonify()
    resp.status_code = StatusCodes.OK
    return resp


# ############################ SCHEDULER ROUTES ###############################
@jsm.route('/workflow_run/<workflow_run_id>/log_executor_report_by',
           methods=['POST'])
def log_executor_report_by(workflow_run_id: int):
    logger.info(logging.myself())
    data = request.get_json()

    params = {"workflow_run_id": int(workflow_run_id)}
    for key in ["next_report_increment", "executor_ids"]:
        params[key] = data[key]

    if params["executor_ids"]:
        query = """
            UPDATE task_instance
            SET report_by_date = ADDTIME(
                UTC_TIMESTAMP(), SEC_TO_TIME(:next_report_increment))
            WHERE
                workflow_run_id = :workflow_run_id
                AND executor_id in :executor_ids"""
        DB.session.execute(query, params)
        DB.session.commit()

    resp = jsonify()
    resp.status_code = StatusCodes.OK
    return resp


@jsm.route('/task_instance', methods=['POST'])
def add_task_instance():
    """Add a task_instance to the database

    Args:
        task_id (int): unique id for the task
        executor_type (str): string name of the executor type used
    """
    logger.info(logging.myself())
    data = request.get_json()
    logger.debug(data)
    logger.debug(f"Add TI for task {data['task_id']}")

    # query task
    task = DB.session.query(Task).filter_by(id=data['task_id']).first()
    DB.session.commit()

    # create task_instance from task parameters
    task_instance = TaskInstance(
        workflow_run_id=data["workflow_run_id"],
        executor_type=data['executor_type'],
        task_id=data['task_id'],
        executor_parameter_set_id=task.executor_parameter_set_id)
    DB.session.add(task_instance)
    DB.session.commit()

    try:
        task_instance.task.transition(TaskStatus.INSTANTIATED)
    except InvalidStateTransition:
        # TODO: what race condition is this covering?
        if task_instance.job.status == TaskStatus.INSTANTIATED:
            msg = ("Caught InvalidStateTransition. Not transitioning task "
                   "{}'s task_instance_id {} from I to I"
                   .format(data['task_id'], task_instance.id))
            logger.warning(msg)
        else:
            raise
    finally:
        DB.session.commit()
    resp = jsonify(
        task_instance=task_instance.to_wire_as_executor_task_instance())
    resp.status_code = StatusCodes.OK
    return resp


@jsm.route('/task_instance/<task_instance_id>/log_no_executor_id',
           methods=['POST'])
def log_no_executor_id(task_instance_id: int):
    logger.info(logging.myself())
    logger.debug(logging.logParameter("task_instance_id", task_instance_id))
    data = request.get_json()
    logger.debug(f"Log NO EXECUTOR ID for TI {task_instance_id}."
                 f"Data {data['executor_id']}")
    logger.debug(f"Add TI for task ")

    if data['executor_id'] == qsub_attribute.NO_EXEC_ID:
        logger.info("Qsub was unsuccessful and caused an exception")
    else:
        logger.info("Qsub may have run, but the sge job id could not be parsed"
                    " from the qsub response so no executor id can be assigned"
                    " at this time")

    ti = DB.session.query(TaskInstance).filter_by(id=task_instance_id).one()
    msg = _update_task_instance_state(ti, TaskInstanceStatus.NO_EXECUTOR_ID)
    ti.executor_id = data['executor_id']
    DB.session.commit()

    resp = jsonify(message=msg)
    resp.status_code = StatusCodes.OK
    return resp


@jsm.route('/task_instance/<task_instance_id>/log_executor_id',
           methods=['POST'])
def log_executor_id(task_instance_id: int):
    """Log a task_instance's executor id
    Args:

        task_instance_id: id of the task_instance to log
    """
    logger.info(logging.myself())
    logger.debug(logging.logParameter("task_instance_id", task_instance_id))
    data = request.get_json()
    logger.debug(f"Log EXECUTOR ID for TI {task_instance_id}."
                 f"Data {data}")

    ti = DB.session.query(TaskInstance).filter_by(id=task_instance_id).one()
    msg = _update_task_instance_state(
        ti, TaskInstanceStatus.SUBMITTED_TO_BATCH_EXECUTOR)
    ti.executor_id = data['executor_id']
    ti.report_by_date = func.ADDTIME(
        func.UTC_TIMESTAMP(),
        func.SEC_TO_TIME(data["next_report_increment"]))
    DB.session.commit()

    resp = jsonify(message=msg)
    resp.status_code = StatusCodes.OK
    return resp


@jsm.route('/task_instance/<task_instance_id>/log_error_reconciler',
           methods=['POST'])
def log_error_reconciler(task_instance_id: int):
    """Log a task_instance as errored
    Args:
        task_instance_id (int): id for task instance
        data:
        oom_killed: whether or not given job errored due to an oom-kill event
    """
    logger.info(logging.myself())
    logger.debug(logging.logParameter("task_instance_id", task_instance_id))
    data = request.get_json()
    error_state = data['error_state']
    error_message = data['error_message']
    executor_id = data.get('executor_id', None)
    nodename = data.get('nodename', None)
    logger.debug(f"Log ERROR for TI:{task_instance_id}. Data: {data}")

    query = """
        SELECT
            task_instance.*
        FROM
            task_instance
        WHERE
            task_instance.id = :task_instance_id
            AND task_instance.report_by_date <= UTC_TIMESTAMP()
    """
    ti = DB.session.query(TaskInstance).from_statement(text(query)).params(
        task_instance_id=task_instance_id).one_or_none()

    # make sure the task hasn't logged a new heartbeat since we began
    # reconciliation
    if ti is not None:
        try:
            resp = _log_error(ti, error_state, error_message, executor_id,
                              nodename)
        except sqlalchemy.exc.OperationalError:
            # modify the error message and retry
            new_msg = error_message.encode("latin1", "replace").decode("utf-8")
            resp = _log_error(ti, error_state, new_msg, executor_id, nodename)
    else:
        resp = jsonify()
        resp.status_code = StatusCodes.OK

    return resp


@jsm.route('/workflow_run/<workflow_run_id>/log_heartbeat', methods=['POST'])
def log_workflow_run_heartbeat(workflow_run_id: int):
    logger.info(logging.myself())
    logger.debug(logging.logParameter("workflow_run_id", workflow_run_id))
    data = request.get_json()
    logger.debug(f"Heartbeat data: {data}")

    workflow_run = DB.session.query(WorkflowRun).filter_by(
        id=workflow_run_id).one()

    try:
        workflow_run.heartbeat(data["next_report_increment"])
        DB.session.add(workflow_run)
        DB.session.commit()
        logger.debug(f"wfr {workflow_run_id} heartbeat confirmed")
    except InvalidStateTransition:
        DB.session.rollback()
        logger.debug(f"wfr {workflow_run_id} heartbeat rolled back")

    resp = jsonify(message=str(workflow_run.status))
    resp.status_code = StatusCodes.OK
    return resp


# ############################## SWARM ROUTES #################################

@jsm.route('/task/<task_id>/queue', methods=['POST'])
def queue_job(task_id: int):
    """Queue a job and change its status
    Args:

        job_id: id of the job to queue
    """
    logger.info(logging.myself())
    logger.debug(logging.logParameter("task_id", task_id))

    task = DB.session.query(Task).filter_by(id=task_id).one()
    try:
        task.transition(TaskStatus.QUEUED_FOR_INSTANTIATION)
    except InvalidStateTransition:
        # TODO: what race condition is this covering?
        if task.status == TaskStatus.QUEUED_FOR_INSTANTIATION:
            msg = ("Caught InvalidStateTransition. Not transitioning job "
                   f"{task_id} from Q to Q")
            logger.warning(msg)
        else:
            raise
    DB.session.commit()

    resp = jsonify()
    resp.status_code = StatusCodes.OK
    return resp


@jsm.route('/workflow_run/<workflow_run_id>/update_status', methods=['PUT'])
def log_workflow_run_status_update(workflow_run_id: int):
    logger.info(logging.myself())
    logger.debug(logging.logParameter("workflow_run_id", workflow_run_id))
    data = request.get_json()
    logger.debug(f"Log status update for workflow_run_id:{workflow_run_id}."
                 f"Data: {data}")

    workflow_run = DB.session.query(WorkflowRun).filter_by(
        id=workflow_run_id).one()
    workflow_run.transition(data["status"])
    DB.session.commit()

    resp = jsonify()
    resp.status_code = StatusCodes.OK
    return resp


# TODO: currently unused pending review of where it should go
@jsm.route('/workflow_run/<workflow_run_id>/log_heartbeat', methods=['POST'])
def log_wfr_heartbeat(workflow_run_id: int):
    """Log a workflow_run as being responsive, with a heartbeat
    Args:

        workflow_run_id: id of the workflow_run to log
    """
    logger.info(logging.myself())
    logger.debug(logging.logParameter("workflow_run_id", workflow_run_id))

    params = {"workflow_run_id": int(workflow_run_id)}
    query = """
        UPDATE workflow_run
        SET heartbeat_date = UTC_TIMESTAMP()
        WHERE id = :workflow_run_id"""
    DB.session.execute(query, params)
    DB.session.commit()
    resp = jsonify()
    resp.status_code = StatusCodes.OK
    return resp


def _transform_mem_to_gb(mem_str: str) -> float:
   # we allow both upper and lowercase g, m, t options
   # BUG g and G are not the same
   if mem_str[-1].lower() == "m":
       mem = float(mem_str[:-1])
       mem /= 1000
   elif mem_str[-2:].lower() == "mb":
       mem = float(mem_str[:-2])
       mem /= 1000
   elif mem_str[-1].lower() == "t":
       mem = float(mem_str[:-1])
       mem *= 1000
   elif mem_str[-2:].lower() == "tb":
       mem = float(mem_str[:-2])
       mem *= 1000
   elif mem_str[-1].lower() == "g":
       mem = float(mem_str[:-1])
   elif mem_str[-2:].lower() == "gb":
       mem = float(mem_str[:-2])
   else:
       mem = 1
       return mem


@jsm.route('/task/<task_id>/update_resources', methods=['POST'])
def update_task_resources(task_id: int):
    """ Change the resources set for a given task

    Args:
        task_id (int): id of the task for which resources will be changed
        parameter_set_type (str): parameter set type for this task
        max_runtime_seconds (int, optional): amount of time task is allowed to
            run for
        context_args (dict, optional): unstructured parameters to pass to
            executor
        queue (str, optional): sge queue to submit tasks to
        num_cores (int, optional): how many cores to get from sge
        m_mem_free ():
        j_resource (bool, optional): whether to request access to the j drive
        resource_scales (dict): values to scale by upon resource error
        hard_limit (bool): whether to move queues if requester resources exceed
            queue limits
    """

    logger.info(logging.myself())
    logger.debug(logging.logParameter("task_id", task_id))

    data = request.get_json()
    parameter_set_type = data["parameter_set_type"]

    try:
        task_id = int(task_id)
    except ValueError:
        resp = jsonify(msg="task_id {} is not a number".format(task_id))
        resp.status_code = StatusCodes.INTERNAL_SERVER_ERROR
        return resp

    exec_params = ExecutorParameterSet(
        task_id=task_id,
        parameter_set_type=parameter_set_type,
        max_runtime_seconds=data.get('max_runtime_seconds', None),
        context_args=data.get('context_args', None),
        queue=data.get('queue', None),
        num_cores=data.get('num_cores', None),
        m_mem_free=_transform_mem_to_gb(data.get("m_mem_free", 2)),
        j_resource=data.get('j_resource', False),
        resource_scales=data.get('resource_scales', None),
        hard_limits=data.get('hard_limits', False))
    DB.session.add(exec_params)
    DB.session.flush()  # get auto increment
    exec_params.activate()
    DB.session.commit()

    resp = jsonify()
    resp.status_code = StatusCodes.OK
    return resp


# ############################## WORKER ROUTES ################################

@jsm.route('/task_instance/<task_instance_id>/log_running', methods=['POST'])
def log_running(task_instance_id: int):
    """Log a task_instance as running
    Args:

        task_instance_id: id of the task_instance to log as running
    """
    logger.info(logging.myself())
    logger.debug(logging.logParameter("task_instance_id", task_instance_id))
    data = request.get_json()
    logger.debug(f"Log RUNNING for TI {task_instance_id}. Data={data}")

    ti = DB.session.query(TaskInstance).filter_by(id=task_instance_id).one()
    msg = _update_task_instance_state(ti, TaskInstanceStatus.RUNNING)
    if data.get('executor_id', None) is not None:
        ti.executor_id = data['executor_id']
    if data.get('nodename', None) is not None:
        ti.nodename = data['nodename']
    ti.process_group_id = data['process_group_id']
    ti.report_by_date = func.ADDTIME(
        func.UTC_TIMESTAMP(), func.SEC_TO_TIME(data['next_report_increment']))
    DB.session.commit()

    resp = jsonify(message=msg)
    resp.status_code = StatusCodes.OK
    return resp


@jsm.route('/task_instance/<task_instance_id>/log_report_by', methods=['POST'])
def log_ti_report_by(task_instance_id: int):
    """Log a task_instance as being responsive with a new report_by_date, this
    is done at the worker node heartbeat_interval rate, so it may not happen at
    the same rate that the reconciler updates batch submitted report_by_dates
    (also because it causes a lot of traffic if all workers are logging report
    _by_dates often compared to if the reconciler runs often)
    Args:

        task_instance_id: id of the task_instance to log
    """
    logger.info(logging.myself())
    logger.debug(logging.logParameter("task_instance_id", task_instance_id))
    data = request.get_json()
    logger.debug(f"Log report_by for TI {task_instance_id}. Data={data}")

    executor_id = data.get('executor_id', None)
    params = {}
    params["next_report_increment"] = data["next_report_increment"]
    params["task_instance_id"] = task_instance_id
    if executor_id is not None:
        params["executor_id"] = executor_id
        query = """
                UPDATE task_instance
                SET report_by_date = ADDTIME(
                    UTC_TIMESTAMP(), SEC_TO_TIME(:next_report_increment)),
                    executor_id = :executor_id
                WHERE task_instance.id = :task_instance_id"""
    else:
        query = """
            UPDATE task_instance
            SET report_by_date = ADDTIME(
                UTC_TIMESTAMP(), SEC_TO_TIME(:next_report_increment))
            WHERE task_instance.id = :task_instance_id"""
    DB.session.execute(query, params)
    DB.session.commit()

    resp = jsonify()
    resp.status_code = StatusCodes.OK
    return resp


@jsm.route('/task_instance/<task_instance_id>/log_usage', methods=['POST'])
def log_usage(task_instance_id: int):
    """Log the usage stats of a task_instance
    Args:

        task_instance_id: id of the task_instance to log done
        usage_str (str, optional): stats such as maxrss, etc
        wallclock (str, optional): wallclock of running job
        maxrss (str, optional): max resident set size mem used
        maxpss (str, optional): max proportional set size mem used
        cpu (str, optional): cpu used
        io (str, optional): io used
    """
    logger.info(logging.myself())
    logger.debug(logging.logParameter("task_instance_id", task_instance_id))
    data = request.get_json()
    if data.get('maxrss', None) is None:
        data['maxrss'] = '-1'

    keys_to_attrs = {data.get('usage_str', None):
                     task_instance_attribute.USAGE_STR,
                     data.get('wallclock', None):
                         task_instance_attribute.WALLCLOCK,
                     data.get('cpu', None): task_instance_attribute.CPU,
                     data.get('io', None): task_instance_attribute.IO,
                     data.get('maxrss', None): task_instance_attribute.MAXRSS,
                     data.get('maxpss', None): task_instance_attribute.MAXPSS}

    logger.debug("usage_str is {}, wallclock is {}, maxrss is {}, "
                 "maxpss is {}, cpu is {}, io is {}"
                 .format(data.get('usage_str', None),
                         data.get('wallclock', None),
                         data.get('maxrss', None),
                         data.get('maxpss', None),
                         data.get('cpu', None),
                         data.get('io', None)))

    ti = DB.session.query(TaskInstance).filter_by(id=task_instance_id).one()
    if data.get('usage_str', None) is not None:
        ti.usage_str = data['usage_str']
    if data.get('wallclock', None) is not None:
        ti.wallclock = data['wallclock']
    if data.get('maxrss', None) is not None:
        ti.maxrss = data['maxrss']
    if data.get('maxpss', None) is not None:
        ti.maxpss = data['maxpss']
    if data.get('cpu', None) is not None:
        ti.cpu = data['cpu']
    if data.get('io', None) is not None:
        ti.io = data['io']
    DB.session.commit()

    # TODO: figure out if we want this
    # for k in keys_to_attrs:
    #     logger.debug(
    #         'The value of {kval} being set in the attribute table is {k}'.
    #         format(kval=keys_to_attrs[k], k=k))
    #     if k is not None:
    #         ta = (TaskInstanceAttribute(
    #               task_id=task_id, attribute_type=keys_to_attrs[k], value=k))
    #         DB.session.add(ta)
    #     else:
    #         logger.debug('The value has not been set, nothing to upload')
    resp = jsonify()
    resp.status_code = StatusCodes.OK
    return resp


@jsm.route('/task_instance/<task_instance_id>/log_done', methods=['POST'])
def log_done(task_instance_id: int):
    """Log a task_instance as done

    Args:
        task_instance_id: id of the task_instance to log done
    """
    logger.info(logging.myself())
    logger.debug(logging.logParameter("task_instance_id", task_instance_id))
    data = request.get_json()
    logger.debug(f"Log DONE for TI {task_instance_id}. Data: {data}")

    ti = DB.session.query(TaskInstance).filter_by(id=task_instance_id).one()
    if data.get('executor_id', None) is not None:
        ti.executor_id = data['executor_id']
    if data.get('nodename', None) is not None:
        ti.nodename = data['nodename']
    msg = _update_task_instance_state(ti, TaskInstanceStatus.DONE)
    DB.session.commit()

    resp = jsonify(message=msg)
    resp.status_code = StatusCodes.OK
    return resp


@jsm.route('/task_instance/<task_instance_id>/log_error_worker_node',
           methods=['POST'])
def log_error_worker_node(task_instance_id: int):
    """Log a task_instance as errored
    Args:

        task_instance_id (str): id of the task_instance to log done
        error_message (str): message to log as error
    """
    logger.info(logging.myself())
    logger.debug(logging.logParameter("task_instance_id", task_instance_id))
    data = request.get_json()
    error_state = data['error_state']
    error_message = data['error_message']
    executor_id = data.get('executor_id', None)
    nodename = data.get('nodename', None)
    logger.debug(f"Log ERROR for TI:{task_instance_id}. Data: {data}")

    ti = DB.session.query(TaskInstance).filter_by(id=task_instance_id).one()
    try:
        resp = _log_error(ti, error_state, error_message, executor_id,
                          nodename)
    except sqlalchemy.exc.OperationalError:
        # modify the error message and retry
        new_msg = error_message.encode("latin1", "replace").decode("utf-8")
        resp = _log_error(ti, error_state, new_msg, executor_id, nodename)

    return resp


# ############################ HELPER FUNCTIONS ###############################
def _update_task_instance_state(task_instance: TaskInstance, status_id: str):
    """Advance the states of task_instance and it's associated Task,
    return any messages that should be published based on
    the transition

    Args:
        task_instance (obj) object of time models.TaskInstance
        status_id (int): id of the status to which to transition
    """
    logger.info(logging.myself())
    logger.debug(f"Update TI state {status_id} for {task_instance}")
    response = ""
    try:
        task_instance.transition(status_id)
    except InvalidStateTransition:
        if task_instance.status == status_id:
            # It was already in that state, just log it
            msg = f"Attempting to transition to existing state." \
                f"Not transitioning task, tid= " \
                f"{task_instance.id} from {task_instance.status} to " \
                f"{status_id}"
            logger.warning(msg)
        else:
            # Tried to move to an illegal state
            msg = f"Illegal state transition. Not transitioning task, " \
                f"tid={task_instance.id}, from {task_instance.status} to " \
                f"{status_id}"
            logger.error(msg)
    except KillSelfTransition:
        msg = f"kill self, cannot transition " \
              f"tid={task_instance.id}"
        logger.warning(msg)
        response = "kill self"
    except Exception as e:
        msg = f"General exception in _update_task_instance_state, " \
            f"jid {task_instance}, transitioning to {task_instance}. " \
            f"Not transitioning task. {e}"
        log_and_raise(msg, logger)

    return response


def _log_error(ti: TaskInstance, error_state: int, error_msg: str,
               executor_id: Optional[int] = None,
<<<<<<< HEAD
               nodename: Optional[str] = None
               ):
    logger.info(logging.myself())
=======
               nodename: Optional[str] = None):
>>>>>>> 523c63ec
    if nodename is not None:
        ti.nodename = nodename
    if executor_id is not None:
        ti.executor_id = executor_id

    try:
        error = TaskInstanceErrorLog(task_instance_id=ti.id,
                                     description=error_msg)
        DB.session.add(error)
        msg = _update_task_instance_state(ti, error_state)
        DB.session.commit()
        resp = jsonify(message=msg)
        resp.status_code = StatusCodes.OK
    except Exception as e:
        DB.session.rollback()
        logger.warning(str(e))
        raise

    return resp


@jsm.route('/log_level', methods=['GET'])
def get_log_level():
    """A simple 'action' to get the current server log level
    """
    logger.info(logging.myself())
    level: str = logging.getLevelName()
    logger.debug(level)
    resp = jsonify({'level': level})
    resp.status_code = StatusCodes.OK
    return resp


@jsm.route('/log_level/<level>', methods=['POST'])
def set_log_level(level: str):
    """Change log level
    Args:

        level: name of the log level. Takes CRITICAL, ERROR, WARNING, INFO,
            DEBUG

        data:
             loggers: a list of logger
                      Currently only support 'jobmonServer' and 'flask';
                      Other values will be ignored;
                      Empty list default to 'jobmonServer'.
    """
    logger.debug(logging.myself())
    logger.debug(logging.logParameter("level", level))
    level = level.upper()
    lev: int = logging.NOTSET

    if level == "CRITICAL":
        lev = logging.CRITICAL
    elif level == "ERROR":
        lev = logging.ERROR
    elif level == "WARNING":
        lev = logging.WARNING
    elif level == "INFO":
        lev = logging.INFO
    elif level == "DEBUG":
        lev = logging.DEBUG

    data = request.get_json()
    logger.debug(data)

    logger_list = []
    try:
        logger_list = data['loggers']
    except Exception:
        # Deliberately eat the exception. If no data provided, change all other
        # loggers except sqlalchemy
        pass

    if len(logger_list) == 0:
        # Default to reset jobmonServer log level
        logging.setlogLevel(lev)
    else:
        if 'jobmonServer' in logger_list:
            logging.setlogLevel(lev)
        elif 'flask' in logger_list:
            logging.setFlaskLogLevel(lev)

    resp = jsonify(msn="Set {loggers} server log to {level}".format(
        level=level, loggers=logger_list))
    resp.status_code = StatusCodes.OK
    return resp


def getLogLevelUseName(name: str) -> int:
    logger.info(logging.myself())
    logger.debug(logging.logParameter("name", name))
    log_level_dict = {"CRITICAL": logging.CRITICAL,
                      "ERROR": logging.ERROR,
                      "WARNING": logging.WARNING,
                      "INFO": logging.INFO,
                      "DEBUG": logging.DEBUG,
                      "NOTSET": logging.NOTSET}
    level = name.upper()
    if level not in ("CRITICAL", "ERROR", "WARNING", "INFO", "DEBUG"):
        level = "NOTSET"
    return log_level_dict[level]


@jsm.route('/attach_remote_syslog/<level>/<host>/<port>/<sockettype>',
           methods=['POST'])
def attach_remote_syslog(level: str, host: str, port: int, sockettype: str):
    """
    Add a remote syslog handler

    :param level: remote syslog level
    :param host: remote syslog server host
    :param port: remote syslog server port
    :param port: remote syslog server socket type; unless specified as TCP,
    otherwise, UDP
    :return:
    """
    logger.info(logging.myself())
    logger.debug(logging.logParameter("level", level))
    logger.debug(logging.logParameter("host", host))
    logger.debug(logging.logParameter("port", port))
    logger.debug(logging.logParameter("sockettype", sockettype))
    level = level.upper()
    if level not in ("CRITICAL", "ERROR", "WARNING", "INFO", "DEBUG"):
        level = "NOTSET"

    try:
        port = int(port)
    except Exception:
        resp = jsonify(msn="Unable to convert {} to integer".format(port))
        resp.status_code = StatusCodes.BAD_REQUEST
        return resp

    s = socket.SOCK_DGRAM
    if sockettype.upper == "TCP":
        s = socket.SOCK_STREAM

    try:
        logging.attachSyslog(host=host, port=port, socktype=s,
                             l=getLogLevelUseName(level))
        resp = jsonify(msn="Attach syslog {h}:{p}".format(h=host, p=port))
        resp.status_code = StatusCodes.OK
        return resp
    except Exception:
        resp = jsonify(msn=traceback.format_exc())
        resp.status_code = StatusCodes.INTERNAL_SERVER_ERROR
        return resp


@jsm.route('/syslog_status', methods=['GET'])
def syslog_status():
    logger.info(logging.myself())
    if logging.isSyslogAttached():
        resp = jsonify({'syslog': True},
                       {'host': config.rsyslog_host},
                       {'port': config.rsyslog_port},
                       {'protocol': config.rsyslog_protocol})
        return resp
    resp = jsonify({'syslog': False})
    return resp


@jsm.route('/log_level_flask', methods=['GET'])
def get_log_level_flask():
    """A simple 'action' to get the current server log level
    """
    logger.info(logging.myself())
    level: str = logging.getFlaskLevelName()
    logger.debug(level)
    resp = jsonify({'level': level})
    resp.status_code = StatusCodes.OK
    return resp


@jsm.route('/log_level_flask/<level>', methods=['POST'])
def set_log_level_flask(level: str):
    """Change log level
    Args:

        level: name of the log level. Takes CRITICAL, ERROR, WARNING, INFO,
            DEBUG

        data:
             loggers: a list of logger
                      Currently only support 'jobmonServer' and 'flask';
                      Other values will be ignored;
                      Empty list default to 'jobmonServer'.
    """
    logger.debug(logging.myself())
    logger.debug(logging.logParameter("level", level))
    level = level.upper()
    lev: int = logging.NOTSET

    if level == "CRITICAL":
        lev = logging.CRITICAL
    elif level == "ERROR":
        lev = logging.ERROR
    elif level == "WARNING":
        lev = logging.WARNING
    elif level == "INFO":
        lev = logging.INFO
    elif level == "DEBUG":
        lev = logging.DEBUG

    data = request.get_json()
    logger.debug(data)

    logger_list = []
    try:
        logger_list = data['loggers']
    except Exception:
        # Deliberately eat the exception. If no data provided, change all other
        # loggers except sqlalchemy
        pass

    if len(logger_list) == 0:
        # Default to reset jobmonServer log level
        logging.setFlaskLogLevel(lev)
    else:
        if 'jobmonServer' in logger_list:
            logging.setlogLevel(lev)
        elif 'flask' in logger_list:
            logging.setFlaskLogLevel(lev)

    resp = jsonify(msn="Set {loggers} server log to {level}".format(
        level=level, loggers=logger_list))
    resp.status_code = StatusCodes.OK
    return resp


@jsm.route('/task_instance/<executor_id>/maxpss/<maxpss>', methods=['POST'])
def set_maxpss(executor_id: int, maxpss: int):
    """
    Route to set maxpss of a job instance
    :param executor_id: sge execution id
    :return:
    """
    logger.debug(logging.myself())
    logging.logParameter("executor_id", executor_id)
    logging.logParameter("maxpss", maxpss)

    try:
        sql = f"UPDATE task_instance SET maxpss={maxpss} WHERE executor_id={executor_id}"
        DB.session.execute(sql)
        DB.session.commit()
        resp = jsonify(message=None)
        resp.status_code = StatusCodes.OK
    except Exception as e:
        msg = "Error updating maxpss for execution id {eid}: {error}".format(eid=executor_id, error=str(e))
        logger.error(msg)
        resp = jsonify(message=msg)
        resp.status_code = StatusCodes.INTERNAL_SERVER_ERROR
    finally:
        return resp<|MERGE_RESOLUTION|>--- conflicted
+++ resolved
@@ -1165,13 +1165,8 @@
 
 def _log_error(ti: TaskInstance, error_state: int, error_msg: str,
                executor_id: Optional[int] = None,
-<<<<<<< HEAD
-               nodename: Optional[str] = None
-               ):
-    logger.info(logging.myself())
-=======
                nodename: Optional[str] = None):
->>>>>>> 523c63ec
+    logger.info(logging.myself())
     if nodename is not None:
         ti.nodename = nodename
     if executor_id is not None:
