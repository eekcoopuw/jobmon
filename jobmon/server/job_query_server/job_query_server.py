from http import HTTPStatus as StatusCodes
import os
from typing import Dict

from flask import jsonify, request, Blueprint
from sqlalchemy.orm import contains_eager
from sqlalchemy.sql import func, text

from jobmon.models import DB
from jobmon.models.attributes.job_attribute import JobAttribute
from jobmon.models.attributes.workflow_attribute import WorkflowAttribute
from jobmon.models.executor_parameter_set import ExecutorParameterSet
from jobmon.models.job import Job
from jobmon.models.job_status import JobStatus
from jobmon.models.job_instance import JobInstance
from jobmon.models.job_instance_status import JobInstanceStatus
from jobmon.models.job_instance_error_log import JobInstanceErrorLog
from jobmon.models.task_dag import TaskDagMeta
from jobmon.models.workflow import Workflow
from jobmon.models.workflow_status import WorkflowStatus
from jobmon.models.workflow_run import WorkflowRun as WorkflowRunDAO
from jobmon.models.workflow_run_status import WorkflowRunStatus
from jobmon.server.server_logging import jobmonLogging as logging

jqs = Blueprint("job_query_server", __name__)

logger = logging.getLogger(__name__)


@jqs.route('/', methods=['GET'])
def _is_alive():
    """A simple 'action' that sends a response to the requester indicating
    that this responder is in fact listening
    """
    logmsg = "{}: Responder received is_alive?".format(os.getpid())
    logger.debug(logmsg)
    resp = jsonify(msg="Yes, I am alive")
    resp.status_code = StatusCodes.OK
    return resp


@jqs.route("/time", methods=['GET'])
def get_utc_now():
    time = DB.session.execute("select UTC_TIMESTAMP as time").fetchone()
    time = time['time']
    time = time.strftime("%Y-%m-%d %H:%M:%S")
    DB.session.commit()
    resp = jsonify(time=time)
    resp.status_code = StatusCodes.OK
    return resp


def get_time(session):
    time = session.execute("select UTC_TIMESTAMP as time").fetchone()['time']
    time = time.strftime("%Y-%m-%d %H:%M:%S")
    return time


@jqs.route('/workflow/<workflow_id>/workflow_attribute', methods=['GET'])
def get_workflow_attribute(workflow_id):
    """Get a particular attribute of a particular workflow

    Args:
        workflow_id: id of the workflow to retrieve workflow_attributes for
        workflow_attribute_type: num_age_groups, num_locations, etc.
    """
    logger.debug(logging.myself())
    logging.logParameter("workflow_id", workflow_id)
    workflow_attribute_type = request.args.get('workflow_attribute_type', None)
    if workflow_attribute_type:
        attribute = (DB.session.query(WorkflowAttribute).join(Workflow)
                     .filter(Workflow.id == workflow_id,
                             WorkflowAttribute.attribute_type ==
                             workflow_attribute_type)
                     ).all()
    else:
        attribute = (DB.session.query(WorkflowAttribute).join(Workflow)
                     .filter(Workflow.id == workflow_id)
                     ).all()
    DB.session.commit()
    attr_dcts = [w.to_wire() for w in attribute]
    logger.info("workflow_attr_dct={}".format(attr_dcts))
    resp = jsonify(workflow_attr_dct=attr_dcts)
    resp.status_code = StatusCodes.OK
    return resp


@jqs.route('/workflow/<workflow_id>/job_attribute', methods=['GET'])
def get_job_attribute_by_workflow(workflow_id):
    """Get a particular attribute of a particular type of job in the workflow

    Args:
        workflow_id: id of the workflow to retrieve workflow_attributes for
        job_type: type of job getting attributes for
        job_attribute_type: num_locations, wallclock, etc.
    """
    logger.debug(logging.myself())
    logging.logParameter("workflow_id", workflow_id)
    job_attribute_type = request.args.get('job_attribute_type', None)
    if job_attribute_type:
        attribute = (DB.session.query(JobAttribute).join(Job)
                     .join(TaskDagMeta)
                     .join(Workflow)
                     .filter(Workflow.id == workflow_id,
                             JobAttribute.attribute_type == job_attribute_type)
                     ).all()
    else:
        attribute = (DB.session.query(JobAttribute).join(Job)
                     .join(TaskDagMeta)
                     .join(Workflow)
                     .filter(Workflow.id == workflow_id)).all()
    DB.session.commit()
    attr_dcts = [j.to_wire() for j in attribute]
    logger.info("job_attr_dct={}".format(attr_dcts))
    resp = jsonify(job_attr_dct=attr_dcts)
    resp.status_code = StatusCodes.OK
    return resp


@jqs.route('/job/<job_id>/job_attribute', methods=['GET'])
def get_job_attribute(job_id):
    """Get a particular attribute of a particular type of job in the workflow

    Args:
        job_id: id of the job to retrieve job for
        job_attribute_type: num_locations, wallclock, etc.
    """
    logger.debug(logging.myself())
    logging.logParameter("job_id", job_id)
    job_attribute_type = request.args.get('job_attribute_type', None)
    if job_attribute_type:
        attribute = (DB.session.query(JobAttribute).join(Job)
                     .filter(Job.job_id == job_id,
                             JobAttribute.attribute_type == job_attribute_type)
                     ).all()
    else:
        attribute = (DB.session.query(JobAttribute).join(Job)
                     .filter(Job.job_id == job_id)
                     ).all()
    DB.session.commit()
    attr_dcts = [j.to_wire() for j in attribute]
    logger.info("job_attr_dct={}".format(attr_dcts))
    resp = jsonify(job_attr_dct=attr_dcts)
    resp.status_code = StatusCodes.OK
    return resp


# @jqs.route('/dag/<dag_id>/job', methods=['GET'])
# def get_jobs_by_status(dag_id):
#     """Returns all jobs in the database that have the specified status

#     Args:
#         status (str): status to query for
#         last_sync (datetime): time since when to get jobs
#     """
#     logger.debug(logging.myself())
#     logging.logParameter("dag_id", dag_id)
#     last_sync = request.args.get('last_sync', '2010-01-01 00:00:00')
#     time = get_time(DB.session)
#     if request.args.get('status', None) is not None:
#         jobs = DB.session.query(Job).filter(
#             Job.dag_id == dag_id,
#             Job.status == request.args['status'],
#             Job.status_date >= last_sync).all()
#     else:
#         jobs = DB.session.query(Job).filter(
#             Job.dag_id == dag_id,
#             Job.status_date >= last_sync).all()
#     DB.session.commit()
#     job_dcts = [j.to_wire() for j in jobs]
#     logger.info("job_attr_dct={}".format(job_dcts))
#     resp = jsonify(job_dcts=job_dcts, time=time)
#     resp.status_code = StatusCodes.OK
#     return resp


@jqs.route('/queued_jobs/<n_queued_jobs>', methods=['GET'])
def get_queued_jobs(n_queued_jobs: int) -> Dict:
    """Returns oldest n jobs (or all jobs if total queued jobs < n) to be
    instantiated. Because the SGE can only qsub jobs at a certain rate, and we
    poll every 10 seconds, it does not make sense to return all jobs that are
    queued because only a subset of them can actually be instantiated
    Args:
        last_sync (datetime): time since when to get jobs
    """

    time = get_time(DB.session)
<<<<<<< HEAD

    # TODO: this is where we would filter by workflow priority
    query = """
        SELECT
            job.*
        FROM
            job
        JOIN workflow
            on job.dag_id = workflow.dag_id
        WHERE
            workflow.status in :workflow_status
            AND job.status = :job_status
            AND job.status_date >= :last_sync
        ORDER BY job.job_id
        LIMIT :n_queued_jobs"""
    jobs = DB.session.query(Job).from_statement(text(query)).params(
        workflow_status=[WorkflowStatus.CREATED, WorkflowStatus.RUNNING],
        job_status=JobStatus.QUEUED_FOR_INSTANTIATION,
        last_sync=request.args.get('last_sync', '2010-01-01 00:00:00'),
        n_queued_jobs=int(n_queued_jobs)
    ).all()
=======
    jobs = DB.session.query(Job). \
        filter(
            Job.dag_id == dag_id,
            Job.status == JobStatus.QUEUED_FOR_INSTANTIATION,
            Job.status_date >= last_sync).\
        order_by(Job.job_id).\
        limit(n_queued_jobs)
>>>>>>> f115d57b
    DB.session.commit()
    job_dcts = [j.to_wire_as_executor_job() for j in jobs]
    resp = jsonify(job_dcts=job_dcts, time=time)
    resp.status_code = StatusCodes.OK
    return resp


@jqs.route('/dag/<dag_id>/job_status', methods=['GET'])
def get_jobs_by_status_only(dag_id):
    """Returns all jobs in the database that have the specified status

    Args:
        status (str): status to query for
        last_sync (datetime): time since when to get jobs
    """
    logger.debug(logging.myself())
    logging.logParameter("dag_id", dag_id)
    last_sync = request.args.get('last_sync', '2010-01-01 00:00:00')
    time = get_time(DB.session)
    if request.args.get('status', None) is not None:
        # select docker.job.job_id, docker.job.job_hash, docker.job.status from
        # docker.job where  docker.job.dag_id=1 and docker.job.status="G";
        # vs.
        # select docker.job.job_id, docker.job.job_hash, docker.job.status from
        # docker.job where  docker.job.status="G" and docker.job.dag_id=1;
        # 0.000 sec vs 0.015 sec (result from MySQL WorkBench)
        # Thus move the dag_id in front of status in the filter
        rows = DB.session.query(Job).with_entities(Job.job_id, Job.status,
                                                   Job.job_hash).filter(
            Job.dag_id == dag_id,
            Job.status == request.args['status'],
            Job.status_date >= last_sync).all()
    else:
        rows = DB.session.query(Job).with_entities(Job.job_id, Job.status,
                                                   Job.job_hash).filter(
            Job.dag_id == dag_id,
            Job.status_date >= last_sync).all()
    DB.session.commit()
    job_dcts = [Job(job_id=row[0], status=row[1], job_hash=row[2]
                    ).to_wire_as_swarm_job() for row in rows]
    logger.info("job_attr_dct={}".format(job_dcts))
    resp = jsonify(job_dcts=job_dcts, time=time)
    resp.status_code = StatusCodes.OK
    return resp


@jqs.route('/dag/<dag_id>/get_timed_out_executor_ids', methods=['GET'])
def get_timed_out_executor_ids(dag_id):
    """This function isnt used by SGE because it automatically terminates timed
     out jobs, however if an executor is being used that does not automatically
    terminate timed out jobs, do it here. Finds all jobs that have been in the
    submitted or running state for longer than the maximum specified run
    time"""
    jiid_exid_tuples = DB.session.query(JobInstance). \
        filter_by(dag_id=dag_id). \
        filter(JobInstance.status.in_(
        [JobInstanceStatus.SUBMITTED_TO_BATCH_EXECUTOR,
         JobInstanceStatus.RUNNING])). \
        join(ExecutorParameterSet). \
        options(contains_eager(JobInstance.executor_parameter_set)). \
        filter(ExecutorParameterSet.max_runtime_seconds != None). \
        filter(
        func.timediff(func.UTC_TIMESTAMP(), JobInstance.status_date) >
        func.SEC_TO_TIME(ExecutorParameterSet.max_runtime_seconds)). \
        with_entities(JobInstance.job_instance_id, JobInstance.executor_id). \
        all()  # noqa: E711
    DB.session.commit()

    # TODO: convert to executor_job_instance wire format
    resp = jsonify(jiid_exid_tuples=jiid_exid_tuples)
    resp.status_code = StatusCodes.OK
    return resp


@jqs.route('/dag/<dag_id>/get_job_instances_by_status', methods=['GET'])
def get_job_instances_by_status(dag_id):
    """Returns all job_instances in the database that have the specified filter

    Args:
        dag_id (int): dag_id to which the job_instances are attached
        status (list): list of statuses to query for

    Return:
        list of tuples (job_instance_id, executor_id) whose runtime is above
        max_runtime_seconds
    """
    logger.debug(logging.myself())
    logging.logParameter("dag_id", dag_id)
    job_instances = DB.session.query(JobInstance). \
        filter_by(dag_id=dag_id). \
        filter(JobInstance.status.in_(request.args.getlist('status'))). \
        all()  # noqa: E711
    DB.session.commit()
    resp = jsonify(job_instances=[ji.to_wire() for ji in job_instances])
    resp.status_code = StatusCodes.OK
    return resp

# TODO: may want to filter this route by jobmon version or scheduler instance?
@jqs.route('/get_suspicious_job_instances', methods=['GET'])
def get_suspicious_job_instances():
    # query all job instances that are submitted to executor or running which
    # haven't reported as alive in the allocated time.
    # ignore job instances created after heartbeat began. We'll reconcile them
    # during the next reconciliation loop.

    query = """
    SELECT
        job_instance.job_instance_id, job_instance.executor_id
    FROM
        job_instance
    WHERE
        job_instance.status in :active_jobs
        AND job_instance.report_by_date <= UTC_TIMESTAMP()
    """
    rows = DB.session.query(JobInstance).from_statement(text(query)).params(
        active_jobs=[JobInstanceStatus.SUBMITTED_TO_BATCH_EXECUTOR,
                     JobInstanceStatus.RUNNING]
    ).all()
    DB.session.commit()
    resp = jsonify(job_instances=[ji.to_wire_as_executor_job_instance()
                                  for ji in rows])
    resp.status_code = StatusCodes.OK
    return resp


@jqs.route('/dag', methods=['GET'])
def get_dags_by_inputs():
    """
    Return a dictionary mapping job_id to a dict of the job's instance
    variables

    Args
        dag_id: id of the dag to retrieve
    """
    logger.debug(logging.myself())
    if request.args.get('dag_hash', None) is not None:
        dags = DB.session.query(TaskDagMeta).filter(
            TaskDagMeta.dag_hash == request.args['dag_hash']).all()
    else:
        dags = DB.session.query(TaskDagMeta).all()
    DB.session.commit()
    dag_ids = [dag.dag_id for dag in dags]
    resp = jsonify(dag_ids=dag_ids)
    resp.status_code = StatusCodes.OK
    return resp


@jqs.route('/workflow/workflow_args', methods=['GET'])
def get_workflow_args():
    """
    Return any dag hashes that are assigned to workflows with identical
    workflow args
    """
    logger.debug(logging.myself())
    workflow_args = request.args['workflow_args']
    workflow_hashes = DB.session.query(Workflow).filter(
        Workflow.workflow_args == workflow_args).\
        with_entities(Workflow.workflow_hash).all()
    DB.session.commit()
    resp = jsonify(workflow_hashes=workflow_hashes)
    resp.status_code = StatusCodes.OK
    return resp


@jqs.route('/dag/<dag_id>/workflow', methods=['GET'])
def get_workflows_by_inputs(dag_id):
    """
    Return a dictionary mapping job_id to a dict of the job's instance
    variables

    Args
        dag_id: id of the dag to retrieve
    """
    logger.debug(logging.myself())
    logging.logParameter("dag_id", dag_id)
    workflow = DB.session.query(Workflow). \
        filter(Workflow.dag_id == dag_id). \
        filter(Workflow.workflow_args == request.args['workflow_args']
               ).first()
    DB.session.commit()
    if workflow:
        resp = jsonify(workflow_dct=workflow.to_wire())
        resp.status_code = StatusCodes.OK
        return resp
    else:
        return '', StatusCodes.NO_CONTENT


@jqs.route('/workflow/<workflow_id>/workflow_run', methods=['GET'])
def is_workflow_running(workflow_id):
    """Check if a previous workflow run for your user is still running

    Args:
        workflow_id: id of the workflow to check if its previous workflow_runs
        are running
    """
    logger.debug(logging.myself())
    logging.logParameter("workflow_id", workflow_id)
    wf_run = (DB.session.query(WorkflowRunDAO).filter_by(
        workflow_id=workflow_id,
        status=WorkflowRunStatus.RUNNING,
    ).order_by(WorkflowRunDAO.id.desc()).first())
    DB.session.commit()
    if not wf_run:
        return jsonify(is_running=False, workflow_run_dct={})
    resp = jsonify(is_running=True, workflow_run_dct=wf_run.to_wire())
    resp.status_code = StatusCodes.OK
    return resp


@jqs.route('/workflow_run/<workflow_run_id>/job_instance', methods=['GET'])
def get_job_instances_of_workflow_run(workflow_run_id):
    """Get all job_instances of a particular workflow run

    Args:
        workflow_run_id: id of the workflow_run to retrieve job_instances for
    """
    logger.debug(logging.myself())
    logging.logParameter("workflow_run_id", workflow_run_id)
    jis = DB.session.query(JobInstance).filter_by(
        workflow_run_id=workflow_run_id).all()
    jis = [ji.to_wire_as_executor_job_instance() for ji in jis]
    DB.session.commit()
    resp = jsonify(job_instances=jis)
    resp.status_code = StatusCodes.OK
    return resp


@jqs.route('/job_instance/<job_instance_id>/kill_self', methods=['GET'])
def kill_self(job_instance_id):
    """Check a job instance's status to see if it needs to kill itself
    (state W, or L)"""
    kill_statuses = JobInstance.kill_self_states
    logger.debug(logging.myself())
    logging.logParameter("job_instance_id", job_instance_id)
    should_kill = DB.session.query(JobInstance). \
        filter_by(job_instance_id=job_instance_id). \
        filter(JobInstance.status.in_(kill_statuses)).first()
    if should_kill:
        resp = jsonify(should_kill=True)
    else:
        resp = jsonify()
    resp.status_code = StatusCodes.OK
    logger.debug(resp)
    return resp


@jqs.route('/job/<executor_id>/get_resources', methods=['GET'])
def get_resources(executor_id):
    """
    This route is created for testing purpose

    :param executor_id:
    :return:
    """
    logger.debug(logging.myself())
    query = f"select m_mem_free, num_cores, max_runtime_seconds from " \
        f"job_instance, job where job_instance.job_id=job.job_id " \
        f"and executor_id = {executor_id}"
    res = DB.session.execute(query).fetchone()
    DB.session.commit()
    resp = jsonify({'mem': res[0], 'cores': res[1], 'runtime': res[2]})
    resp.status_code = StatusCodes.OK
    return resp


@jqs.route('/job/<job_id>/most_recent_ji_error', methods=['GET'])
def get_most_recent_ji_error(job_id: int):
    """
    Route to determine the cause of the most recent job_instance's error
    :param job_id:
    :return: error message
    """

    logger.debug(logging.myself())
    msg = DB.session.query(JobInstance).filter_by(job_id=job_id)\
                          .order_by(JobInstance.job_instance_id.desc())\
                          .join(JobInstanceErrorLog)\
                          .options(contains_eager(JobInstance.job_instance_id))\
                          .with_entities(JobInstanceErrorLog.description)\
                          .first()
    DB.session.commit()
    resp = jsonify({"error_description": msg})
    resp.status_code = StatusCodes.OK
    return resp


@jqs.route('/job_instance/<job_instance_id>/get_executor_id', methods=['GET'])
def get_executor_id(job_instance_id: int):
    """
    This route is to get the executor id by job_instance_id

    :param job_instance_id:
    :return: executor_id
    """
    logger.debug(logging.myself())
    sql = "select executor_id from job_instance where job_instance_id={}".format(job_instance_id)
    try:
        res = DB.session.execute(sql).fetchone()
        DB.session.commit()
        resp = jsonify({"executor_id": res[0]})
        resp.status_code = StatusCodes.OK
        return resp
    except Exception as e:
        resp = jsonify({'msg': str(e)})
        resp.status_code = StatusCodes.INTERNAL_SERVER_ERROR
        return resp


@jqs.route('/job_instance/<job_instance_id>/get_nodename', methods=['GET'])
def get_nodename(job_instance_id: int):
    """
    This route is to get the nodename by job_instance_id

    :param job_instance_id:
    :return: nodename
    """
    logger.debug(logging.myself())
    sql = "select nodename from job_instance where job_instance_id={}".format(job_instance_id)
    try:
        res = DB.session.execute(sql).fetchone()
        DB.session.commit()
        resp = jsonify({"nodename": res[0]})
        resp.status_code = StatusCodes.OK
        return resp
    except Exception as e:
        resp = jsonify({'msg': str(e)})
        resp.status_code = StatusCodes.INTERNAL_SERVER_ERROR
        return resp
<|MERGE_RESOLUTION|>--- conflicted
+++ resolved
@@ -185,7 +185,6 @@
     """
 
     time = get_time(DB.session)
-<<<<<<< HEAD
 
     # TODO: this is where we would filter by workflow priority
     query = """
@@ -207,15 +206,6 @@
         last_sync=request.args.get('last_sync', '2010-01-01 00:00:00'),
         n_queued_jobs=int(n_queued_jobs)
     ).all()
-=======
-    jobs = DB.session.query(Job). \
-        filter(
-            Job.dag_id == dag_id,
-            Job.status == JobStatus.QUEUED_FOR_INSTANTIATION,
-            Job.status_date >= last_sync).\
-        order_by(Job.job_id).\
-        limit(n_queued_jobs)
->>>>>>> f115d57b
     DB.session.commit()
     job_dcts = [j.to_wire_as_executor_job() for j in jobs]
     resp = jsonify(job_dcts=job_dcts, time=time)
@@ -313,6 +303,7 @@
     resp.status_code = StatusCodes.OK
     return resp
 
+
 # TODO: may want to filter this route by jobmon version or scheduler instance?
 @jqs.route('/get_suspicious_job_instances', methods=['GET'])
 def get_suspicious_job_instances():
@@ -492,11 +483,11 @@
 
     logger.debug(logging.myself())
     msg = DB.session.query(JobInstance).filter_by(job_id=job_id)\
-                          .order_by(JobInstance.job_instance_id.desc())\
-                          .join(JobInstanceErrorLog)\
-                          .options(contains_eager(JobInstance.job_instance_id))\
-                          .with_entities(JobInstanceErrorLog.description)\
-                          .first()
+        .order_by(JobInstance.job_instance_id.desc())\
+        .join(JobInstanceErrorLog)\
+        .options(contains_eager(JobInstance.job_instance_id))\
+        .with_entities(JobInstanceErrorLog.description)\
+        .first()
     DB.session.commit()
     resp = jsonify({"error_description": msg})
     resp.status_code = StatusCodes.OK
