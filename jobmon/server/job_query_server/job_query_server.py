--- conflicted
+++ resolved
@@ -216,11 +216,7 @@
 
 
 @jqs.route('/task', methods=['GET'])
-<<<<<<< HEAD
-def get_task_id():
-=======
 def get_task_id_and_status():
->>>>>>> c1dbbf6f
     logger.info(logging.myself())
     data = request.args
     logger.debug(data)
