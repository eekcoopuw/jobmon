from http import HTTPStatus as StatusCodes
import os
from typing import Dict

from flask import jsonify, request, Blueprint
from sqlalchemy.orm import contains_eager
from sqlalchemy.sql import func

from jobmon.models import DB
from jobmon.models.attributes.job_attribute import JobAttribute
from jobmon.models.attributes.workflow_attribute import WorkflowAttribute
from jobmon.models.executor_parameter_set import ExecutorParameterSet
from jobmon.models.job import Job
from jobmon.models.job_status import JobStatus
from jobmon.models.job_instance import JobInstance
from jobmon.models.job_instance_status import JobInstanceStatus
from jobmon.models.task_dag import TaskDagMeta
from jobmon.models.workflow import Workflow
from jobmon.models.workflow_run import WorkflowRun as WorkflowRunDAO
from jobmon.models.workflow_run_status import WorkflowRunStatus
from jobmon.server.jobmonLogging import jobmonLogging as logging

jqs = Blueprint("job_query_server", __name__)

logger = logging.getLogger(__name__)


@jqs.route('/', methods=['GET'])
def _is_alive():
    """A simple 'action' that sends a response to the requester indicating
    that this responder is in fact listening
    """
    logmsg = "{}: Responder received is_alive?".format(os.getpid())
    logger.debug(logmsg)
    resp = jsonify(msg="Yes, I am alive")
    resp.status_code = StatusCodes.OK
    return resp


@jqs.route("/time", methods=['GET'])
def get_utc_now():
    time = DB.session.execute("select UTC_TIMESTAMP as time").fetchone()
    time = time['time']
    time = time.strftime("%Y-%m-%d %H:%M:%S")
    DB.session.commit()
    resp = jsonify(time=time)
    resp.status_code = StatusCodes.OK
    return resp


def get_time(session):
    time = session.execute("select UTC_TIMESTAMP as time").fetchone()['time']
    time = time.strftime("%Y-%m-%d %H:%M:%S")
    return time


@jqs.route('/workflow/<workflow_id>/workflow_attribute', methods=['GET'])
def get_workflow_attribute(workflow_id):
    """Get a particular attribute of a particular workflow

    Args:
        workflow_id: id of the workflow to retrieve workflow_attributes for
        workflow_attribute_type: num_age_groups, num_locations, etc.
    """
    logger.debug(logging.myself())
    logging.logParameter("workflow_id", workflow_id)
    workflow_attribute_type = request.args.get('workflow_attribute_type', None)
    if workflow_attribute_type:
        attribute = (DB.session.query(WorkflowAttribute).join(Workflow)
                     .filter(Workflow.id == workflow_id,
                             WorkflowAttribute.attribute_type ==
                             workflow_attribute_type)
                     ).all()
    else:
        attribute = (DB.session.query(WorkflowAttribute).join(Workflow)
                     .filter(Workflow.id == workflow_id)
                     ).all()
    DB.session.commit()
    attr_dcts = [w.to_wire() for w in attribute]
    logger.info("workflow_attr_dct={}".format(attr_dcts))
    resp = jsonify(workflow_attr_dct=attr_dcts)
    resp.status_code = StatusCodes.OK
    return resp


@jqs.route('/workflow/<workflow_id>/job_attribute', methods=['GET'])
def get_job_attribute_by_workflow(workflow_id):
    """Get a particular attribute of a particular type of job in the workflow

    Args:
        workflow_id: id of the workflow to retrieve workflow_attributes for
        job_type: type of job getting attributes for
        job_attribute_type: num_locations, wallclock, etc.
    """
    logger.debug(logging.myself())
    logging.logParameter("workflow_id", workflow_id)
    job_attribute_type = request.args.get('job_attribute_type', None)
    if job_attribute_type:
        attribute = (DB.session.query(JobAttribute).join(Job)
                     .join(TaskDagMeta)
                     .join(Workflow)
                     .filter(Workflow.id == workflow_id,
                             JobAttribute.attribute_type == job_attribute_type)
                     ).all()
    else:
        attribute = (DB.session.query(JobAttribute).join(Job)
                     .join(TaskDagMeta)
                     .join(Workflow)
                     .filter(Workflow.id == workflow_id)).all()
    DB.session.commit()
    attr_dcts = [j.to_wire() for j in attribute]
    logger.info("job_attr_dct={}".format(attr_dcts))
    resp = jsonify(job_attr_dct=attr_dcts)
    resp.status_code = StatusCodes.OK
    return resp


@jqs.route('/job/<job_id>/job_attribute', methods=['GET'])
def get_job_attribute(job_id):
    """Get a particular attribute of a particular type of job in the workflow

    Args:
        job_id: id of the job to retrieve job for
        job_attribute_type: num_locations, wallclock, etc.
    """
    logger.debug(logging.myself())
    logging.logParameter("job_id", job_id)
    job_attribute_type = request.args.get('job_attribute_type', None)
    if job_attribute_type:
        attribute = (DB.session.query(JobAttribute).join(Job)
                     .filter(Job.job_id == job_id,
                             JobAttribute.attribute_type == job_attribute_type)
                     ).all()
    else:
        attribute = (DB.session.query(JobAttribute).join(Job)
                     .filter(Job.job_id == job_id)
                     ).all()
    DB.session.commit()
    attr_dcts = [j.to_wire() for j in attribute]
    logger.info("job_attr_dct={}".format(attr_dcts))
    resp = jsonify(job_attr_dct=attr_dcts)
    resp.status_code = StatusCodes.OK
    return resp


# @jqs.route('/dag/<dag_id>/job', methods=['GET'])
# def get_jobs_by_status(dag_id):
#     """Returns all jobs in the database that have the specified status

#     Args:
#         status (str): status to query for
#         last_sync (datetime): time since when to get jobs
#     """
#     logger.debug(logging.myself())
#     logging.logParameter("dag_id", dag_id)
#     last_sync = request.args.get('last_sync', '2010-01-01 00:00:00')
#     time = get_time(DB.session)
#     if request.args.get('status', None) is not None:
#         jobs = DB.session.query(Job).filter(
#             Job.dag_id == dag_id,
#             Job.status == request.args['status'],
#             Job.status_date >= last_sync).all()
#     else:
#         jobs = DB.session.query(Job).filter(
#             Job.dag_id == dag_id,
#             Job.status_date >= last_sync).all()
#     DB.session.commit()
#     job_dcts = [j.to_wire() for j in jobs]
#     logger.info("job_attr_dct={}".format(job_dcts))
#     resp = jsonify(job_dcts=job_dcts, time=time)
#     resp.status_code = StatusCodes.OK
#     return resp


@jqs.route('/dag/<dag_id>/queued_jobs/<n_queued_jobs>', methods=['GET'])
def get_queued_jobs(dag_id: int, n_queued_jobs: int) -> Dict:
    """Returns oldest n jobs (or all jobs if total queued jobs < n) to be
    instantiated. Because the SGE can only qsub jobs at a certain rate, and we
    poll every 10 seconds, it does not make sense to return all jobs that are
    queued because only a subset of them can actually be instantiated
    Args:
        last_sync (datetime): time since when to get jobs
    """
    last_sync = request.args.get('last_sync', '2010-01-01 00:00:00')
    time = get_time(DB.session)
    jobs = DB.session.query(Job). \
        filter(
        Job.dag_id == dag_id,
        Job.status.in_([JobStatus.QUEUED_FOR_INSTANTIATION,
                        JobStatus.ADJUSTING_RESOURCES]),
        Job.status_date >= last_sync). \
        order_by(Job.job_id). \
        limit(n_queued_jobs)
    DB.session.commit()
    job_dcts = [j.to_wire_as_executor_job() for j in jobs]
    resp = jsonify(job_dcts=job_dcts, time=time)
    resp.status_code = StatusCodes.OK
    return resp


@jqs.route('/dag/<dag_id>/job_status', methods=['GET'])
def get_jobs_by_status_only(dag_id):
    """Returns all jobs in the database that have the specified status

    Args:
        status (str): status to query for
        last_sync (datetime): time since when to get jobs
    """
    logger.debug(logging.myself())
    logging.logParameter("dag_id", dag_id)
    last_sync = request.args.get('last_sync', '2010-01-01 00:00:00')
    time = get_time(DB.session)
    if request.args.get('status', None) is not None:
        # select docker.job.job_id, docker.job.job_hash, docker.job.status from
        # docker.job where  docker.job.dag_id=1 and docker.job.status="G";
        # vs.
        # select docker.job.job_id, docker.job.job_hash, docker.job.status from
        # docker.job where  docker.job.status="G" and docker.job.dag_id=1;
        # 0.000 sec vs 0.015 sec (result from MySQL WorkBench)
        # Thus move the dag_id in front of status in the filter
        rows = DB.session.query(Job).with_entities(Job.job_id, Job.status,
                                                   Job.job_hash).filter(
            Job.dag_id == dag_id,
            Job.status == request.args['status'],
            Job.status_date >= last_sync).all()
    else:
        rows = DB.session.query(Job).with_entities(Job.job_id, Job.status,
                                                   Job.job_hash).filter(
            Job.dag_id == dag_id,
            Job.status_date >= last_sync).all()
    DB.session.commit()
    job_dcts = [Job(job_id=row[0], status=row[1], job_hash=row[2]
                    ).to_wire_as_swarm_job() for row in rows]
    logger.info("job_attr_dct={}".format(job_dcts))
    resp = jsonify(job_dcts=job_dcts, time=time)
    resp.status_code = StatusCodes.OK
    return resp


@jqs.route('/dag/<dag_id>/get_timed_out_executor_ids', methods=['GET'])
def get_timed_out_executor_ids(dag_id):
    """This function isnt used by SGE because it automatically terminates timed
     out jobs, however if an executor is being used that does not automatically
    terminate timed out jobs, do it here. Finds all jobs that have been in the
    submitted or running state for longer than the maximum specified run
    time"""
    jiid_exid_tuples = DB.session.query(JobInstance). \
        filter_by(dag_id=dag_id). \
        filter(JobInstance.status.in_(
        [JobInstanceStatus.SUBMITTED_TO_BATCH_EXECUTOR,
         JobInstanceStatus.RUNNING])). \
        join(ExecutorParameterSet). \
        options(contains_eager(JobInstance.executor_parameter_set)). \
        filter(ExecutorParameterSet.max_runtime_seconds != None). \
        filter(
        func.timediff(func.UTC_TIMESTAMP(), JobInstance.status_date) >
        func.SEC_TO_TIME(ExecutorParameterSet.max_runtime_seconds)). \
        with_entities(JobInstance.job_instance_id, JobInstance.executor_id). \
        all()  # noqa: E711
    DB.session.commit()

    # TODO: convert to executor_job_instance wire format
    resp = jsonify(jiid_exid_tuples=jiid_exid_tuples)
    resp.status_code = StatusCodes.OK
    return resp


@jqs.route('/dag/<dag_id>/get_job_instances_by_status', methods=['GET'])
def get_job_instances_by_status(dag_id):
    """Returns all job_instances in the database that have the specified filter

    Args:
        dag_id (int): dag_id to which the job_instances are attached
        status (list): list of statuses to query for

    Return:
        list of tuples (job_instance_id, executor_id) whose runtime is above
        max_runtime_seconds
    """
    logger.debug(logging.myself())
    logging.logParameter("dag_id", dag_id)
    job_instances = DB.session.query(JobInstance). \
        filter_by(dag_id=dag_id). \
        filter(JobInstance.status.in_(request.args.getlist('status'))). \
        all()  # noqa: E711
    DB.session.commit()
    resp = jsonify(job_instances=[ji.to_wire() for ji in job_instances])
    resp.status_code = StatusCodes.OK
    return resp


@jqs.route('/dag/<dag_id>/get_suspicious_job_instances', methods=['GET'])
def get_suspicious_job_instances(dag_id):
    # query all job instances that are submitted to executor or running which
    # haven't reported as alive in the allocated time.
    # ignore job instances created after heartbeat began. We'll reconcile them
    # during the next reconciliation loop.
    rows = DB.session.query(JobInstance). \
        join(TaskDagMeta). \
        filter_by(dag_id=dag_id). \
        filter(JobInstance.status.in_([
        JobInstanceStatus.SUBMITTED_TO_BATCH_EXECUTOR,
        JobInstanceStatus.RUNNING])). \
        filter(JobInstance.submitted_date <= TaskDagMeta.heartbeat_date). \
        filter(JobInstance.report_by_date <= func.UTC_TIMESTAMP()). \
        with_entities(JobInstance.job_instance_id, JobInstance.executor_id). \
        all()
    DB.session.commit()
    job_instances = [JobInstance(job_instance_id=row[0], executor_id=row[1])
                     for row in rows]
    resp = jsonify(job_instances=[ji.to_wire_as_executor_job_instance()
                                  for ji in job_instances])
    resp.status_code = StatusCodes.OK
    return resp


@jqs.route('/dag', methods=['GET'])
def get_dags_by_inputs():
    """
    Return a dictionary mapping job_id to a dict of the job's instance
    variables

    Args
        dag_id: id of the dag to retrieve
    """
    logger.debug(logging.myself())
    if request.args.get('dag_hash', None) is not None:
        dags = DB.session.query(TaskDagMeta).filter(
            TaskDagMeta.dag_hash == request.args['dag_hash']).all()
    else:
        dags = DB.session.query(TaskDagMeta).all()
    DB.session.commit()
    dag_ids = [dag.dag_id for dag in dags]
    resp = jsonify(dag_ids=dag_ids)
    resp.status_code = StatusCodes.OK
    return resp


@jqs.route('/dag/<dag_id>/workflow', methods=['GET'])
def get_workflows_by_inputs(dag_id):
    """
    Return a dictionary mapping job_id to a dict of the job's instance
    variables

    Args
        dag_id: id of the dag to retrieve
    """
    logger.debug(logging.myself())
    logging.logParameter("dag_id", dag_id)
    workflow = DB.session.query(Workflow). \
        filter(Workflow.dag_id == dag_id). \
        filter(Workflow.workflow_args == request.args['workflow_args']
               ).first()
    DB.session.commit()
    if workflow:
        resp = jsonify(workflow_dct=workflow.to_wire())
        resp.status_code = StatusCodes.OK
        return resp
    else:
        return '', StatusCodes.NO_CONTENT


@jqs.route('/workflow/<workflow_id>/workflow_run', methods=['GET'])
def is_workflow_running(workflow_id):
    """Check if a previous workflow run for your user is still running

    Args:
        workflow_id: id of the workflow to check if its previous workflow_runs
        are running
    """
    logger.debug(logging.myself())
    logging.logParameter("workflow_id", workflow_id)
    wf_run = (DB.session.query(WorkflowRunDAO).filter_by(
        workflow_id=workflow_id,
        status=WorkflowRunStatus.RUNNING,
    ).order_by(WorkflowRunDAO.id.desc()).first())
    DB.session.commit()
    if not wf_run:
        return jsonify(is_running=False, workflow_run_dct={})
    resp = jsonify(is_running=True, workflow_run_dct=wf_run.to_wire())
    resp.status_code = StatusCodes.OK
    return resp


@jqs.route('/workflow_run/<workflow_run_id>/job_instance', methods=['GET'])
def get_job_instances_of_workflow_run(workflow_run_id):
    """Get all job_instances of a particular workflow run

    Args:
        workflow_run_id: id of the workflow_run to retrieve job_instances for
    """
    logger.debug(logging.myself())
    logging.logParameter("workflow_run_id", workflow_run_id)
    jis = DB.session.query(JobInstance).filter_by(
        workflow_run_id=workflow_run_id).all()
    jis = [ji.to_wire_as_executor_job_instance() for ji in jis]
    DB.session.commit()
    resp = jsonify(job_instances=jis)
    resp.status_code = StatusCodes.OK
    return resp


@jqs.route('/job_instance/<job_instance_id>/kill_self', methods=['GET'])
def kill_self(job_instance_id):
    """Check a job instance's status to see if it needs to kill itself
    (state W, or L)"""
    kill_statuses = JobInstance.kill_self_states
    logger.debug(logging.myself())
    logging.logParameter("job_instance_id", job_instance_id)
    should_kill = DB.session.query(JobInstance). \
        filter_by(job_instance_id=job_instance_id). \
        filter(JobInstance.status.in_(kill_statuses)).first()
    if should_kill:
        resp = jsonify(should_kill=True)
    else:
        resp = jsonify()
    resp.status_code = StatusCodes.OK
    logger.debug(resp)
    return resp


@jqs.route('/job/<executor_id>/get_resources', methods=['GET'])
def get_resources(executor_id):
    """
    This route is created for testing purpose

    :param executor_id:
    :return:
    """
    logger.debug(logging.myself())
    query = f"select m_mem_free, num_cores, max_runtime_seconds from " \
        f"job_instance, job where job_instance.job_id=job.job_id " \
        f"and executor_id = {executor_id}"
    res = DB.session.execute(query).fetchone()
    DB.session.commit()
    resp = jsonify({'mem': res[0], 'cores': res[1], 'runtime': res[2]})
    resp.status_code = StatusCodes.OK
    return resp


@jqs.route('/job/<job_id>/most_recent_exec_id', methods=['GET'])
def get_most_recent_exec_id(job_id: int):
    """
    Route to collect the most recent executor id for a given job so that it
    can be qacct'd on to determine more detailed exit information after the fact
    :param job_id:
    :return: executor_id
    """
    logger.debug(logging.myself())
    executor_id = DB.session.query(JobInstance). \
<<<<<<< HEAD
                  filter_by(job_id=job_id). \
                  order_by(JobInstance.job_instance_id.desc()).\
                  with_entities(JobInstance.executor_id).first()
=======
        filter_by(job_id=job_id). \
        order_by(JobInstance.status.desc()). \
        with_entities(JobInstance.executor_id).first()
>>>>>>> 3405601f
    DB.session.commit()
    resp = jsonify(executor_id=executor_id)
    resp.status_code = StatusCodes.OK
    return resp


@jqs.route('/job_instance/<job_instance_id>/get_executor_id', methods=['GET'])
def get_executor_id(job_instance_id: int):
    """
    This route is to get the executor id by job_instance_id

    :param job_instance_id:
    :return: executor_id
    """
    logger.debug(logging.myself())
    sql = "select executor_id from job_instance where job_instance_id={}".format(job_instance_id)
    try:
        res = DB.session.execute(sql).fetchone()
        DB.session.commit()
        resp = jsonify({"executor_id": res[0]})
        resp.status_code = StatusCodes.OK
        return resp
    except Exception as e:
        resp = jsonify({'msg': str(e)})
        resp.status_code = StatusCodes.INTERNAL_SERVER_ERROR
        return resp


@jqs.route('/job_instance/<job_instance_id>/get_nodename', methods=['GET'])
def get_nodename(job_instance_id: int):
    """
    This route is to get the nodename by job_instance_id

    :param job_instance_id:
    :return: nodename
    """
    logger.debug(logging.myself())
    sql = "select nodename from job_instance where job_instance_id={}".format(job_instance_id)
    try:
        res = DB.session.execute(sql).fetchone()
        DB.session.commit()
        resp = jsonify({"nodename": res[0]})
        resp.status_code = StatusCodes.OK
        return resp
    except Exception as e:
        resp = jsonify({'msg': str(e)})
        resp.status_code = StatusCodes.INTERNAL_SERVER_ERROR
        return resp<|MERGE_RESOLUTION|>--- conflicted
+++ resolved
@@ -448,15 +448,10 @@
     """
     logger.debug(logging.myself())
     executor_id = DB.session.query(JobInstance). \
-<<<<<<< HEAD
-                  filter_by(job_id=job_id). \
-                  order_by(JobInstance.job_instance_id.desc()).\
-                  with_entities(JobInstance.executor_id).first()
-=======
         filter_by(job_id=job_id). \
         order_by(JobInstance.status.desc()). \
         with_entities(JobInstance.executor_id).first()
->>>>>>> 3405601f
+
     DB.session.commit()
     resp = jsonify(executor_id=executor_id)
     resp.status_code = StatusCodes.OK
