--- conflicted
+++ resolved
@@ -10,7 +10,6 @@
 from sqlalchemy.orm import joinedload
 from sqlalchemy.dialects.mysql import insert
 import sqlalchemy
-import traceback
 
 
 from jobmon import config
@@ -56,22 +55,10 @@
     return 'This route does not exist {}'.format(request.url), 404
 
 
-<<<<<<< HEAD
-@jobmon_swarm.errorhandler(Exception)
-def handle_exception(e: Exception):
-    """Return JSON instead of HTML for exceptions."""
-    tb = e.__traceback__
-    stack_trace = traceback.format_list(traceback.extract_tb(tb))
-    response_dict = {"type": str(type(e)), "exception_message": str(e), "traceback": stack_trace}
-    response = jsonify(error=response_dict)
-    response.content_type = "application/json"
-    response.status_code = StatusCodes.INTERNAL_SERVER_ERROR
-=======
 @jobmon_swarm.errorhandler(ServerError)
 def handle_50x(error):
     response = jsonify(error.to_dict())
     response.status_code = 500
->>>>>>> a969c6bd
     return response
 
 
