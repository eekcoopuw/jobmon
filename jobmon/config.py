import logging
import json
import os

from jobmon.connection_config import ConnectionConfig


logger = logging.getLogger(__file__)

try:
    from json import JSONDecodeError
except ImportError:
    JSONDecodeError = ValueError


def derive_jobmon_command_from_env():
<<<<<<< HEAD
    singularity_img_path = os.environ.get('IMGPATH', None)
    if singularity_img_path:
        return (
            'singularity run --app jobmon_command {}'
            .format(singularity_img_path).encode())
    return None
=======
        singularity_img_path = os.environ.get('IMGPATH', None)
        if singularity_img_path:
            return (
                'singularity run --app jobmon_command {}'
                .format(singularity_img_path).encode())
        return None
>>>>>>> 6ccf2ff7


class InvalidConfig(Exception):
    pass


class GlobalConfig(object):
    """
    This is intended to be a singleton and should only be instantiated inside
    this module. If at all possible, try to make modify configuration by
    updating your ~/.jobmonrc file.

    If you're a jobmon developer, and you want/need to modify global
    configuration from a different module, import the config singleton and only
    use the setters or modifier methods exposed by GlobalConfig (e.g.
    apply_opts_dct).

    For exmample:

        from jobmon.config import config

        config.jqs_port = 12345
        config.apply_opts_dct({'conn_str': 'my://sql:conn@ection'})


    Note that if you modify the conn_str... you'll also likely need to recreate
    the database engine...

        from jobmon.database import recreate_engine
        recreate_engine()



    TODO: Investigate if there's a more 'pythonic' way to handle this
    """

    default_opts = {
        "conn_str": ("mysql://docker:docker@"
                     "jobmon-p01.ihme.washington.edu:3312/docker"),
        "jsm_host": "jobmon-p01.ihme.washington.edu",
        "jqs_host": "jobmon-p01.ihme.washington.edu",
        "jsm_rep_port": 5056,
        "jsm_pub_port": 5057,
        "jqs_port": 5058,
        "verbose": False,
        "slack_token": None,
        "default_wf_slack_channel": None,
        "default_node_slack_channel": None,
        "jobmon_command": derive_jobmon_command_from_env()
    }

    def __init__(self, conn_str, jsm_host, jqs_host, jsm_rep_port,
                 jsm_pub_port, jqs_port, verbose, slack_token,
                 default_wf_slack_channel, default_node_slack_channel,
                 jobmon_command):

        self.conn_str = conn_str
        self.verbose = False

        self._jsm_host = jsm_host
        self._jqs_host = jqs_host
        self._jsm_pub_port = jsm_pub_port
        self._jsm_rep_port = jsm_rep_port
        self._jqs_port = jqs_port
        self._jobmon_command = jobmon_command

        self.jm_rep_conn = ConnectionConfig(
            host=jsm_host,
            port=str(jsm_rep_port))
        self.jm_pub_conn = ConnectionConfig(
            host=jsm_host,
            port=str(jsm_pub_port))
        self.jqs_rep_conn = ConnectionConfig(
            host=jqs_host,
            port=str(jqs_port))

        self.slack_token = slack_token
        self.default_wf_slack_channel = default_wf_slack_channel
        self.default_node_slack_channel = default_node_slack_channel

    @property
    def jsm_host(self):
        return self._jsm_host

    @jsm_host.setter
    def jsm_host(self, value):
        self._jsm_host = value
        self.jm_rep_conn.host = self._jsm_host
        self.jm_pub_conn.host = self._jsm_host

    @property
    def jqs_host(self):
        return self._jqs_host

    @jqs_host.setter
    def jqs_host(self, value):
        self._jqs_host = value
        self.jqs_rep_conn.host = self._jqs_host

    @property
    def jsm_pub_port(self):
        return self._jsm_pub_port

    @jsm_pub_port.setter
    def jsm_pub_port(self, value):
        self._jsm_pub_port = value
        self.jm_pub_conn.port = self._jsm_pub_port

    @property
    def jsm_rep_port(self):
        return self._jsm_rep_port

    @jsm_rep_port.setter
    def jsm_rep_port(self, value):
        self._jsm_rep_port = value
        self.jm_rep_conn.port = self._jsm_rep_port

    @property
    def jqs_port(self):
        return self._jqs_port

    @jqs_port.setter
    def jqs_port(self, value):
        self._jqs_port = value
        self.jqs_rep_conn.port = self._jqs_port

    def apply_opts_dct(self, opts_dct):
        for opt, opt_val in opts_dct.items():
            opts_dct[opt] = setattr(self, opt, opt_val)
        return self

    @classmethod
    def from_file(cls, filename):
        opts_dict = cls.get_file_opts(filename)
        opts_dict = cls.apply_defaults(opts_dict)
        return cls(**opts_dict)

    @classmethod
    def from_defaults(cls):
        return cls(**cls.default_opts)

    @staticmethod
    def get_file_opts(filename):
        rcfile = os.path.abspath(os.path.expanduser(filename))
        with open(rcfile) as json_file:
            try:
                config = json.load(json_file)
            except JSONDecodeError:
                raise InvalidConfig("Configuration error. {} is not "
                                    "valid JSON".format(rcfile))
        opts_dict = {k: v for k, v in config.items()
                     if k in GlobalConfig.default_opts}
        return opts_dict

    @staticmethod
    def apply_defaults(opts_dict):
        gc_opts = {}
        for opt in GlobalConfig.default_opts:
            if opt in opts_dict:
                gc_opts[opt] = opts_dict[opt]
            else:
                gc_opts[opt] = GlobalConfig.default_opts[opt]
        return gc_opts


# The config singleton... if you need to update it, modify the object directly
# via the setter or apply_opts_dct methods. Don't create a new one.
if os.getenv("JOBMON_CONFIG"):
    CONFIG_FILE = os.getenv("JOBMON_CONFIG")
else:
    CONFIG_FILE = "~/.jobmonrc"
if os.path.isfile(os.path.expanduser(CONFIG_FILE)):
    config = GlobalConfig.from_file(CONFIG_FILE)
    logger.warn("Found a local config file {}. Therefore we cannot configure "
                "from defaults and you may be accessing an out-of-date "
                "server/database. Consider deleting your .jobmonrc and "
                "relaunching".format(CONFIG_FILE))
else:
    config = GlobalConfig.from_defaults()<|MERGE_RESOLUTION|>--- conflicted
+++ resolved
@@ -14,21 +14,12 @@
 
 
 def derive_jobmon_command_from_env():
-<<<<<<< HEAD
     singularity_img_path = os.environ.get('IMGPATH', None)
     if singularity_img_path:
         return (
             'singularity run --app jobmon_command {}'
             .format(singularity_img_path).encode())
     return None
-=======
-        singularity_img_path = os.environ.get('IMGPATH', None)
-        if singularity_img_path:
-            return (
-                'singularity run --app jobmon_command {}'
-                .format(singularity_img_path).encode())
-        return None
->>>>>>> 6ccf2ff7
 
 
 class InvalidConfig(Exception):
