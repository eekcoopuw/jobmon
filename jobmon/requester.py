--- conflicted
+++ resolved
@@ -16,17 +16,14 @@
     Args
         out_dir (string): file path where the server configuration is
             stored.
-<<<<<<< HEAD
         monitor_host (string): in lieu of a filepath to the monitor info,
             you can specify the hostname and port directly
         monitor_port (int): in lieu of a filepath to the monitor info,
             you can specify the hostname and port directly
-=======
         request_retries (int, optional): How many times to attempt to contact
             the central job monitor. Default=3
         request_timeout (int, optional): How long to wait for a response from
             the central job monitor. Default=3 seconds
->>>>>>> 76078fd3
     """
 
     def __init__(self, out_dir=None, monitor_host=None, monitor_port=None,
