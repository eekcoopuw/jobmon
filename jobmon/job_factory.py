import json
import logging
from http import HTTPStatus

from jobmon import requester
from jobmon.exceptions import InvalidResponse
from jobmon.config import config
from jobmon.models import Job
from jobmon.attributes.constants import job_attribute

logger = logging.getLogger(__name__)


class JobFactory(object):

    def __init__(self, dag_id):
        self.dag_id = dag_id
        self.requester = requester.Requester(config.jsm_port)

    def create_job(self, command, jobname, job_hash, slots=1,
                   mem_free=2, max_attempts=1, max_runtime=None,
                   context_args=None, tag=None):
        """
        Create a job entry in the database.

        Args:
            command (str): the command to run
            jobname (str): name of the job
            job_hash (str): hash of the job
            slots (int): Number of slots to request from SGE
            mem_free (int): Number of GB of memory to request from SGE
            max_attempts (int): Maximum # of attempts before sending the job to
                ERROR_FATAL state
            max_runtime (int): Maximum runtime of a single job_instance before
                killing and marking that instance as failed
            context_args (dict): Additional arguments to be sent to the command
                builders
            tag (str, default None): a group identifier
        """
        if not context_args:
            context_args = json.dumps({})
        else:
            context_args = json.dumps(context_args)
        rc, response = self.requester.send_request(
            app_route='/add_job',
            message={'dag_id': self.dag_id,
                     'name': jobname,
                     'job_hash': job_hash,
                     'command': command,
                     'context_args': context_args,
                     'slots': slots,
                     'mem_free': mem_free,
                     'max_attempts': max_attempts,
                     'max_runtime': max_runtime,
                     'tag': tag},
            request_type='post')
        if rc != HTTPStatus.OK:
            raise InvalidResponse(
                "{rc}: Could not create_job {e}".format(rc=rc, e=jobname))
        return Job.from_wire(response['job_dct'])

    def queue_job(self, job_id):
        rc, _ = self.requester.send_request(
            app_route='/queue_job',
            message={'job_id': job_id},
            request_type='post')
        if rc != HTTPStatus.OK:
            raise InvalidResponse("{rc}: Could not queue_job".format(rc))
        return rc

    def reset_jobs(self):
<<<<<<< HEAD
        rc, _ = self.requester.send_request(
            app_route='/reset_incomplete_jobs',
            message={'dag_id': self.dag_id},
            request_type='post')
        if rc != HTTPStatus.OK:
            raise InvalidResponse("{rc}: Could not reset jobs".format(rc))
        return rc
=======
        rc = self.requester.send_request({
            'action': 'reset_incomplete_jobs',
            'kwargs': {'dag_id': self.dag_id}
        })
        if rc[0] != ReturnCodes.OK:
            raise InvalidResponse("{rc}: Could not reset jobs".format(rc=rc))
        return rc

    def add_job_attribute(self, job_id, attribute_type, value):
        """
        Create a job attribute entry in the database.

        Args:
            job_id (int): id of job to attach attribute to
            attribute_type (int): attribute_type id from
                                  job_attribute_type table
            value (int): value associated with attribute

        Raises:
            ValueError: If the args are not valid.
                        attribute_type should be int and
                        value should be convertible to int
                        or be string for TAG attribute
        """
        if not isinstance(attribute_type, int):
            raise ValueError("Invalid attribute_type: {}, {}"
                             .format(attribute_type,
                                     type(attribute_type).__name__))
        elif (not attribute_type == job_attribute.TAG and not int(value))\
                or (attribute_type == job_attribute.TAG
                    and not isinstance(value, str)):
            raise ValueError("Invalid value type: {}, {}"
                             .format(value,
                                     type(value).__name__))
        else:
            rc, job_attribute_id = self.requester.send_request({
                'action': 'add_job_attribute',
                'kwargs': {'job_id': job_id,
                           'attribute_type': attribute_type,
                           'value': value}
            })
            return job_attribute_id
>>>>>>> 48acddf7
<|MERGE_RESOLUTION|>--- conflicted
+++ resolved
@@ -69,21 +69,12 @@
         return rc
 
     def reset_jobs(self):
-<<<<<<< HEAD
         rc, _ = self.requester.send_request(
             app_route='/reset_incomplete_jobs',
             message={'dag_id': self.dag_id},
             request_type='post')
         if rc != HTTPStatus.OK:
             raise InvalidResponse("{rc}: Could not reset jobs".format(rc))
-        return rc
-=======
-        rc = self.requester.send_request({
-            'action': 'reset_incomplete_jobs',
-            'kwargs': {'dag_id': self.dag_id}
-        })
-        if rc[0] != ReturnCodes.OK:
-            raise InvalidResponse("{rc}: Could not reset jobs".format(rc=rc))
         return rc
 
     def add_job_attribute(self, job_id, attribute_type, value):
@@ -107,17 +98,16 @@
                              .format(attribute_type,
                                      type(attribute_type).__name__))
         elif (not attribute_type == job_attribute.TAG and not int(value))\
-                or (attribute_type == job_attribute.TAG
-                    and not isinstance(value, str)):
+                or (attribute_type == job_attribute.TAG and
+                    not isinstance(value, str)):
             raise ValueError("Invalid value type: {}, {}"
                              .format(value,
                                      type(value).__name__))
         else:
-            rc, job_attribute_id = self.requester.send_request({
-                'action': 'add_job_attribute',
-                'kwargs': {'job_id': job_id,
-                           'attribute_type': attribute_type,
-                           'value': value}
-            })
-            return job_attribute_id
->>>>>>> 48acddf7
+            rc, job_attribute_id = self.requester.send_request(
+                route='/add_job_attribute',
+                message={'job_id': str(job_id),
+                         'attribute_type': str(attribute_type),
+                         'value': str(value)},
+                request_type='post')
+            return job_attribute_id