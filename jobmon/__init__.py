--- conflicted
+++ resolved
@@ -4,8 +4,5 @@
 
 from jobmon.setup_config import SetupCfg
 
-<<<<<<< HEAD
 config = SetupCfg()
-=======
-RELEASE_NAME = "fruitbat"
->>>>>>> 26f460d6
+RELEASE_NAME = "fruitbat"