from logging import Handler


class ReturnCodes(object):
    """Responder response codes.
    OK means no error, all the rest are errors.
    Please add more as the need arises."""
    OK = 0
    INVALID_RESPONSE_FORMAT = 1
    INVALID_REQUEST_FORMAT = 2
    INVALID_ACTION = 3
    GENERIC_ERROR = 4
    NO_RESULTS = 5
    UNKNOWN_EXIT_STATE = 99
    WORKER_NODE_ENV_FAILURE = 198
    WORKER_NODE_CLI_FAILURE = 199
    # tested large error codes and they were adjusted by sge, subtracting 128
    # multiple times until they fell within a given range and those were the
    # exit codes that were returned in qacct


class ServerRunning(Exception):
    pass


class ServerStartLocked(Exception):
    pass


class CannotConnectToCentralJobMonitor(Exception):
    pass


class CentralJobMonitorNotAlive(Exception):
    pass


class NoResponseReceived(Exception):
    pass


class NoSocket(Exception):
    pass


class InvalidRequest(Exception):
    pass


class InvalidResponse(Exception):
    pass


class InvalidAction(Exception):
    pass


class NoDatabase(Exception):
    pass


class SGENotAvailable(Exception):
    pass


class UnsafeSSHDirectory(Exception):
    pass


class RemoteExitInfoNotAvailable(Exception):
    pass


class CallableReturnedInvalidObject(Exception):
    pass

<<<<<<< HEAD
class WorkflowRunKillSelf(Exception):
    pass
=======

class DagLogRunningException(Exception):
    pass
>>>>>>> 79b4129a
<|MERGE_RESOLUTION|>--- conflicted
+++ resolved
@@ -74,11 +74,10 @@
 class CallableReturnedInvalidObject(Exception):
     pass
 
-<<<<<<< HEAD
-class WorkflowRunKillSelf(Exception):
-    pass
-=======
 
 class DagLogRunningException(Exception):
     pass
->>>>>>> 79b4129a
+
+
+class WorkflowRunKillSelf(Exception):
+    pass