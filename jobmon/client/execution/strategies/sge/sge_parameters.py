from typing import Tuple, Union, Dict, Optional

from jobmon.client import ClientLogging as logging
from jobmon.client.execution.strategies.sge.sge_queue import SGE_ALL_Q, \
    SGE_GEOSPATIAL_Q, SGE_I_Q, SGE_LONG_Q

logger = logging.getLogger(__name__)


class SGEParameters:
    """Manages the SGE specific parameters requested for a given job, it will
    create an entry for what was requested if they are valid values
    It will then determine if that will run on the requested cluster and adjust
    accordingly
    """

    def __init__(self,
                 num_cores: Optional[int] = None,
                 queue: Optional[str] = None,
                 max_runtime_seconds: Optional[int] = None,
                 j_resource: bool = False,
                 m_mem_free: Optional[Union[str, float]] = None,
                 context_args: Union[Dict, str] = {},
                 hard_limits: Optional[bool] = False,
                 resource_scales: Dict = None):
        """
        Args:
            m_mem_free: amount of memory in gbs, tbs, or mbs to
                request on the cluster, submitted from the user in string form
                but will be converted to a float for internal use
            num_cores: number of cores to request on the cluster
            j_resource: whether or not to access the J drive. Default: False
            queue: queue of cluster nodes to submit this task to. Must be
                a valid queue, as defined by "qconf -sql"
            max_runtime_seconds: how long the job should be allowed to
                run before the executor kills it. Currently required by the
                new cluster. Default is None, for indefinite.
            j_resource: whether or not the job will need the J drive
            context_args: additional arguments to be added for
                execution
            hard_limits: if the user wants jobs to stay on the chosen queue
                and not expand if resources are exceeded, set this to true
            resource_scales: for each resource, a scaling value can be provided
                so that different resources get scaled differently (scaling is
                only available on 'm_mem_free', 'num_cores' and
                'max_runtime_seconds')
        """
        self.queue = queue
        self.max_runtime_seconds = max_runtime_seconds
        self.j_resource = j_resource
        if context_args is None:
            context_args = {}
        self.context_args = context_args
        self._cluster = "prod-el7"  # el7 in SGE_ENV is fair cluster
        self.num_cores = num_cores
        if isinstance(m_mem_free, str):
            m_mem_free = self._transform_mem_to_gb(m_mem_free)
            if isinstance(m_mem_free, str):
                logger.warning(f"This is not a memory measure that can be "
                               f"processed, setting to 1G")
                m_mem_free = 1
        self.m_mem_free = m_mem_free
        self.hard_limits = hard_limits
        if resource_scales is None:
            resource_scales = {'m_mem_free': 0.5, 'max_runtime_seconds': 0.5}
        self.resource_scales = resource_scales
        self.max_memory_gb = None
        self.min_memory_gb = None
        self.max_cores = None
        self.max_runtime = None

    @classmethod
    def set_executor_parameters_strategy(cls, executor_parameters):
        # first create an instance of the specific strategy
        instance = cls(
            num_cores=executor_parameters.num_cores,
            queue=executor_parameters.queue,
            max_runtime_seconds=executor_parameters.max_runtime_seconds,
            j_resource=executor_parameters.j_resource,
            m_mem_free=executor_parameters.m_mem_free,
            context_args=executor_parameters.context_args,
            hard_limits=executor_parameters.hard_limits,
            resource_scales=executor_parameters.resource_scales)

        # now set this instance as the underlying strategy and override the
        # underlying values for the post init values
        executor_parameters._strategy = instance
        executor_parameters._num_cores = instance.num_cores
        executor_parameters._queue = instance.queue
        executor_parameters._max_runtime_seconds = instance.max_runtime_seconds
        executor_parameters._j_resource = instance.j_resource
        executor_parameters._m_mem_free = instance.m_mem_free
        executor_parameters._context_args = instance.context_args
        executor_parameters._hard_limits = instance.hard_limits
        executor_parameters._resource_scales = instance.resource_scales

    def validation_msg(self) -> str:
        """
        If the object is valid, return an empty string, otherwise return an
        error message
        """
        q_msg, queue = self._validate_queue()
        self._set_max_limits(queue)
        cores_msg, _ = self._validate_num_cores()
        mem_msg, _ = self._validate_memory()
        runtime_msg, _ = self._validate_runtime()
        j_msg, _ = self._validate_j_resource()
        scales_msg, _ = self._validate_resource_scales()
        if cores_msg or mem_msg or runtime_msg or j_msg or q_msg:
            msg = "You have one or more resource errors that was adjusted "
            for val in [cores_msg, mem_msg, runtime_msg, j_msg, q_msg]:
                if val:
                    msg += val
        else:
            msg = ""
        return msg

    def validate(self) -> None:
        _, q = self._validate_queue()
        self.queue = q
        self._set_max_limits(q)
        _, cores = self._validate_num_cores()
        _, mem = self._validate_memory()
        _, j = self._validate_j_resource()
        # set queue so that runtime can be validated accordingly
        _, runtime = self._validate_runtime()
        _, resource_scales = self._validate_resource_scales()
        self.num_cores = cores
        self.m_mem_free = mem
        self.max_runtime_seconds = runtime
        self.j_resource = j
        self.resource_scales = resource_scales

    def adjust(self, **kwargs) -> None:
        """
            If only one specific parameter needs to be scaled, then scale that
            parameter, otherwise scale each parameter for which a scaling
            factor is available (default scale mem and runtime by 0.5)
        """
        only_scaled_resources = kwargs.get('only_scale', [])
        scale_all_by = kwargs.get('all_resource_scale_val', None)
        if scale_all_by is not None:
            logger.info("You have configured the resource adjustment value "
                        "in your workflow, this will override any resource "
                        "specific scaling you have configured. If you would "
                        "like to scale your resources differently, configure "
                        "them only at the task level with the resource scales"
                        " parameter")
        for resource in only_scaled_resources:
            if scale_all_by is not None:
                self.resource_scales[resource] = scale_all_by
        if len(only_scaled_resources) > 0:
            if 'num_cores' in only_scaled_resources:
                self._scale_cores()
            if 'm_mem_free' in only_scaled_resources:
                self._scale_m_mem_free()
            if 'max_runtime_seconds' in only_scaled_resources:
                self._scale_max_runtime_seconds()
        else:
            self._scale_cores()
            self._scale_m_mem_free()
            self._scale_max_runtime_seconds()

    def _scale_cores(self):
        scale_by = self.resource_scales.get('num_cores', 0)
        logger.debug(f"scaling cores by {scale_by}")
        cores = int(self.num_cores *
                    (1 + float(self.resource_scales.get('num_cores', 0))))
        if cores > self.max_cores:
            cores = self.max_cores
        self.num_cores = cores

    def _scale_m_mem_free(self):
        scale_by = self.resource_scales.get('m_mem_free')
        logger.debug(f"scaling mem by {scale_by}")
        mem = float(self.m_mem_free *
                    (1 + float(self.resource_scales.get('m_mem_free', 0))))
        if mem > self.max_memory_gb:
            mem = self.max_memory_gb
        self.m_mem_free = mem

    def _scale_max_runtime_seconds(self):
        scale_by = self.resource_scales.get('max_runtime_seconds')
        logger.debug(f"scaling max runtime by {scale_by}")
        runtime = int(self.max_runtime_seconds *
                      (1 + float(self.resource_scales.get('max_runtime_seconds', 0))))

        # check that new resources have not exceeded limits
        if runtime > self.max_runtime and 'all' in self.queue:
            if not self.hard_limits:
                logger.debug(
                    "runtime exceeded limits of all.q, moving to long.q")
                self.queue = 'long.q'
                self._set_max_limits('long.q')
                if runtime > self.max_runtime:
                    runtime = self.max_runtime
            else:
                runtime = SGE_ALL_Q.max_runtime_seconds
<<<<<<< HEAD

=======
>>>>>>> 15b122b1
        # new resource can not exceeds long.q
        runtime = min(runtime, SGE_LONG_Q.max_runtime_seconds)
        self.max_runtime_seconds = runtime

    def _validate_num_cores(self) -> Tuple[str, int]:
        """Ensure cores requested isn't more than available on that
        node.
        """
        max_cores = self.max_cores
        if self.num_cores is None:
            return "\n Cores: No cores specified, setting num_cores to 1", 1
        elif self.num_cores not in range(1, max_cores + 1):
            return f"\n Cores: Invalid number of cores. Got {self.num_cores}" \
                   f"cores but the max_cores is {max_cores}, setting cores to"\
                   f" 1", 1
        return "", self.num_cores

    @staticmethod
    def _transform_mem_to_gb(mem_str: str) -> float:
        # we allow both upper and lowercase g, m, t options
        # BUG g and G are not the same
        if mem_str[-1].lower() == "m":
            mem = float(mem_str[:-1])
            mem /= 1000
        elif mem_str[-2:].lower() == "mb":
            mem = float(mem_str[:-2])
            mem /= 1000
        elif mem_str[-1].lower() == "t":
            mem = float(mem_str[:-1])
            mem *= 1000
        elif mem_str[-2:].lower() == "tb":
            mem = float(mem_str[:-2])
            mem *= 1000
        elif mem_str[-1].lower() == "g":
            mem = float(mem_str[:-1])
        elif mem_str[-2:].lower() == "gb":
            mem = float(mem_str[:-2])
        else:
            mem = 1
        return mem

    def _validate_memory(self) -> Tuple[str, float]:
        """Ensure memory requested isn't more than available on any node, and
         tranform it into a float in gigabyte form"""
        mem = self.m_mem_free
        if mem is None:
            mem = 1  # set to 1G
        if mem < self.min_memory_gb:
            mem = self.min_memory_gb
            return f"\n Memory: You requested below the minimum amount of " \
                   f"memory, set to {mem}", mem
        if mem > self.max_memory_gb:
            mem = self.max_memory_gb
            return f"\n Memory: You requested above the maximum amount of " \
                   f" memory, set to the max allowed which is {mem}", mem
        return "", mem

    def _validate_runtime(self) -> Tuple[str, int]:
        """Ensure that max_runtime is specified for the new cluster"""
        new_cluster = "el7" in self._cluster
        if self.max_runtime_seconds is None and new_cluster:
            return ("\n Runtime: no runtime specified, setting to 24 hours",
                    (24 * 60 * 60))
        elif isinstance(self.max_runtime_seconds, str):
            self.max_runtime_seconds = int(self.max_runtime_seconds)
        if self.max_runtime_seconds <= 0:
            return f"\n Runtime: Max runtime must be strictly positive." \
                   f" Received {self.max_runtime_seconds}, " \
                   f"setting to 24 hours", (24 * 60 * 60)
        # make sure the time is below the cap if they provided a queue
        if self.max_runtime_seconds > SGE_LONG_Q.max_runtime_seconds and 'long' in self.queue:
            return f"Runtime exceeded maximum for long.q, setting to 16 days", \
                SGE_LONG_Q.max_runtime_seconds
        elif self.max_runtime_seconds > SGE_ALL_Q.max_runtime_seconds and self.hard_limits:
            return f"Runtime exceeded maximum for all.q and the user has set " \
                f"hard_limits to be enforced, therefore max_runtime is being " \
                f"capped at the all.q maximum", SGE_ALL_Q.max_runtime_seconds
        return "", self.max_runtime_seconds

    def _validate_j_resource(self) -> Tuple[str, bool]:
        if not(self.j_resource is True or self.j_resource is False):
            return f"\n J-Drive: j_resource is a bool arg. Got " \
                   f"{self.j_resource}", False
        return "", self.j_resource

    def _validate_queue(self) -> Tuple[str, Union[str, None]]:
        if self.max_runtime_seconds:
            if self.max_runtime_seconds > SGE_ALL_Q.max_runtime_seconds and not \
                    self.hard_limits:
                if self.queue is None or 'long' not in self.queue:
                    return f"\n Queue: queue provided has insufficient " \
                           f"max runtime, moved to long.q", 'long.q'
            elif self.queue is None and "el7" in self._cluster:
                return f"\n Queue: no queue was provided, setting to all.q", \
                       'all.q'

        elif self.queue is None and "el7" in self._cluster:
            return f"\n Queue: no queue was provided, setting to all.q", \
                   'all.q'
        return "", self.queue

    def _validate_resource_scales(self) -> Tuple[str, dict]:
        scales = self.resource_scales
        valid_resource_keys = ['m_mem_free',
                               'max_runtime_seconds', 'num_cores']
        msg = ""
        if scales:
            for key in scales:
                if key not in valid_resource_keys:
                    msg = msg + f"{key} not a valid resource to scaled. Valid" \
                                f" options are: m_mem_free, max_runtime_seconds" \
                                f"and num_cores"
                elif scales.get(key) > 1 or scales.get(key) < 0:
                    scales[key] = 0.5
                    msg = msg + f"{key} was set to " \
                        f"{self.resource_scales.get(key)} which is above 1 or" \
                        f" below 0, it has been reset to 0.5 \n"
        else:
            scales = {}
        return msg, scales

    def _set_max_limits(self, queue: str):
        if queue == "all.q":
            self.max_runtime = SGE_ALL_Q.max_runtime_seconds
            self.max_memory_gb = SGE_ALL_Q.max_memory_gb
            self.min_memory_gb = SGE_ALL_Q.min_memory_gb
            self.max_cores = SGE_ALL_Q.max_threads

        elif queue == "long.q":
            self.max_runtime = SGE_LONG_Q.max_runtime_seconds
            self.max_memory_gb = SGE_LONG_Q.max_memory_gb
            self.min_memory_gb = SGE_LONG_Q.min_memory_gb
            self.max_cores = SGE_LONG_Q.max_threads

        elif queue == "geospatial.q":
            self.max_runtime = SGE_GEOSPATIAL_Q.max_runtime_seconds
            self.max_memory_gb = SGE_GEOSPATIAL_Q.max_memory_gb
            self.min_memory_gb = SGE_GEOSPATIAL_Q.min_memory_gb
            self.max_cores = SGE_GEOSPATIAL_Q.max_threads

        elif queue == "i.q":
            self.max_runtime = SGE_I_Q.max_runtime_seconds
            self.max_memory_gb = SGE_I_Q.max_memory_gb
            self.min_memory_gb = SGE_I_Q.min_memory_gb
            self.max_cores = SGE_I_Q.max_threads

        else:
            logger.info("Unknown SGE queue name. Validating resources against "
                        "all.q standards")
            self.max_runtime = SGE_ALL_Q.max_runtime_seconds
            self.max_memory_gb = SGE_ALL_Q.max_memory_gb
            self.min_memory_gb = SGE_ALL_Q.min_memory_gb
            self.max_cores = SGE_ALL_Q.max_threads<|MERGE_RESOLUTION|>--- conflicted
+++ resolved
@@ -196,10 +196,6 @@
                     runtime = self.max_runtime
             else:
                 runtime = SGE_ALL_Q.max_runtime_seconds
-<<<<<<< HEAD
-
-=======
->>>>>>> 15b122b1
         # new resource can not exceeds long.q
         runtime = min(runtime, SGE_LONG_Q.max_runtime_seconds)
         self.max_runtime_seconds = runtime
