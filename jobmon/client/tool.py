from __future__ import annotations

from typing import List, Union, Optional, Dict

import structlog as logging

from jobmon.client.client_config import ClientConfig
from jobmon.client.task_template import TaskTemplate
from jobmon.requester import Requester
from jobmon.client.workflow import Workflow
from jobmon.serializers import SerializeClientTool, SerializeClientToolVersion

logger = logging.getLogger(__name__)


class InvalidToolError(Exception):
    pass


class InvalidToolVersionError(Exception):
    pass


class Tool:

    def __init__(self, name: str = "unknown",
                 active_tool_version_id: Union[str, int] = "latest",
                 requester: Optional[Requester] = None) -> None:
        """A tool is an application which is expected to run many times on variable inputs but
         which will serve a certain purpose over time even as the internal pipeline may change.
         Example tools are Dismod, Burdenator, Codem.

        Args:
            name: the name of the tool
            active_tool_version_id: which version of the tool to attach task templates and
                workflows to.
            requester_url (str): url to communicate with the flask services.
        """
        if requester is None:
            requester_url = ClientConfig.from_defaults().url
            requester = Requester(requester_url)
        self.requester = requester

        self.name = name
        self.id = self._get_tool_id(self.name, self.requester)
        self.task_templates: Dict[int, TaskTemplate] = {}

        # which tool version are they using for a run
        self.tool_version_ids = sorted(self._get_tool_version_ids())
        self.active_tool_version_id = active_tool_version_id

    @classmethod
    def create_tool(cls, name: str, requester: Optional[Requester] = None) -> Tool:
        """create a new tool in the jobmon database

        Args:
            name: the name of the tool
            requester: requester object directed at a flask service instance

        Returns:
            An instance of of Tool of with the provided name
        """
        if requester is None:
            requester_url = ClientConfig.from_defaults().url
            requester = Requester(requester_url)

        # call route to create tool
        _, res = requester.send_request(
            app_route="/client/tool",
            message={"name": name},
            request_type='post',
            logger=logger
        )

        if res["tool"] is not None:
            tool_id = SerializeClientTool.kwargs_from_wire(res["tool"])["id"]
            # also create a new version
            cls._create_new_tool_version(tool_id, requester)

        # return instance of new tool
        return cls(name)

    def create_new_tool_version(self) -> int:
        """create a new tool version for the current tool and activate it

        Returns: the version id for the new tool
        """
        # call route to create tool version
        tool_version_id = self._create_new_tool_version(self.id, self.requester)
        self.tool_version_ids.append(tool_version_id)
        self.active_tool_version_id = tool_version_id
        return tool_version_id

    @property
    def active_tool_version_id(self) -> int:
        """tool version id to use when spawning task templates"""
        return self._active_tool_version_id

    @active_tool_version_id.setter
    def active_tool_version_id(self, val: Union[str, int]):
        if val == "latest":
            self._active_tool_version_id = self.tool_version_ids[-1]
        else:
            if val not in self.tool_version_ids:
                raise InvalidToolVersionError(
                    f"tool_version_id {val} is not a valid tool version for {self.name}. Valid"
                    f" tool versions are {self.tool_version_ids}")
            self._active_tool_version_id = int(val)

    def get_task_template(self, template_name: str, command_template: str,
                          node_args: List[str] = [], task_args: List[str] = [],
                          op_args: List[str] = []) -> TaskTemplate:
        """create or get task a task template

        Args:
            template_name: the name of this task template.
            command_template: an abstract command representing a task, where the arguments to
                the command have defined names but the values are not assigned. eg: '{python}
                {script} --data {data} --para {para} {verbose}'
            node_args: any named arguments in command_template that make the command unique
                within this template for a given workflow run. Generally these are arguments
                that can be parallelized over.
            task_args: any named arguments in command_template that make the command unique
                across workflows if the node args are the same as a previous workflow.
                Generally these are arguments about data moving though the task.
            op_args: any named arguments in command_template that can change without changing
                the identity of the task. Generally these are things like the task executable
                location or the verbosity of the script.
        """
        tt = TaskTemplate(self.active_tool_version_id, template_name, self.requester)
        if hash(tt) in self.task_templates.keys():
            task_template_id = self.task_templates[hash(tt)].task_template_id
            tt.bind(task_template_id)
        else:
            self.task_templates[hash(tt)] = tt
            tt.bind()
        tt.bind_task_template_version(command_template=command_template,
                                      node_args=node_args,
                                      task_args=task_args,
                                      op_args=op_args)
        return tt

    def create_workflow(self, workflow_args: str = "", name: str = "", description: str = "",
                        workflow_attributes: Optional[Union[List, dict]] = None,
                        max_concurrently_running: int = 10_000,
                        requester_url: Optional[str] = None, chunk_size: int = 500) \
            -> Workflow:
        if requester_url is None:
            requester_url = self.requester.url
        wf = Workflow(self.active_tool_version_id, workflow_args, name, description,
<<<<<<< HEAD
                      workflow_attributes, max_concurrently_running, requester=self.requester)
=======
                      workflow_attributes, max_concurrently_running, requester_url, chunk_size)
>>>>>>> 470557aa
        return wf

    def _get_tool_version_ids(self) -> List[int]:
        app_route = f"/client/tool/{self.id}/tool_versions"
        _, res = self.requester.send_request(
            app_route=app_route,
            message={},
            request_type='get',
            logger=logger
        )
        tool_versions = [
            SerializeClientToolVersion.kwargs_from_wire(wire_tuple)["id"]
            for wire_tuple in res["tool_versions"]
        ]
        return tool_versions

    @staticmethod
    def _get_tool_id(name: str, requester: Requester) -> int:
        app_route = f"/client/tool/{name}"
        _, res = requester.send_request(
            app_route=app_route,
            message={},
            request_type='get',
            logger=logger
        )
        if res["tool"] is None:
            raise InvalidToolError(
                f"no tool found in database for name: {name}. Use create_tool to make a new "
                f"tool.")
        else:
            return SerializeClientTool.kwargs_from_wire(res["tool"])["id"]

    @staticmethod
    def _create_new_tool_version(tool_id: int, requester: Requester) -> int:
        app_route = "/client/tool_version"
        _, res = requester.send_request(
            app_route=app_route,
            message={"tool_id": tool_id},
            request_type='post',
            logger=logger
        )
        tool_version = SerializeClientToolVersion.kwargs_from_wire(res["tool_version"])
        return tool_version["id"]<|MERGE_RESOLUTION|>--- conflicted
+++ resolved
@@ -148,11 +148,8 @@
         if requester_url is None:
             requester_url = self.requester.url
         wf = Workflow(self.active_tool_version_id, workflow_args, name, description,
-<<<<<<< HEAD
-                      workflow_attributes, max_concurrently_running, requester=self.requester)
-=======
-                      workflow_attributes, max_concurrently_running, requester_url, chunk_size)
->>>>>>> 470557aa
+                      workflow_attributes, max_concurrently_running, requester=self.requester,
+                      chunk_size=chunk_size)
         return wf
 
     def _get_tool_version_ids(self) -> List[int]:
