--- conflicted
+++ resolved
@@ -1,15 +1,11 @@
 from jobmon.models.job import Job
 
 
-<<<<<<< HEAD
 class StubJob:
-=======
-class StubJob():
     """
     This is a simplified Job object used on the RESTful API client side
     when only job_id, job_hash, and status are needed.
     """
->>>>>>> 4ffe6547
 
     def __init__(self, job: list):
         # Takes one row of the SQL query return
@@ -39,7 +35,4 @@
         return {'job_id': self.job_id,
                 'job_hash': self.job_hash,
                 'status': self.status,
-                }
-
-
-class StubJobInstance+                }