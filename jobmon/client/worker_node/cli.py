--- conflicted
+++ resolved
@@ -12,11 +12,6 @@
     JobInstanceIntercom
 from jobmon.client.utils import kill_remote_process_group
 
-<<<<<<< HEAD
-=======
-# TODO: Redesign the scope of the try-catch blocks (return code 199)
-
->>>>>>> 1d69cc8c
 
 def unwrap():
 
