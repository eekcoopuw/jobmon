--- conflicted
+++ resolved
@@ -12,15 +12,9 @@
 from time import sleep, time
 
 from jobmon.exceptions import ReturnCodes
-<<<<<<< HEAD
-from jobmon.client.worker_node.worker_node_job_instance import (
-    WorkerNodeJobInstance)
-from jobmon.client.worker_node._logging import NodeLogging as logging
-=======
 from jobmon.client.worker_node.worker_node_task_instance import (
     WorkerNodeTaskInstance)
-from jobmon.client.client_logging import ClientLogging as logging
->>>>>>> c8d04214
+from jobmon.client.worker_node._logging import NodeLogging as logging
 
 logger = logging.getLogger(__name__)
 
