import os
import subprocess
import datetime


class SGEResource(object):
    """Manages the transition between the new (cores)/mem/runtime) cluster and
    old (slots). Can convert from new to old via the JSV, but not vice-versa.
    Validates inputs.
    """

<<<<<<< HEAD
    def __init__(self, slots=None, mem_free=None, num_cores=None,
                 queue=None, max_runtime_seconds=None, archive=False):
=======
    def __init__(self, slots=None, mem_free_gb=None, num_cores=None,
                 queue=None, max_runtime_seconds=None, j_resource=False):
>>>>>>> da33895e
        """
        Args
        slots (int): slots to request on the cluster
        mem_free_gb (str): amount of memory in gbs, tbs, or mbs to request on
            the cluster
        num_cores (int): number of cores to request on the cluster.
        j_resource (bool): whether or not to access the J drive. Default: False
        queue (str): queue of cluster nodes to submit this task to. Must be
            a valid queue, as defined by "qconf -sql"
        max_runtime_secs (int): how long the job should be allowed to
            run before the executor kills it. Not currently required by the
            new cluster, but will be. Default is None, for indefinite.
        j_resource (bool): whether or not the job will need the J drive

         Raises:
            ValueError:
             If not all required args are specified for the type of cluster
             If BOTH slots and cores are specified or neither are
             If the queue isn't a valid queue in qconf -sql
             If cores or slots aren't in a valid range: 1 to 48 or 100
             If mem_free_gb is not in a valid range: 1GB to 1TB
             If runtime isn't in the valid range for the associated queue
             If j_resource isn't a bool

        Returns
            queue, slots, num_cores, mem_free_gb, max_runtime_secs
        """
        self.slots = slots
        self.mem_free = mem_free
        self.num_cores = num_cores
        self.j_resource = j_resource
        self.queue = queue
        self.max_runtime_seconds = max_runtime_seconds

    def _get_valid_queues(self):
        check_valid_queues = "qconf -sql"
        valid_queues = subprocess.check_output(check_valid_queues,
                                               shell=True).split()
        return [q.decode("utf-8") for q in valid_queues]

    def _validate_queue(self, queue):
        valid_queues = self._get_valid_queues()
        if queue:
            valid = any([q in queue for q in valid_queues])
            if not valid:
                raise ValueError("Got invalid queue {}. Valid queues are {}"
                                 .format(queue, valid_queues))

    def _validate_slots_and_cores(self):
        """Ensure slots or cores requested isn't more than available on that
        node
        """
        if 'c2' in self.queue:
            max_cores = 100
        elif self.queue == "geospatial.q":
            max_cores = 64
        else:
            max_cores = 56
        if (self.slots is not None and
            self.slots not in range(1, max_cores + 1)):
            raise ValueError("Got an invalid number of slots. Received {} "
                             "but the max_slots is {}"
                             .format(self.slots, max_cores))
        if (self.num_cores is not None and
            self.num_cores not in range(1, max_cores + 1)):
            raise ValueError("Got an invalid number of cores. Received {} "
                             "but the max_cores is {}"
                             .format(self.num_cores, max_cores))

    def _transform_mem_to_gb(self, mem):
        # do we want upper and lowercase g, m, t options?
        if mem[-1] == "M" or "m":
            mem = int(mem[:-1])
            mem /= 1000
        elif mem[-2:] == "MB" or "mb":
            mem = int(mem[:-2])
            mem /= 1000
        elif mem[-1] == "T" or "t":
            mem = int(mem[:-1])
            mem *= 1000
        elif mem[-2:] == "TB" or "tb":
            mem = int(mem[:-2])
            mem *= 1000
        elif mem[-1] == "G" or "g":
            mem = int(mem[:-1])
        elif mem[-2:] == "GB" or "gb":
            mem = int(mem[:-2])
        else:
            raise ValueError("Memory measure should be an int followed by M, "
                             "MB, m, mb, G, GB, g, gb, T, TB, t, "
                             "or tb you gave {]".format(mem))
        return mem

    def _validate_memory(self):
        """Ensure memory requested isn't more than available on any node"""
        self.mem_free = self._transform_mem_to_gb(self.mem_free)
        if self.mem_free is not None:
            if self.mem_free not in range(0, 512):
                raise ValueError("Can only request mem_free_gb between "
                                 "0 and 512GB (the limit on all.q and "
                                 "profile.q). Got {}"
                                 .format(self.mem_free))

    def _transform_secs_to_hms(self, secs):
        return str(datetime.timedelta(seconds=secs))

    def _validate_runtime(self):
        """Ensure that max_runtime passed in fits on the queue requested"""
        if self.queue == "all.q":
            if self.max_runtime_seconds > 86400:
                raise ValueError("Can only run for up to 1 day (86400 sec) on "
                                 "all.q, you requested {} seconds"
                                 .format(self.max_runtime_seconds))
            else:
                self.max_runtime_seconds = self._transform_secs_to_hms(
                    self.max_runtime_seconds)
        elif self.queue == "geospatial.q":
            if self.max_runtime_seconds > 1555200:
                raise ValueError("Can only run for up to 18 days (1555200 sec) "
                                 "on geospatial.q, you requested {} seconds"
                                 .format(self.max_runtime_seconds))
        elif self.queue == "long.q" or self.queue == "profile.q":
            if self.max_runtime_seconds > 604800:
                raise ValueError("Can only run for up to 1 week (604800 sec) "
                                 "on {}, you requested {} seconds"
                                 .format(self.queue,
                                         self.max_runtime_seconds))
            else:
                self.max_runtime_seconds = self._transform_secs_to_hms(
                    self.max_runtime_seconds)
        else:
            raise ValueError("You did not request all.q, profile.q, or long.q "
                             "to run your jobs")

    def _validate_j_resource(self):
<<<<<<< HEAD
        if self.archive not in [True, False]:
            raise ValueError("archive is a bool arg. Got {}"
                             .format(self.archive))
=======
        if self.j_resource not in [True, False]:
            raise ValueError("j_resource is a bool arg. Got {}"
                             .format(self.j_resource))
>>>>>>> da33895e

    def _validate_exclusivity(self):
        """Ensure there's no conflicting arguments"""
        if self.slots and self.num_cores:
            raise ValueError("Cannot specify BOTH slots and num_cores. "
                             "Specify one or the other")
        if not self.slots and not self.num_cores:
            raise ValueError("Must pass one of [slots, num_cores]")

    def _validate_args_based_on_cluster(self):
        """Ensure all essential arguments are present and not None"""
        cluster = os.env['SGE_CLUSTER_NAMEf']
        if cluster == 'test_cluster':
            for arg in [self.queue, self.num_cores, self.mem_free,
                        self.max_runtime_seconds]:
                if arg is None:
                    raise ValueError("To use {}, arg {} can't be None"
                                     .format(cluster, arg))
        # else: they have to have either slots or cores which is checked
        # in the _validate_exclusivity function

    def return_valid_resources(self):
        """Validate all resources and return them"""
        self._validate_args_based_on_cluster()
        self._validate_exclusivity()
        self._validate_queue()
        self._validate_slots_and_cores()
        self._validate_memory()
        self._validate_runtime()
        self._validate_j_resource()
        return (self.slots, self.mem_free, self.num_cores, self.j_resource, self.queue,
                self.max_runtime_seconds)<|MERGE_RESOLUTION|>--- conflicted
+++ resolved
@@ -9,13 +9,8 @@
     Validates inputs.
     """
 
-<<<<<<< HEAD
-    def __init__(self, slots=None, mem_free=None, num_cores=None,
-                 queue=None, max_runtime_seconds=None, archive=False):
-=======
     def __init__(self, slots=None, mem_free_gb=None, num_cores=None,
                  queue=None, max_runtime_seconds=None, j_resource=False):
->>>>>>> da33895e
         """
         Args
         slots (int): slots to request on the cluster
@@ -151,15 +146,9 @@
                              "to run your jobs")
 
     def _validate_j_resource(self):
-<<<<<<< HEAD
-        if self.archive not in [True, False]:
-            raise ValueError("archive is a bool arg. Got {}"
-                             .format(self.archive))
-=======
         if self.j_resource not in [True, False]:
             raise ValueError("j_resource is a bool arg. Got {}"
                              .format(self.j_resource))
->>>>>>> da33895e
 
     def _validate_exclusivity(self):
         """Ensure there's no conflicting arguments"""
