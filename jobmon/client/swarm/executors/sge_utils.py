"""Interface to the dynamic resource manager (DRM), aka the scheduler."""

from datetime import datetime
import itertools
import logging
import os
import re
import subprocess
from typing import List, Dict, Union

import numpy as np


this_path = os.path.dirname(os.path.abspath(__file__))
logger = logging.getLogger(__name__)

# Comes from object_name in `man sge_types`. Also, * excluded.
UGE_NAME_POLICY = re.compile(
    "[.#\n\t\r /\\\[\]:'{}\|\(\)@%,*]|[\n\t\r /\\\[\]:'{}\|\(\)@%,*]")
STATA_BINARY = "/usr/local/bin/stata-mp"
R_BINARY = "/usr/local/bin/R"
DEFAULT_CONDA_ENV_LOCATION = "~/.conda/envs"
SGE_UNKNOWN_ERROR = -9998


def true_path(file_or_dir=None, executable=None):
    """Get true path to file or executable.

    Args:
        file_or_dir (str): partial file path, to be expanded as per the current
            user
        executable (str): the name of an executable, which will be resolved
            using "which"

    Specify one of the two arguments, not both.
    """
    if file_or_dir is not None:
        f = file_or_dir
    elif executable is not None:
        f = subprocess.check_output(["which", str(executable)])
    else:
        raise ValueError("true_path: file_or_dir and executable "
                         "cannot both be null")

    # Be careful, in python 3 check_output returns bytes
    if not isinstance(f, str):
        f = f.decode('utf-8')
    f = os.path.abspath(os.path.expanduser(f))
    return f.strip(' \t\r\n')


def get_project_limits(project):
    """This function uses the qconf call from the toolbox to get project_limits
    from the cluster.
    See /share/local/IT/scripts/cluster_projects_report_admin.sh
    The shell script only works on prod.

    To get the fair cluster share for a given project send a get request to:
    https://toolbox.ihme.washington.edu/cluster/fair/allocations
    these shares are not enforced if the cluster is free though
    """
    if not project:
        project = 'ihme_general'
    if "el7" in os.environ["SGE_ENV"]:
        """project limits are not enforced on the fair cluster if other
        projects are not using the resources so global limit is assigned"""
        return 10000
    else:
        call = ("""qconf -srqs | egrep -A 1 -i "TRUE" | grep -i limit | grep """ +
                project + """| sort | sed -e "s/^.*limit//" -e "s/projects//g" -e "s/users//" -e "s/to slots//g" -e "s/ =/:/g"| tr -s " " | awk -F':' '{printf "%5d", $2}' | sort -k 2 -n -r | pr -W 95 -T -t --columns 1""")
        project_limit = subprocess.check_output(call, shell=True)
    try:
        return int(project_limit)
    except ValueError as e:
        logger.info("Could not get project slot limits, if you are on the "
                    "dev cluster this is fine because there are no set "
                    "project limits. Res is {}. ValueError is {}"
                    .format(project_limit, e))
    # enforces a default limit since dev does not have project limits
    return 200


def qstat(status: str=None, pattern: str=None, user: str=None,
          jids: List[int]=None) -> Dict:
    """parse sge qstat information into a Dictionary keyed by executor_id
    (sge job id)

    Args:
        status (string, optional): status filter to use when running qstat
            command for job statuses
        pattern (string, optional): pattern filter to use when running qstat
            command for certain qstat job names
        user (string, optional): user filter to use when running qstat
            command for job users
        jids (list, optional): list of job ids to use when running qstat
            command

    Returns:
        Dictionary of qstat return values keyed by executor_id (sge job id)
    """
    cmd = ["qstat", "-r"]
    if status is not None:
        cmd.extend(["-s", status])
    if user is not None:
        cmd.extend(["-u", user])

    p1 = subprocess.Popen(
        " ".join(cmd),
        stdout=subprocess.PIPE,
        shell=True)
    p2 = subprocess.Popen(
        ["grep", "Full jobname:", "-B1", "-A1"],
        stdin=p1.stdout,
        stdout=subprocess.PIPE)

    p1.stdout.close()
    output, err = p2.communicate()
    p2.stdout.close()

    # Careful, python 2 vs 3 - bytes versus strings
    if not isinstance(output, str):
        output = output.decode('utf-8')

    lines = output.splitlines()
    job_ids = []
    job_users = []
    job_names = []
    job_slots = []
    job_statuses = []
    job_datetimes = []
    job_runtimes = []
    job_runtime_strs = []
    job_hosts = []
    linetype = "job_summary"
    time_format = "%m/%d/%Y %H:%M:%S"
    now = datetime.now()
    for line in lines:

        if line == '--':
            linetype = "job_summary"
            continue

        if linetype == "job_summary":
            job_ids.append(int(line.split()[0]))
            job_users.append(line.split()[3])
            job_statuses.append(line.split()[4])
            job_date = line.split()[5]
            job_time = line.split()[6]
            try:
                job_slots.append(int(line.split()[8]))
            except Exception:
                job_slots.append(int(line.split()[7]))
            job_datetime = datetime.strptime(
                " ".join([job_date, job_time]),
                time_format)
            job_runtimes.append((now - job_datetime).total_seconds())
            job_runtime_strs.append(str(now - job_datetime))
            job_datetimes.append(datetime.strftime(job_datetime, time_format))
            linetype = "job_name"
            continue

        if linetype == "job_name":
            job_names.append(line.split()[2])
            linetype = "job_host"
            continue

        if linetype == "job_host":
            if "Master Queue" not in line:
                job_hosts.append("")
                continue
            host = line.split()[2].split("@")[1]
            job_hosts.append(host)
            continue

    # assuming that all arrays are the same length
    jobs = {}
    for index in range(len(job_ids)):
        job = {'job_id': job_ids[index],
               'hostname': job_hosts[index],
               'name': job_names[index],
               'user': job_users[index],
               'slots': job_slots[index],
               'status': job_statuses[index],
               'status_start': job_datetimes[index],
               'runtime': job_runtime_strs[index],
               'runtime_seconds': job_runtimes[index]}
        jobs[job_ids[index]] = job
    if pattern is not None:
        for jid in jobs:
            if pattern not in jobs[jid]['name']:
                del jobs[jid]
    if status is not None:
        for jid in jobs:
            if jobs[jid]['status'] != status:
                del jobs[jid]
    if user is not None:
        for jid in jobs:
            if jobs[jid]['user'] != user:
                del jobs[jid]
    if jids is not None:
        unwanted_jids = set(jobs) - set(jids)
        for jid in unwanted_jids:
            del jobs[jid]
    logger.debug(f"Lines: {lines}, Jobs: {jobs}")
    return jobs


def qstat_details(jids: List[int]):
    """get more detailed qstat information

    Args:
        jids (list): list of jobs to get detailed qstat information from

    Returns:
        dictionary of detailed qstat values
    """
    # Explored parsing the xml output instead of the raw qstat stdout, but gave
    # up after developing a headache trying to make sense of the schema.
    # Anecdotally, also found qstat -xml itself to be slower than normal qstat.
    # Found these useful to commiserate with:
    #
    #    http://wiki.gridengine.info/wiki/index.php/GridEngine_XML
    #    http://arc.liv.ac.uk/pipermail/sge-discuss/2013-August/000473.html
    #
    # Feel free to switch to XML if you prefer that structure, but my opinion
    # is it's more trouble than it's worth. IMHO - Beautiful Soup is great,
    # XML itself less so:
    #
    #    https://www.crummy.com/software/BeautifulSoup/bs4/doc/
    #
    # -- tom
    jids = np.atleast_1d(jids)
    cmd = ["qstat", "-j", "%s" % ",".join([str(j) for j in jids])]

    def group_separator(line):
        delim = "".join(["=" for i in range(62)])
        return line == delim

    deets = subprocess.check_output(cmd).decode("utf-8")
    deets = deets.splitlines()
    jobid = 0
    jobdict = {}
    for key, group in itertools.groupby(deets, group_separator):
        for line in group:
            if group_separator(line):
                continue
            ws = line.split(":")
            k = ws[0].strip()
            k = re.sub('\s*1', '', k)  # remove inexplicable __1s in qstat keys
            v = ":".join(ws[1:]).strip()
            if k == 'job_number':
                v = int(v)
                jobdict[v] = {}
                jobid = v
            jobdict[jobid][k] = v
    return jobdict


def convert_wallclock_to_seconds(wallclock_str):
    wc_list = wallclock_str.split(':')
    wallclock = (float(wc_list[-1]) + int(wc_list[-2]) * 60 +
                 int(wc_list[-3]) * 3600)  # seconds.milliseconds, minutes, hrs
    if len(wc_list) == 4:
        wallclock += (int(wc_list[-4]) * 86400)  # days
    elif len(wc_list) > 4:
        raise ValueError("Cant parse wallclock for logging. Contains more info"
                         " than days, hours, minutes, seconds, milliseconds")
    return wallclock


def qstat_usage(jids):
    """get usage details for list of jobs

    Args:
        jids (list): list of jobs to get usage details for

    Returns:
        Usage details.
    """
    jids = np.atleast_1d(jids)
    details = qstat_details(jids)
    usage = {}
    for jid, info in details.items():
        usage[jid] = {}
        usagestr = info['usage']
        parsus = {u.split("=")[0]: u.split("=")[1]
                  for u in usagestr.split(", ")}
        parsus['wallclock'] = convert_wallclock_to_seconds(parsus['wallclock'])
        usage[jid]['usage_str'] = usagestr
        usage[jid]['nodename'] = info['exec_host_list']
        usage[jid].update(parsus)
    return usage


<<<<<<< HEAD
def qdel(job_ids: Union[List[int], int]) -> str:
    jids = [str(jid) for jid in np.atleast_1d(job_ids)]
    logger.debug(f"About to qdel {jids}")
=======
def qdel(job_ids):
    jids = [str(int(jid)) for jid in np.atleast_1d(job_ids)]
>>>>>>> d5742841
    stdout = subprocess.check_output(['qdel'] + jids)
    logger.debug(f"stdout from qdel: {stdout}")
    return stdout


def qacct_exit_status(jid: int)->int:
    # For strange reason f string or format does not work
    cmd1 = "qacct -j %s |grep exit_status|awk \'{print $2}\'" % jid
    logger.warning("**********************************************" + cmd1)
    try:
        res = subprocess.check_output(cmd1, shell=True)
        logger.debug(f"Exit code response: {res}")
        return int(res.decode("utf-8").replace("\n", ""))
    except Exception as e:
        # In case the command execution failed, log error and return -1
        logger.error(str(e))
        return SGE_UNKNOWN_ERROR


def qacct_hostname(jid: int)->str:
    if jid is None:
        return None
    # For strange reason f string or format does not work
    cmd1 = "qacct -j %s |grep hostname|awk \'{print $2}\'" % jid
    logger.debug(cmd1)
    try:
        res = subprocess.check_output(
            cmd1, shell=True).decode("utf-8").replace("\n", "")
        return res
    except Exception as e:
        # In case the command execution failed, log error and return None
        logger.error(str(e))
        return None


def qstat_hostname(jid: int)->str:
    if jid is None:
        return None
    # For strange reason f string or format does not work
    cmd1 = " qstat -j %s |grep exec_host_list | awk -F \':\' \'{print $2}\'" % jid
    logger.debug(cmd1)
    try:
        res = subprocess.check_output(
            cmd1, shell=True).decode("utf-8").replace("\n", "").strip()
        return res
    except Exception as e:
        # In case the command execution failed, log error and return -1
        logger.error(str(e))
        return None<|MERGE_RESOLUTION|>--- conflicted
+++ resolved
@@ -292,14 +292,8 @@
     return usage
 
 
-<<<<<<< HEAD
-def qdel(job_ids: Union[List[int], int]) -> str:
-    jids = [str(jid) for jid in np.atleast_1d(job_ids)]
-    logger.debug(f"About to qdel {jids}")
-=======
 def qdel(job_ids):
     jids = [str(int(jid)) for jid in np.atleast_1d(job_ids)]
->>>>>>> d5742841
     stdout = subprocess.check_output(['qdel'] + jids)
     logger.debug(f"stdout from qdel: {stdout}")
     return stdout
