import inspect
import logging
import os
from typing import Tuple, Union, Dict, Optional

logger = logging.getLogger(__name__)

MIN_MEMORY_GB = 0.128
MAX_MEMORY_GB = 512

MAX_CORES = 56
MAX_CORES_GEOSPATIAL = 64
MAX_CORES_C2 = 100


class SGEParameters:
    """Manages the SGE specific parameters requested for a given job, it will
    create an entry for what was requested if they are valid values
    It will then determine if that will run on the requested cluster and adjust
    accordingly"""

    def __init__(self, slots: Optional[int] = None,
                 mem_free: Optional[int] = None,
                 num_cores: Optional[int] = None, queue: Optional[str] = None,
                 max_runtime_seconds: Optional[int] = None,
                 j_resource: bool = False,
                 m_mem_free: Optional[Union[str, float]] = None,
                 context_args: Optional[Dict] = None):
        """
        Args
        slots (int): slots to request on the cluster
        mem_free (int): memory in gigabytes, in the old cluster syntax
        m_mem_free (str or float): amount of memory in gbs, tbs, or mbs to
            request on the cluster, submitted from the user in string form but
            will be converted to a float for internal use
        num_cores (int): number of cores to request on the cluster
        j_resource (bool): whether or not to access the J drive. Default: False
        queue (str): queue of cluster nodes to submit this task to. Must be
            a valid queue, as defined by "qconf -sql"
        max_runtime_seconds (int): how long the job should be allowed to
            run before the executor kills it. Currently required by the
            new cluster. Default is None, for indefinite.
        j_resource (bool): whether or not the job will need the J drive
        context_args (dict): additional arguments to be added for execution
        """
        self.queue = queue
        self.max_runtime_seconds = max_runtime_seconds
        self.j_resource = j_resource
        self.context_args = context_args
        self._cluster = os.environ['SGE_ENV']  # el7 in SGE_ENV is fair cluster
        self.num_cores, self.m_mem_free = self._backward_compatible_resources(
            slots, num_cores, mem_free, m_mem_free)

    @classmethod
    def parse_constructor_kwargs(cls, kwarg_dict: Dict) -> Tuple[Dict, Dict]:
        argspec = inspect.getfullargspec(cls.__init__)
        constructor_kwargs = {}
        for arg in argspec.args:
            if arg in kwarg_dict:
                constructor_kwargs[arg] = kwarg_dict.pop(arg)
        return kwarg_dict, constructor_kwargs

    def _backward_compatible_resources(self, slots, num_cores, mem_free,
                                       m_mem_free):
        """
        Ensure there are no conflicting or missing arguments for memory and
        cores since we are allowing old cluster syntax and new cluster syntax
        """
        if slots and num_cores:
            logger.warning("Cannot specify BOTH slots and num_cores. Using "
                           "the num_cores you specified to set the value")
        elif not slots and not num_cores:
            logger.warning("Must pass one of [slots, num_cores], will set to "
                           "default 1 core for this run")
        elif slots and not num_cores:
            logger.info("User Specified slots instead of num_cores, so we are"
                        "converting it, but to run on the fair cluster they "
                        "should specify num_cores")
            num_cores = slots
        if mem_free and m_mem_free:
            logger.warning(f"Cannot specify BOTH mem_free and m_mem_free. "
                           f"Specify one or the other, you requested "
                           f"{mem_free}G mem_free and {m_mem_free} "
                           f"m_mem_free, defaults to m_mem_free value")
        elif mem_free and not m_mem_free:
            m_mem_free = mem_free
        elif not mem_free and not m_mem_free:
            logger.warning("Must pass one of [mem_free, m_mem_free], will set "
                           "to default 1G for this run")
        if isinstance(m_mem_free, str):
            m_mem_free = self._transform_mem_to_gb(m_mem_free)
            if isinstance(m_mem_free, str):
                logger.warning(f"This is not a memory measure that can be "
                               f"processed, setting to 1G")
                m_mem_free = 1
        return num_cores, m_mem_free

    def validated(self) -> Tuple['SGEParameters', str]:
        """
        If the object is valid, return True and the validated set, otherwise
        (False, error_message), deliberately does not throw so it can be used
        where the client does not want an exception
        """
        cores_msg, cores = self._validate_num_cores()
        mem_msg, mem = self._validate_memory()
        runtime_msg, runtime = self._validate_runtime()
        j_msg, j = self._validate_j_resource()
        q_msg, queue = self._validate_queue()
        validated_params = {'num_cores': cores, 'm_mem_free': mem,
                            'max_runtime_seconds': runtime,
                            'queue': queue, 'j_resource': j,
                            'context_args': self.context_args}
        msg = ""
        if cores_msg or mem_msg or runtime_msg or j_msg or q_msg:
            msg = f"You have one or more resource errors that was adjusted " \
                f"for:\n Cores: {cores_msg}, \n Memory: {mem_msg},\n" \
                f" Runtime: {runtime_msg}, \n J-Drive: {j_msg}, \n " \
                f"Queue: {q_msg}"
        return self.__class__(**validated_params), msg

    @classmethod
    def return_validated(cls, validated_params) -> 'SGEParameters':
        return cls(num_cores=validated_params['cores'],
                   m_mem_free=validated_params['mem'],
                   max_runtime_seconds=validated_params['runtime'],
                   queue=validated_params['queue'],
                   j_resource=validated_params['j'],
                   context_args=validated_params['args'])

    def adjusted(self, **kwargs) -> 'SGEParameters':
        """
            If the parameters need to be adjusted then create and return a new
            object, otherwise None
        """
<<<<<<< HEAD
        cores = int(self.num_cores * (1+float(kwargs.get('num_cores', 0))))
        mem = self.m_mem_free * (1+float(kwargs.get('m_mem_free', 0)))
        runtime = int(self.max_runtime_seconds
                      * (1+float(kwargs.get('max_runtime_seconds', 0))))
        adjusted_params = {'cores': cores, 'mem': mem, 'runtime': runtime,
                           'queue': self.queue, 'j': self.j_resource, 'args':
                               self.context_args}
=======
        cores = self.num_cores
        mem = self.m_mem_free
        runtime = self.max_runtime_seconds
        if cores_adjustment:
            cores = self._adjust_num_cores(cores_adjustment)
        if mem_adjustment:
            mem = self._adjust_memory(mem_adjustment)
        if runtime_adjustment:
            runtime = self._adjust_runtime(runtime_adjustment)
        adjusted_params = {'num_cores': cores, 'm_mem_free': mem,
                           'max_runtime_seconds': runtime,
                           'queue': self.queue, 'j_resource': self.j_resource,
                           'context_args': self.context_args
                           }
>>>>>>> abad0c6d
        return self.__class__(**adjusted_params)

    def to_wire(self):
        return {
            'max_runtime_seconds': self.max_runtime_seconds,
            'context_args': self.context_args,
            'queue': self.queue,
            'num_cores': self.num_cores,
            'm_mem_free': self.m_mem_free,
            'j_resource': self.j_resource}

    def _validate_num_cores(self) -> Tuple[str, int]:
        """Ensure cores requested isn't more than available on that
        node, at this point slots have been converted to cores
        """
        max_cores = MAX_CORES
        if self.queue is not None:
            if 'c2' in self.queue:
                max_cores = MAX_CORES_C2
            elif self.queue == "geospatial.q":
                max_cores = MAX_CORES_GEOSPATIAL
        if self.num_cores is None:
            return "No cores specified, setting num_cores to 1", 1
        elif self.num_cores not in range(1, max_cores + 1):
            return f"Invalid number of cores. Got {self.num_cores} cores" \
                   f" but the max_cores is {max_cores}, setting cores to 1", 1
        return "", self.num_cores

    @staticmethod
    def _transform_mem_to_gb(mem_str: str) -> float:
        # we allow both upper and lowercase g, m, t options
        # BUG g and G are not the same
        mem = 1
        if mem_str[-1].lower() == "m":
            mem = float(mem_str[:-1])
            mem /= 1000
        elif mem_str[-2:].lower() == "mb":
            mem = float(mem_str[:-2])
            mem /= 1000
        elif mem_str[-1].lower() == "t":
            mem = float(mem_str[:-1])
            mem *= 1000
        elif mem_str[-2:].lower() == "tb":
            mem = float(mem_str[:-2])
            mem *= 1000
        elif mem_str[-1].lower() == "g":
            mem = float(mem_str[:-1])
        elif mem_str[-2:].lower() == "gb":
            mem = float(mem_str[:-2])
        return mem

    def _validate_memory(self) -> Tuple[str, float]:
        """Ensure memory requested isn't more than available on any node, and
         tranform it into a float in gigabyte form"""
        mem = self.m_mem_free
        if isinstance(mem, str):
            if mem[-1].lower() not in ["m", "g", "t"] and \
                    mem[-2:].lower() not in ["mb", "gb", "tb"]:
                return (
                    "Memory measure should be an int followed by M, MB, m,"
                    " mb, G, GB, g, gb, T, TB, t, or tb you gave "
                    f"{mem}, setting to 1G", 1)
            mem = self._transform_mem_to_gb(mem)
        if mem is None:
            mem = 1  # set to 1G
        if mem < MIN_MEMORY_GB:
            mem = MIN_MEMORY_GB
            return f"You requested below the minimum amount of memory, set " \
                   f"to {mem}", mem
        if mem > MAX_MEMORY_GB:
            mem = MAX_MEMORY_GB
            return f"You requested above the maximum amount of memory, set " \
                   f"to the max allowed which is {mem}", mem
        return "", mem

    def _validate_runtime(self) -> Tuple[str, int]:
        """Ensure that max_runtime is specified for the new cluster"""
        new_cluster = "el7" in self._cluster
        if self.max_runtime_seconds is None and new_cluster:
            return "no runtime specified, setting to 24 hours", (24 * 60 * 60)
        elif isinstance(self.max_runtime_seconds, str):
            self.max_runtime_seconds = int(self.max_runtime_seconds)
        if self.max_runtime_seconds <= 0:
            return f"Max runtime must be strictly positive." \
                   f" Received {self.max_runtime_seconds}, " \
                   f"setting to 24 hours", (24 * 60 * 60)
        return "", self.max_runtime_seconds

    def _validate_j_resource(self) -> Tuple[str, bool]:
        if not(self.j_resource is True or self.j_resource is False):
            return f"j_resource is a bool arg. Got {self.j_resource}", False
        return "", self.j_resource

    def _validate_queue(self) -> Tuple[str, Union[str, None]]:
        if self.queue is None and "el7" in self._cluster:
            return f"no queue was provided, setting to all.q", 'all.q'
        return "", self.queue<|MERGE_RESOLUTION|>--- conflicted
+++ resolved
@@ -25,7 +25,7 @@
                  max_runtime_seconds: Optional[int] = None,
                  j_resource: bool = False,
                  m_mem_free: Optional[Union[str, float]] = None,
-                 context_args: Optional[Dict] = None):
+                 context_args: Optional[Dict] = {}):
         """
         Args
         slots (int): slots to request on the cluster
@@ -132,30 +132,15 @@
             If the parameters need to be adjusted then create and return a new
             object, otherwise None
         """
-<<<<<<< HEAD
         cores = int(self.num_cores * (1+float(kwargs.get('num_cores', 0))))
         mem = self.m_mem_free * (1+float(kwargs.get('m_mem_free', 0)))
         runtime = int(self.max_runtime_seconds
                       * (1+float(kwargs.get('max_runtime_seconds', 0))))
-        adjusted_params = {'cores': cores, 'mem': mem, 'runtime': runtime,
-                           'queue': self.queue, 'j': self.j_resource, 'args':
-                               self.context_args}
-=======
-        cores = self.num_cores
-        mem = self.m_mem_free
-        runtime = self.max_runtime_seconds
-        if cores_adjustment:
-            cores = self._adjust_num_cores(cores_adjustment)
-        if mem_adjustment:
-            mem = self._adjust_memory(mem_adjustment)
-        if runtime_adjustment:
-            runtime = self._adjust_runtime(runtime_adjustment)
         adjusted_params = {'num_cores': cores, 'm_mem_free': mem,
                            'max_runtime_seconds': runtime,
                            'queue': self.queue, 'j_resource': self.j_resource,
                            'context_args': self.context_args
                            }
->>>>>>> abad0c6d
         return self.__class__(**adjusted_params)
 
     def to_wire(self):
