--- conflicted
+++ resolved
@@ -1,13 +1,7 @@
 import os
 import pkg_resources
 import shutil
-<<<<<<< HEAD
 from typing import List, Tuple, Dict, Optional, Type, Union, Callable
-import warnings
-=======
-from typing import List, Tuple, Dict, Optional, Type, Union
->>>>>>> b0360f6f
-
 from jobmon.client import client_config
 from jobmon.client.swarm.executors.sge_parameters import SGEParameters
 from jobmon.exceptions import RemoteExitInfoNotAvailable
