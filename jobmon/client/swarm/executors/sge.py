import json
import logging
import os
<<<<<<< HEAD
import subprocess
=======
from subprocess import check_output
from time import sleep
>>>>>>> f59f2451
from typing import List
import traceback

import pandas as pd

from cluster_utils.io import makedirs_safely

from jobmon.models.job_instance_status import JobInstanceStatus
from jobmon.client import shared_requester
from jobmon.client.utils import confirm_correct_perms
from jobmon.client.swarm.executors import sge_utils
from jobmon.client.swarm.executors import Executor, ExecutorWorkerNode
from jobmon.client.swarm.executors.sge_resource import SGEResource
from jobmon.models.attributes.constants import qsub_attribute

logger = logging.getLogger(__name__)

ERROR_SGE_JID = -99999
ERROR_CODE_SET_KILLED_FOR_INSUFFICIENT_RESOURCES = (137, 247, 44, -9)

ExecutorIDs = List[int]


class SGEExecutor(Executor):

    def __init__(self, stderr=None, stdout=None, project=None,
                 working_dir=None, *args, **kwargs):
        self.stderr = stderr
        self.stdout = stdout
        self.project = project
        self.working_dir = working_dir

        super().__init__(*args, **kwargs)

        confirm_correct_perms()

    def _execute_sge(self, job, job_instance_id):
        try:
            qsub_cmd = self.build_wrapped_command(job, job_instance_id,
                                                  self.stderr, self.stdout,
                                                  self.project,
                                                  self.working_dir)
            logger.debug(f"Qsub command is: {qsub_cmd}")
            resp = check_output(qsub_cmd, shell=True, universal_newlines=True)
            logger.debug(f"****** Received from qsub '{resp}'")
            if 'job' in resp:
                idx = resp.split().index('job')
                sge_jid = int(resp.split()[idx + 1])
            else:
                logger.error(f"The qsub was successfully submitted, but the "
                             f"job id could not be parsed from the response: "
                             f"{resp}")
                sge_jid = qsub_attribute.UNPARSABLE
            return sge_jid

        except Exception as e:
            stack = traceback.format_exc()
            logger.error(f"*** Caught during qsub {e}")
            logger.error(f"Traceback {stack}")
            msg = (
                f"Error in executor {self.__class__.__name__}, {str(self)} "
                f"while submitting ji_id {job_instance_id}: \n{stack}")
            shared_requester.send_request(
                app_route="/error_logger",
                message={"traceback": msg},
                request_type="post")
            if isinstance(e, ValueError):
                raise e
            return qsub_attribute.NO_EXEC_ID

    def execute(self, job_instance):
        return self._execute_sge(job_instance.job,
                                 job_instance.job_instance_id)

    def get_usage_stats(self):
        sge_id = os.environ.get('JOB_ID')
        usage = sge_utils.qstat_usage([sge_id])[int(sge_id)]
        return usage

    def get_actual_submitted_or_running(self) -> ExecutorIDs:
        qstat_out = sge_utils.qstat()
        executor_ids = list(qstat_out.job_id)
        executor_ids = [int(eid) for eid in executor_ids]
        return executor_ids

    def get_actual_submitted_to_executor(self):
        """get jobs that qstat thinks are submitted but not yet running."""

        # jobs returned by this function may well be actually running or done,
        # but those state transitions are handled by the worker node/heartbeat.
        qstat_out = sge_utils.qstat(status='pr')
        qstat_out = qstat_out[
            qstat_out.status.isin(["qw", "hqw", "hRwq", "t"])]
        executor_ids = list(qstat_out.job_id)
        executor_ids = [int(eid) for eid in executor_ids]
        return executor_ids

    def terminate_job_instances(self, jiid_exid_tuples):
        """Only terminate the job instances that are running, not going to
        kill the jobs that are actually still in a waiting or transitioning
        state"""
        to_df = pd.DataFrame(data=jiid_exid_tuples,
                             columns=["job_instance_id", "executor_id"])
        if len(to_df) == 0:
            return []
        sge_jobs = sge_utils.qstat()
        sge_jobs = sge_jobs[~sge_jobs.status.isin(['hqw', 'qw', "hRwq", "t"])]
        to_df = to_df.merge(sge_jobs, left_on='executor_id', right_on='job_id')
        return_list = []
        if len(to_df) > 0:
            sge_utils.qdel(list(to_df.executor_id))
            for _, row in to_df.iterrows():
                ji_id = row.job_instance_id
                hostname = row.hostname
                return_list.append((int(ji_id), hostname))
        return return_list

    def get_remote_exit_info(self, executor_id):
        """return the exit state associated with a given exit code"""
        exit_code = sge_utils.qacct_exit_status(executor_id)
        if exit_code in ERROR_CODE_SET_KILLED_FOR_INSUFFICIENT_RESOURCES:
            msg = ("Insufficient resources requested. Job was lost. "
                   f"{self.__class__.__name__} accounting discovered exit code"
                   f":{exit_code}.")
            return JobInstanceStatus.RESOURCE_ERROR, msg
        else:
            msg = ("Unknow error caused job to be lost")
            return JobInstanceStatus.UNKNOWN_ERROR, msg

    def build_wrapped_command(self, job, job_instance_id, stderr=None,
                              stdout=None, project=None, working_dir=None):
        """Process the Job's context_args, which are assumed to be
        a json-serialized dictionary
        """
        resources = SGEResource(slots=job.slots, mem_free=job.mem_free,
                                num_cores=job.num_cores, queue=job.queue,
                                max_runtime_seconds=job.max_runtime_seconds,
                                j_resource=job.j_resource)

        # if the job is configured for the fair cluster, but is being run on
        # dev/prod we need to make sure it formats its qsub to work on dev/prod
        dev_or_prod = False
        # el6 means it's dev or prod
        if "el6" in os.environ['SGE_ENV']:
            dev_or_prod = True

        (mem_free, num_cores, queue, max_runtime,
         j_resource) = resources.return_valid_resources()

        ctx_args = json.loads(job.context_args)
        if 'sge_add_args' in ctx_args:
            sge_add_args = ctx_args['sge_add_args']
        else:
            sge_add_args = ""
        if project:
            project_cmd = "-P {}".format(project)
        elif not dev_or_prod and not project:
            project_cmd = "-P ihme_general"
        else:
            project_cmd = ""
        if stderr:
            stderr_cmd = "-e {}".format(stderr)
            makedirs_safely(stderr)
        else:
            stderr_cmd = ""
        if stdout:
            stdout_cmd = "-o {}".format(stdout)
            makedirs_safely(stdout)
        else:
            stdout_cmd = ""
        if working_dir:
            wd_cmd = "-wd {}".format(working_dir)
        else:
            wd_cmd = ""
        if mem_free and not dev_or_prod:
            mem_cmd = "-l m_mem_free={}G".format(mem_free)
        elif mem_free:
            mem_cmd = "-l mem_free={}G".format(mem_free)
        else:
            mem_cmd = ""
        if num_cores and not dev_or_prod:
            cpu_cmd = "-l fthread={}".format(num_cores)
        else:
            cpu_cmd = "-pe multi_slot {}".format(num_cores)
        if j_resource is True and not dev_or_prod:
            j_cmd = "-l archive=TRUE"
        else:
            j_cmd = ""
        if queue and not dev_or_prod:
            q_cmd = "-q '{}'".format(queue)
        elif not dev_or_prod and queue is None:
            # The 'new' cluster requires a queue name be passed
            # explicitly, so in the event the user does not supply one we just
            # fall back to all.q
            q_cmd = "-q all.q"
        else:
            q_cmd = ""
        if max_runtime and not dev_or_prod:
            time_cmd = "-l h_rt={}".format(max_runtime)
        else:
            time_cmd = ""

        base_cmd = super().build_wrapped_command(job, job_instance_id)
        thispath = os.path.dirname(os.path.abspath(__file__))

        # NOTE: The -V or equivalent is critical here to propagate the value of
        # the JOBMON_CONFIG environment variable to downstream Jobs...
        # otherwise those Jobs could end up using a different config and not be
        # able to talk back to the appropriate server(s)
        qsub_cmd = ('qsub {wd} -N {jn} {qc} '
                    '{cpu} {j} {mem} {time} '
                    '{project} {stderr} {stdout} '
                    '{sge_add_args} '
                    '-V {path}/submit_master.sh '
                    '"{cmd}"'.format(
                        wd=wd_cmd,
                        qc=q_cmd,
                        jn=job.name,
                        cpu=cpu_cmd,
                        j=j_cmd,
                        mem=mem_cmd,
                        time=time_cmd,
                        sge_add_args=sge_add_args,
                        path=thispath,
                        cmd=base_cmd,
                        project=project_cmd,
                        stderr=stderr_cmd,
                        stdout=stdout_cmd))
        return qsub_cmd


class SGEExecutorWorkerNode(ExecutorWorkerNode):

    def __init__(self):
        self._executor_id = os.environ.get('JOB_ID')

    def executor_id(self):
        if self._executor_id is None:
            self._executor_id = os.environ.get('JOB_ID')
        return self._executor_id

    def get_usage_stats(self):
        return sge_utils.qstat_usage([self.executor_id])[int(self.executor_id)]

    def get_exit_info(self, exit_code, error_msg):
        if exit_code in ERROR_CODE_SET_KILLED_FOR_INSUFFICIENT_RESOURCES:
            msg = (f"Insufficient resources requested. Found exit code: "
                   f"{exit_code}. Application returned error message:\n" +
                   error_msg)
            return JobInstanceStatus.RESOURCE_ERROR, msg
        else:
            return JobInstanceStatus.ERROR, error_msg<|MERGE_RESOLUTION|>--- conflicted
+++ resolved
@@ -1,12 +1,7 @@
 import json
 import logging
 import os
-<<<<<<< HEAD
-import subprocess
-=======
 from subprocess import check_output
-from time import sleep
->>>>>>> f59f2451
 from typing import List
 import traceback
 
