import logging
<<<<<<< HEAD
import os
import subprocess
import traceback
from typing import Optional

from jobmon.client.swarm.executors import (Executor, JobInstanceExecutorInfo,
                                           ExecutorParameters)
from jobmon.client import shared_requester
from jobmon.models.job_instance_status import JobInstanceStatus
=======
import subprocess
import traceback

from jobmon.client import shared_requester
from jobmon.client.swarm.executors import Executor
>>>>>>> f97ff659

logger = logging.getLogger(__name__)


class SequentialExecutor(Executor):

<<<<<<< HEAD
    def __init__(self, *args, **kwargs):
        super().__init__(*args, **kwargs)
        self._next_executor_id = 1

    def execute(self, command: str, name: str,
                executor_parameters: ExecutorParameters) -> int:
=======
    def __init__(self, stderr=None, stdout=None, project=None,
                 working_dir=None, *args, **kwargs):
        self.stderr = stderr
        self.stdout = stdout
        self.project = project
        self.working_dir = working_dir
        super().__init__(*args, **kwargs)

    def execute(self, job_instance):
>>>>>>> f97ff659
        try:
            logger.debug(command)

            # add an executor id to the environment
            env = os.environ.copy()
            executor_id = self._next_executor_id
            env["JOB_ID"] = str(self._next_executor_id)
            self._next_executor_id += 1

            # submit the job
            subprocess.check_output(command, shell=True, env=env)
        except Exception as e:
            logger.error(e)
            stack = traceback.format_exc()
            msg = (
                f"Error in {self.__class__.__name__}, {str(self)} "
                f"while running {command}:"
                f"\n{stack}")
            shared_requester.send_request(
                app_route="/error_logger",
                message={"traceback": msg},
                request_type="post")
        return executor_id


class JobInstanceSequentialInfo(JobInstanceExecutorInfo):

    def __init__(self) -> None:
        self._executor_id: Optional[int] = None

    @property
    def executor_id(self) -> Optional[int]:
        if self._executor_id is None:
            jid = os.environ.get('JOB_ID')
            if jid:
                self._executor_id = int(jid)
        return self._executor_id

    def get_exit_info(self, exit_code, error_msg):
        return JobInstanceStatus.ERROR, error_msg<|MERGE_RESOLUTION|>--- conflicted
+++ resolved
@@ -1,5 +1,4 @@
 import logging
-<<<<<<< HEAD
 import os
 import subprocess
 import traceback
@@ -9,37 +8,23 @@
                                            ExecutorParameters)
 from jobmon.client import shared_requester
 from jobmon.models.job_instance_status import JobInstanceStatus
-=======
-import subprocess
-import traceback
-
-from jobmon.client import shared_requester
-from jobmon.client.swarm.executors import Executor
->>>>>>> f97ff659
 
 logger = logging.getLogger(__name__)
 
 
 class SequentialExecutor(Executor):
 
-<<<<<<< HEAD
-    def __init__(self, *args, **kwargs):
+    def __init__(self, stderr=None, stdout=None, project=None,
+                 working_dir=None, *args, **kwargs):
         super().__init__(*args, **kwargs)
         self._next_executor_id = 1
-
-    def execute(self, command: str, name: str,
-                executor_parameters: ExecutorParameters) -> int:
-=======
-    def __init__(self, stderr=None, stdout=None, project=None,
-                 working_dir=None, *args, **kwargs):
         self.stderr = stderr
         self.stdout = stdout
         self.project = project
         self.working_dir = working_dir
-        super().__init__(*args, **kwargs)
 
-    def execute(self, job_instance):
->>>>>>> f97ff659
+    def execute(self, command: str, name: str,
+                executor_parameters: ExecutorParameters) -> int:
         try:
             logger.debug(command)
 
