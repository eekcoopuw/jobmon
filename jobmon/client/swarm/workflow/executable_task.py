--- conflicted
+++ resolved
@@ -1,7 +1,4 @@
-<<<<<<< HEAD
 from functools import partial
-=======
->>>>>>> b0360f6f
 import hashlib
 import logging
 
@@ -161,12 +158,7 @@
         else:
             self.job_attributes = {}
         if executor_parameters is None:
-<<<<<<< HEAD
             executor_parameters = ExecutorParameters(
-                slots=slots,
-=======
-            self.executor_parameters = ExecutorParameters(
->>>>>>> b0360f6f
                 num_cores=num_cores,
                 m_mem_free=m_mem_free,
                 max_runtime_seconds=max_runtime_seconds,
