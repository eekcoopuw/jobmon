--- conflicted
+++ resolved
@@ -94,7 +94,6 @@
         old_wf_run = self.get_previous_workflow_run()
         if len(old_wf_run) == 0:
             return
-<<<<<<< HEAD
         old_workflow_run_id = old_wf_run['id']
         # instead of killing the old workflow runs, mark them as CR or HR,
         logger.info(f"Set previous workflow run to resume: "
@@ -149,28 +148,13 @@
             logger.info(f"Setting this workflow run status to "
                         f"{WorkflowRunStatus.COLD_RESUME}: "
                         f"{old_workflow_run_id}")
-=======
-        # get the previous workflow run id if it's still running
-        workflow_run_id = wf_run['id']
-
-        if wf_run['user'] != getpass.getuser():
-            msg = ("Workflow_run_id {} for this workflow_id is still in "
-                   "running mode by user {}. Please ask this user to kill "
-                   "their processes. If they are using the SGE executor, "
-                   "please ask them to qdel their jobs. Be aware that if you "
-                   "restart this workflow prior to the other user killing "
-                   "theirs, this error will not re-raise but you may be "
-                   "creating orphaned processes and hard-to-find bugs"
-                   .format(workflow_run_id, wf_run['user']))
-            logger.error(msg)
->>>>>>> 7a38664c
+
             _, _ = self.requester.send_request(
                 app_route='/workflow_run',
                 message={'workflow_run_id': old_workflow_run_id,
                          'status': WorkflowRunStatus.COLD_RESUME},
                 request_type='put')
         else:
-<<<<<<< HEAD
             # A hot resume
             logger.info(f"Setting this workflow run status to "
                         f"{WorkflowRunStatus.HOT_RESUME}: "
@@ -180,76 +164,6 @@
                 message={'workflow_run_id': old_workflow_run_id,
                          'status': WorkflowRunStatus.HOT_RESUME},
                 request_type='put')
-=======
-            # mark the previous workflow run as CR or HR
-            if reset_running_jobs:
-                # A cold resume
-                if wf_run['executor_class'] == "SequentialExecutor":
-                    from jobmon.client.swarm.executors.sequential import \
-                        SequentialExecutor
-                    previous_executor = SequentialExecutor()
-                elif wf_run['executor_class'] == "SGEExecutor":
-                    from jobmon.client.swarm.executors.sge import SGEExecutor
-                    previous_executor = SGEExecutor()
-                elif wf_run['executor_class'] == "DummyExecutor":
-                    from jobmon.client.swarm.executors.dummy import \
-                        DummyExecutor
-                    previous_executor = DummyExecutor()
-                else:
-                    raise ValueError("{} is not supported by this version of "
-                                     "jobmon".format(wf_run['executor_class']))
-
-                # set non-terminal job instances to k state
-                logger.info(f'Setting job instances with B, I, and R state to'
-                            f' K for the following workflow_run_id: '
-                            f'{workflow_run_id}')
-                k_state_code, k_state_resp = self.requester.send_request(
-                    app_route=f'/job_instance/{workflow_run_id}/'
-                              f'nonterminal_to_k_status',
-                    message={},
-                    request_type='post'
-                )
-                if k_state_code != StatusCodes.OK:
-                    err_msg = f'Expected code {StatusCodes.OK} when setting ' \
-                              f'nonterminal job instances to K state, ' \
-                              f'instead got status: {k_state_code} with ' \
-                              f'the following response: {k_state_resp}'
-                    logger.error(err_msg)
-                    raise RuntimeError(err_msg)
-
-                # get job instances of workflow run
-                _, response = self.requester.send_request(
-                    app_route=f'/workflow_run/{workflow_run_id}/job_instance',
-                    message={},
-                    request_type='get')
-                job_instances = [ExecutorJobInstance.from_wire(
-                    ji, executor=previous_executor)
-                    for ji in response['job_instances']]
-                jiid_exid_tuples = [(ji.job_instance_id, ji.executor_id)
-                                    for ji in job_instances]
-                if job_instances:
-                    previous_executor.terminate_job_instances(jiid_exid_tuples)
-
-                # set workflow_run status to cold resume
-                logger.info(f"Setting this workflow run status to "
-                            f"{WorkflowRunStatus.COLD_RESUME}: "
-                            f"{workflow_run_id}")
-                _, _ = self.requester.send_request(
-                    app_route='/workflow_run',
-                    message={'workflow_run_id': workflow_run_id,
-                             'status': WorkflowRunStatus.COLD_RESUME},
-                    request_type='put')
-            else:
-                # A hot resume
-                logger.info(f"Setting this workflow run status to "
-                            f"{WorkflowRunStatus.HOT_RESUME}: "
-                            f"{workflow_run_id}")
-                _, _ = self.requester.send_request(
-                    app_route='/workflow_run',
-                    message={'workflow_run_id': workflow_run_id,
-                             'status': WorkflowRunStatus.HOT_RESUME},
-                    request_type='put')
->>>>>>> 7a38664c
 
     def update_done(self):
         """Update the status of the workflow_run as done"""
