--- conflicted
+++ resolved
@@ -101,8 +101,9 @@
             requester=requester)
         return executor_job
 
-<<<<<<< HEAD
-    def update_executor_parameter_set(self, parameter_set_type: str) -> None:
+    def update_executor_parameter_set(self, parameter_set_type: str =
+                                      ExecutorParameterSetType.ADJUSTED
+                                      ) -> None:
         """update the resources for a given job in the db
 
         Args:
@@ -111,11 +112,6 @@
 
         # TODO: refactor for common API between executor parameter types.
         # somehow infer what paremeters need scaled based executor
-=======
-    def update_executor_parameter_set(self, parameter_set_type: str =
-                                      ExecutorParameterSetType.ADJUSTED)->None:
-        # TODO: refactor for common API between executor parameter types
->>>>>>> dfdccd29
 
         # adjust parameters
         adjustment_factor = 0.5
