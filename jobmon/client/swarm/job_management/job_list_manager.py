<<<<<<< HEAD
from functools import partial
import logging
=======
>>>>>>> b0360f6f
import time
from threading import Event, Thread
from typing import Dict

from jobmon.client import shared_requester
from jobmon.models.job_status import JobStatus
from jobmon.client.swarm.executors.base import ExecutorParameters
from jobmon.client.swarm.job_management.job_factory import JobFactory
from jobmon.client.swarm.job_management.job_instance_factory import \
    JobInstanceFactory
from jobmon.client.swarm.job_management.job_instance_reconciler import \
    JobInstanceReconciler
from jobmon.client.swarm.workflow.executable_task import (BoundTask,
                                                          ExecutableTask)
from jobmon.client.swarm.job_management.swarm_job import SwarmJob
from jobmon.exceptions import CallableReturnedInvalidObject
from jobmon.models.executor_parameter_set_type import ExecutorParameterSetType
from jobmon.client.client_logging import ClientLogging as logging


logger = logging.getLogger(__name__)


class JobListManager(object):

    def __init__(self, dag_id, executor=None, start_daemons=False,
<<<<<<< HEAD
                 job_instantiation_interval=3, n_queued_jobs=1000,
                 resource_adjustment: float = 0.5):
        """Once the job is ready to run and the task dag submits it, the job
        list manager takes over and monitors the job throughout its states
         until it is done or failed.
=======
                 job_instantiation_interval=10, n_queued_jobs=1000):

        """Manages all the list of jobs that are running, done or errored
>>>>>>> b0360f6f

        Args:
            dag_id (int): the id for the dag to run
            executor (obj, default SequentialExecutor): obj of type
                SequentialExecutor, DummyExecutor or SGEExecutor
            start_daemons (bool, default False): whether or not to start the
                JobInstanceFactory and JobReconciler as daemonized threads
            job_instantiation_interval (int, default 10): number of seconds to
                wait between instantiating newly ready jobs
            n_queued_jobs (int): number of queued jobs that should be returned
                to be instantiated
        """
        self.dag_id = dag_id
        self.job_factory = JobFactory(dag_id)

        self._stop_event = Event()
        self.job_instance_factory = JobInstanceFactory(
            dag_id=dag_id,
            executor=executor,
            n_queued_jobs=n_queued_jobs,
            stop_event=self._stop_event)
        self.job_inst_reconciler = JobInstanceReconciler(
            dag_id=dag_id,
            executor=executor,
            stop_event=self._stop_event)

        self.requester = shared_requester
        self.executor = executor
        self.resource_adjustment = resource_adjustment

        self.bound_tasks: Dict[int, BoundTask] = {}  # {job_id: BoundTask}
        self.hash_job_map: Dict[int, SwarmJob] = {}  # {job_hash: simpleJob}
        self.job_hash_map: Dict[int, int] = {}  # {job_id: job_hash}

        self.all_done: set = set()
        self.all_error: set = set()
        self.last_sync = None
        self._sync()

        self.job_instantiation_interval = job_instantiation_interval
        if start_daemons:
            self._start_job_instance_manager()

    @property
    def active_jobs(self):
        """List of tasks that are listed as Registered, Done or Error_Fatal"""
        return [task for job_id, task in self.bound_tasks.items()
                if task.status not in [JobStatus.REGISTERED,
                                       JobStatus.DONE,
                                       JobStatus.ERROR_FATAL]]

    def bind_task(self, task: ExecutableTask):
        """Bind a task to the database, making it a job
        Args:
            task (obj): obj of a type inherited from ExecutableTask
        """
        if task.hash in self.hash_job_map:
            logger.info("Job already bound and has a hash, retrieving from db "
                        "and making sure updated parameters are bound")
            job = self.hash_job_map[task.hash]
            self._update_job(job.job_id, task.tag, task.max_attempts)
        else:
            job = self._create_job(
                jobname=task.name,
                job_hash=task.hash,
                command=task.command,
                tag=task.tag,
                max_attempts=task.max_attempts
            )

        # adding the attributes to the job now that there is a job_id
        for attribute in task.job_attributes:
            self.job_factory.add_job_attribute(
                job.job_id, attribute, task.job_attributes[attribute])

        bound_task = BoundTask(task=task, job=job, job_list_manager=self)
        self.bound_tasks[job.job_id] = bound_task
        return bound_task

    def _bind_parameters(self, job_id, executor_parameter_set_type,
                         **kwargs):
        # evaluate the callable
        task = kwargs.get("task")
        resources = task.executor_parameters(kwargs)
        if not isinstance(resources, ExecutorParameters):
            raise CallableReturnedInvalidObject(f"The function called to "
                                                f"return resources did not "
                                                f"return the expected Executor"
                                                f" Parameters object, it is of"
                                                f" type {type(resources)}")
        task.bound_parameters.append(resources)

        if executor_parameter_set_type == ExecutorParameterSetType.VALIDATED:
            resources.validate()
        self._add_parameters(job_id, resources,
                             executor_parameter_set_type)

    def _add_parameters(self, job_id: int, executor_parameters,
                        parameter_set_type=ExecutorParameterSetType.VALIDATED):
        """Add an entry for the validated parameters to the database and
        activate them"""
        msg = {'parameter_set_type': parameter_set_type}
        msg.update(executor_parameters.to_wire())
        self.requester.send_request(
            app_route=f'/job/{job_id}/update_resources',
            message=msg,
            request_type='post')

    def _update_job(self, job_id: int, tag: str, max_attempts: int):
        msg = {'tag': tag, 'max_attempts': max_attempts}
        self.requester.send_request(
            app_route=f'/job/{job_id}/update_job',
            message=msg,
            request_type='post'
        )

<<<<<<< HEAD
    def adjust_resources(self, task, *args, **kwargs):
        """Function from Job Instance Factory that adjusts resources and then
        queues them, this should also incorporate resource binding if they
        have not yet been bound"""
        logger.debug("Job in A state, adjusting resources before queueing")
        exec_param_set = task.bound_parameters[-1] # get the most recent parameter set
        only_scale = list(exec_param_set.resource_scales.keys())
        rc, msg = self.requester.send_request(
            app_route=f'/job/{task.job_id}/most_recent_ji_error',
            message={},
            request_type='get')
        if 'exceeded max_runtime' in msg and 'max_runtime_seconds' in only_scale:
            only_scale = ['max_runtime_seconds']
        logger.debug(f"only going to scale these resources: {only_scale}")
        resources_adjusted = {'only_scale': only_scale}
        if self.resource_adjustment != 0.5:
            resources_adjusted[
                'all_resource_scale_val'] = self.resource_adjustment
            logger.debug("You have specified a resource adjustment, this will "
                         "be applied to all resources that will be adjusted "
                         "(default: m_mem_free and max_runtime_seconds)")
        exec_param_set.adjust(**resources_adjusted)
        return exec_param_set
=======
    def log_dag_running(self) -> None:
        rc, _ = self.requester.send_request(
            app_route=f'/task_dag/{self.dag_id}/log_running',
            message={},
            request_type='post')
        return rc
>>>>>>> b0360f6f

    def get_job_statuses(self):
        """Query the database for the status of all jobs"""
        if self.last_sync:
            rc, response = self.requester.send_request(
                app_route='/dag/{}/job_status'.format(self.dag_id),
                message={'last_sync': str(self.last_sync)},
                request_type='get')
        else:
            rc, response = self.requester.send_request(
                app_route='/dag/{}/job_status'.format(self.dag_id),
                message={},
                request_type='get')
        logger.debug("JLM::get_job_statuses(): rc is {} and response is {}".
                     format(rc, response))
        utcnow = response['time']
        self.last_sync = utcnow

        jobs = [SwarmJob.from_wire(job) for job in response['job_dcts']]
        for job in jobs:
            if job.job_id in self.bound_tasks.keys():
                self.bound_tasks[job.job_id].status = job.status
            else:
                # This should really only happen the first time
                # _sync() is called when resuming a WF/DAG. This
                # BoundTask really only serves as a
                # dummy/placeholder for status until the Task can
                # actually be bound. To put it another way, if not
                # this_bound_task.is_bound: ONLY USE IT TO DETERMINE
                # IF THE TASK WAS PREVIOUSLY DONE. This branch may
                # be subject to removal altogether if it can be
                # determined that there is a better way to determine
                # previous state in resume cases
                self.bound_tasks[job.job_id] = BoundTask(
                    task=None, job=job, job_list_manager=self)
            self.hash_job_map[job.job_hash] = job
            self.job_hash_map[job.job_id] = job.job_hash
        return jobs

    def parse_adjusting_done_and_errors(self, jobs):
        """Separate out the done jobs from the errored ones
        Args:
            jobs(list): list of objects of type models.Job
        """
        completed_tasks = set()
        failed_tasks = set()
        adjusting_tasks = set()
        for job in jobs:
            task = self.bound_tasks[job.job_id]
            if task.status == JobStatus.DONE and task not in self.all_done:
                completed_tasks.add(task)
            elif (task.status == JobStatus.ERROR_FATAL and
                  task not in self.all_error and
                  task.is_bound):
                # if the task is NOT yet bound, then we must be
                # resuming the Workflow. In that case, we do not
                # want to account for this task in our current list
                # of failures as it is about to be reset and
                # retried... i.e. move on to the else: continue
                failed_tasks.add(task)
            elif task.status == JobStatus.ADJUSTING_RESOURCES and task.is_bound:
                adjusting_tasks.add(task)
            else:
                continue
        self.all_done.update(completed_tasks)
        self.all_error -= completed_tasks
        self.all_error.update(failed_tasks)
        return completed_tasks, failed_tasks, adjusting_tasks

    def _sync(self):
        """Get all jobs from the database and parse the done and errored"""
        jobs = self.get_job_statuses()
        self.parse_adjusting_done_and_errors(jobs)

    def block_until_any_done_or_error(self, timeout=36000, poll_interval=10):
        """Block code execution until a job is done or errored"""
        time_since_last_update = 0
        while True:
            if time_since_last_update > timeout:
                raise RuntimeError("Not all tasks completed within the given "
                                   "workflow timeout length ({} seconds). "
                                   "Submitted tasks will still run, but the "
                                   "workflow will need to be restarted."
                                   .format(timeout))
            jobs = self.get_job_statuses()
            completed, failed, adjusting = self.parse_adjusting_done_and_errors(jobs)
            if adjusting:
                for task in adjusting:
                    # change callable to adjustment function
                    task.executor_parameters = partial(self.adjust_resources,
                                                       task)
                    self.adjust_resources_and_queue(task)
            if completed or failed:
                return completed, failed
            time.sleep(poll_interval)
            time_since_last_update += poll_interval

    def _create_job(self, *args, **kwargs):
        """Create a job by passing the job args/kwargs through to the
        JobFactory
        """
        job = self.job_factory.create_job(*args, **kwargs)
        self.hash_job_map[job.job_hash] = job
        self.job_hash_map[job.job_id] = job.job_hash
        return job

    def adjust_resources_and_queue(self, task):
        """If a job is provided to the function then the resources have already
        been bound to the database and it should be set as adjusted"""
        job_id = self.hash_job_map[task.hash].job_id
        if not task.bound_parameters: # create O and V if no prior params are bound
            self._bind_parameters(job_id, ExecutorParameterSetType.ORIGINAL,
                                  task=task)
            self._bind_parameters(job_id, ExecutorParameterSetType.VALIDATED,
                                  task=task)
        else:
            self._bind_parameters(job_id, ExecutorParameterSetType.ADJUSTED,
                                  task=task)
        self.job_factory.queue_job(job_id)
        task = self.bound_tasks[job_id]
        task.status = JobStatus.QUEUED_FOR_INSTANTIATION

    def reset_jobs(self):
        """Reset jobs by passing through to the JobFactory"""
        self.job_factory.reset_jobs()
        self._sync()

    def add_job_attribute(self, job_id, attribute_type, value):
        """Add a job_attribute to a job by passing thorugh to the JobFactory"""
        self.job_factory.add_job_attribute(job_id, attribute_type, value)

    def status_from_hash(self, job_hash):
        """Get the status of a job from its hash"""
        job_id = self.hash_job_map[job_hash].job_id
        return self.status_from_job(job_id)

    def status_from_job(self, job_id):
        """Get the status of a job by its ID"""
        return self.bound_tasks[job_id].status

    def status_from_task(self, task):
        """Get the status of a task from its hash"""
        return self.status_from_hash(task.hash)

    def bound_task_from_task(self, task):
        """Get a BoundTask from a regular Task"""
        job_id = self.hash_job_map[task.hash].job_id
        return self.bound_tasks[job_id]

    def _start_job_instance_manager(self):
        """Start the JobInstanceFactory and JobReconciler in separate
        threads
        """
        self.jif_proc = Thread(
            target=(
                self.job_instance_factory.instantiate_queued_jobs_periodically
            ),
            args=(self.job_instantiation_interval,))
        self.jif_proc.daemon = True
        self.jif_proc.start()

        self.jir_proc = Thread(
            target=self.job_inst_reconciler.reconcile_periodically)
        self.jir_proc.daemon = True
        self.jir_proc.start()

    def disconnect(self):
        self._stop_event.set()

    def connect(self):
        self._stop_event = Event()
        self._start_job_instance_manager()<|MERGE_RESOLUTION|>--- conflicted
+++ resolved
@@ -1,8 +1,5 @@
-<<<<<<< HEAD
 from functools import partial
 import logging
-=======
->>>>>>> b0360f6f
 import time
 from threading import Event, Thread
 from typing import Dict
@@ -29,17 +26,10 @@
 class JobListManager(object):
 
     def __init__(self, dag_id, executor=None, start_daemons=False,
-<<<<<<< HEAD
-                 job_instantiation_interval=3, n_queued_jobs=1000,
-                 resource_adjustment: float = 0.5):
+                 job_instantiation_interval=10, n_queued_jobs=1000):
         """Once the job is ready to run and the task dag submits it, the job
         list manager takes over and monitors the job throughout its states
          until it is done or failed.
-=======
-                 job_instantiation_interval=10, n_queued_jobs=1000):
-
-        """Manages all the list of jobs that are running, done or errored
->>>>>>> b0360f6f
 
         Args:
             dag_id (int): the id for the dag to run
@@ -68,7 +58,6 @@
 
         self.requester = shared_requester
         self.executor = executor
-        self.resource_adjustment = resource_adjustment
 
         self.bound_tasks: Dict[int, BoundTask] = {}  # {job_id: BoundTask}
         self.hash_job_map: Dict[int, SwarmJob] = {}  # {job_hash: simpleJob}
@@ -156,7 +145,6 @@
             request_type='post'
         )
 
-<<<<<<< HEAD
     def adjust_resources(self, task, *args, **kwargs):
         """Function from Job Instance Factory that adjusts resources and then
         queues them, this should also incorporate resource binding if they
@@ -172,22 +160,15 @@
             only_scale = ['max_runtime_seconds']
         logger.debug(f"only going to scale these resources: {only_scale}")
         resources_adjusted = {'only_scale': only_scale}
-        if self.resource_adjustment != 0.5:
-            resources_adjusted[
-                'all_resource_scale_val'] = self.resource_adjustment
-            logger.debug("You have specified a resource adjustment, this will "
-                         "be applied to all resources that will be adjusted "
-                         "(default: m_mem_free and max_runtime_seconds)")
         exec_param_set.adjust(**resources_adjusted)
         return exec_param_set
-=======
+
     def log_dag_running(self) -> None:
         rc, _ = self.requester.send_request(
             app_route=f'/task_dag/{self.dag_id}/log_running',
             message={},
             request_type='post')
         return rc
->>>>>>> b0360f6f
 
     def get_job_statuses(self):
         """Query the database for the status of all jobs"""
