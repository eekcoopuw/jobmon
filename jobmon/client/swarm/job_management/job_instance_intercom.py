import logging
import socket
import sys
import traceback

from jobmon.client import shared_requester

logger = logging.getLogger(__name__)


class JobInstanceIntercom(object):

    def __init__(self, job_instance_id, executor_class, process_group_id,
                 hostname, requester=shared_requester):
        """
        The JobInstanceIntercom is a mechanism whereby a running job_instance
        can communicate back to the JobStateManager to log its status, errors,
        usage details, etc.

        Args:
            job_instance_id (int): the id of the job_instance_id that is
            reporting back
            executor_class (Executor): object representing the kind of
            executor that was used for this job instance
            process_group_id (int): linux process_group_id that this
            job_instance is a part of
            hostname (str): hostname where this job_instance is running
        """
        self.job_instance_id = job_instance_id
        self.process_group_id = process_group_id
        self.hostname = hostname
        self.requester = shared_requester
        self.executor_class = executor_class
        self.executor = executor_class()
        logger.debug("Instantiated JobInstanceIntercom")

    def log_done(self, executor_id):
        """Tell the JobStateManager that this job_instance is done"""
        message = {'nodename': socket.getfqdn()}
        if executor_id is not None:
            message['executor_id'] = str(executor_id)
        else:
            logger.info("No Job ID was found in the qsub env at this time")
        rc, _ = self.requester.send_request(
            app_route='/job_instance/{}/log_done'.format(self.job_instance_id),
            message=message,
            request_type='post')
        return rc

    def log_error(self, error_message, executor_id, exit_status, scale=0.5):
        """Tell the JobStateManager that this job_instance has errored"""

        # clip at 10k to avoid mysql has gone away errors when posting long
        # messages
        e_len = len(error_message)
        if e_len >= 10000:
            error_message = error_message[-10000:]
            logger.info(f"Error_message is {e_len} which is more than the 10k "
                        "character limit for error messages. Only the final "
                        "10k will be captured by the database.")
<<<<<<< HEAD

        message = {'error_message': error_message, 'exit_status': exit_status, 'resource_adjustment': scale}
=======
        message = {'error_message': error_message,
                   'nodename': socket.getfqdn()}
>>>>>>> 38c0db46
        if executor_id is not None:
            message['executor_id'] = str(executor_id)
        else:
            logger.info("No Job ID was found in the qsub env at this time")
        rc, _ = self.requester.send_request(
            app_route=('/job_instance/{}/log_error'
                       .format(self.job_instance_id)),
            message=message,
            request_type='post')
        return rc

    def log_job_stats(self):
        """Tell the JobStateManager all the applicable job_stats for this
        job_instance
        """
        try:
            usage = self.executor.get_usage_stats()
            dbukeys = ['usage_str', 'wallclock', 'maxrss', 'cpu', 'io']
            msg = {k: usage[k] for k in dbukeys if k in usage.keys()}
            rc, _ = self.requester.send_request(
                app_route=('/job_instance/{}/log_usage'
                           .format(self.job_instance_id)),
                message=msg,
                request_type='post')
            return rc
        except NotImplementedError:
            logger.warning("Usage stats not available for {} "
                           "executors".format(self.executor_class))
        except Exception as e:
            # subprocess.CalledProcessError is raised if qstat fails.
            # Not a critical error, keep running and log an error.
            logger.error(f"Usage stats not available due to exception {e}")
            (e_type, e_value, e_traceback) = sys.exc_info()
            logger.error("Traceback {}".
                         format(print(repr(traceback.format_tb(e_traceback)))))

    def log_running(self, next_report_increment, executor_id):
        """Tell the JobStateManager that this job_instance is running, and
        update the report_by_date to be further in the future in case it gets
        reconciled immediately"""
        message = {'nodename': socket.getfqdn(),
                   'process_group_id': str(self.process_group_id),
                   'next_report_increment': next_report_increment}
        logger.debug(f'executor_id is {executor_id}')
        if executor_id is not None:
            message['executor_id'] = str(executor_id)
        else:
            logger.info("No Job ID was found in the qsub env at this time")
        rc, _ = self.requester.send_request(
            app_route=('/job_instance/{}/log_running'
                       .format(self.job_instance_id)),
            message=message,
            request_type='post')
        return rc

    def log_report_by(self, next_report_increment, executor_id):
        """Log the heartbeat to show that the job instance is still alive"""
        message = {"next_report_increment": next_report_increment}
        if executor_id is not None:
            message['executor_id'] = str(executor_id)
        else:
            logger.info("No Job ID was found in the qsub env at this time")
        rc, _ = self.requester.send_request(
            app_route=(f'/job_instance/{self.job_instance_id}/log_report_by'),
            message=message,
            request_type='post')
        return rc<|MERGE_RESOLUTION|>--- conflicted
+++ resolved
@@ -58,13 +58,12 @@
             logger.info(f"Error_message is {e_len} which is more than the 10k "
                         "character limit for error messages. Only the final "
                         "10k will be captured by the database.")
-<<<<<<< HEAD
 
-        message = {'error_message': error_message, 'exit_status': exit_status, 'resource_adjustment': scale}
-=======
         message = {'error_message': error_message,
+                   'exit_status': exit_status,
+                   'resource_adjustment': scale,
                    'nodename': socket.getfqdn()}
->>>>>>> 38c0db46
+
         if executor_id is not None:
             message['executor_id'] = str(executor_id)
         else:
