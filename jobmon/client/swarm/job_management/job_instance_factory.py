--- conflicted
+++ resolved
@@ -108,32 +108,6 @@
         logger.debug("JIF: Found {} Queued Jobs".format(len(jobs)))
         job_instance_ids = []
         for job in jobs:
-<<<<<<< HEAD
-=======
-            if job.status == JobStatus.ADJUSTING_RESOURCES:
-                logger.debug("Job in A state, adjusting resources before queueing")
-                only_scale = list(job.executor_parameters.resource_scales.keys())
-                rc, response = self.requester.send_request(
-                    app_route=f'/job/{job.job_id}/most_recent_exec_id',
-                    message={},
-                    request_type='get'
-                )
-                if len(response['executor_id']) > 0:
-                    exec_id = response['executor_id'][0]
-                    try:
-                        exit_code, msg = self.executor.get_remote_exit_info(exec_id)
-                        if 'exceeded max_runtime' in msg and \
-                                'max_runtime_seconds' in only_scale:
-                            only_scale = ['max_runtime_seconds']
-                    except RemoteExitInfoNotAvailable:
-                        logger.debug("Unable to retrieve exit info to "
-                                     "determine the cause of resource error")
-                job.update_executor_parameter_set(
-                    parameter_set_type=JobStatus.ADJUSTING_RESOURCES,
-                    only_scale=only_scale)
-                job.queue_job()
-
->>>>>>> b0360f6f
             job_instance = self._create_job_instance(job)
             if job_instance:
                 job_instance_ids.append(job_instance.job_instance_id)
