import copy
import getpass
from http import HTTPStatus as StatusCodes
from multiprocessing import Process
import time
from datetime import datetime
from typing import Dict, Set, List, Tuple

from jobmon import __version__
from jobmon.client import shared_requester
from jobmon.client import ClientLogging as logging
<<<<<<< HEAD
from jobmon.requests.requester import Requester
=======
from jobmon.client.requests.requester import Requester, http_request_ok
>>>>>>> a969c6bd
from jobmon.client.swarm.swarm_task import SwarmTask
from jobmon.constants import ExecutorParameterSetType, TaskStatus, WorkflowRunStatus
from jobmon.exceptions import (InvalidResponse, WorkflowNotResumable,
                               SchedulerNotAlive)

logger = logging.getLogger(__name__)


# This is re-defined into the global namespace of the module so it can be
# safely patched
ValueError = ValueError


class WorkflowRunExecutionStatus(object):
    """Enumerate possible exit statuses for WorkflowRun._execute()"""
    SUCCEEDED = 0
    FAILED = 1
    STOPPED_BY_USER = 2


class WorkflowRun(object):
    """
    WorkflowRun enables tracking for multiple runs of a single Workflow. A
    Workflow may be started/paused/ and resumed multiple times. Each start or
    resume represents a new WorkflowRun.

    In order for a Workflow can be deemed to be DONE (successfully), it
    must have 1 or more WorkflowRuns. In the current implementation, a Workflow
    Job may belong to one or more WorkflowRuns, but once the Job reaches a DONE
    state, it will no longer be added to a subsequent WorkflowRun. However,
    this is not enforced via any database constraints.
    """

    def __init__(self, workflow_id: int, executor_class: str,
                 slack_channel: str = 'jobmon-alerts', resume: bool = False,
                 reset_running_jobs: bool = True, resume_timeout: int = 300,
                 requester: Requester = shared_requester):
        self.workflow_id = workflow_id
        self.executor_class = executor_class
        self.user = getpass.getuser()

        self.requester = requester

        # state tracking
        self.swarm_tasks: Dict[int, SwarmTask] = {}
        self.all_done: Set[SwarmTask] = set()
        self.all_error: Set[SwarmTask] = set()
        self.last_sync = '2010-01-01 00:00:00'

        # bind to database
        app_route = "/client/workflow_run"
        rc, response = self.requester.send_request(
            app_route=app_route,
            message={'workflow_id': self.workflow_id,
                     'user': self.user,
                     'executor_class': self.executor_class,
                     'jobmon_version': __version__,
                     'resume': resume,
                     'reset_running_jobs': reset_running_jobs},
            request_type='post')
        if http_request_ok(rc) is False:
            raise InvalidResponse(f"Invalid Response to {app_route}: {rc}")

        # check if we can continue
        self.workflow_run_id = response['workflow_run_id']
        current_status = response['status']
        previous_wfr = response['previous_wfr']
        if previous_wfr:

            # we can't continue if any of the following are true:
            # 1) there are existing workflow runs and resume is not set
            # 2) current status was returned as error. that indicates a race
            #    condition with another workflow run where they both set the
            #    workflow to created nearly at the same time.
            prev_wfr_id, prev_status = previous_wfr[0]
            if not resume or current_status == WorkflowRunStatus.ERROR:
                raise WorkflowNotResumable(
                    "There are multple active workflow runs already for "
                    f"workflow_id ({self.workflow_id}). Found previous "
                    f"workflow_run_id/status: {prev_wfr_id}/{prev_status}")
            prev_status = self._wait_till_resumable(prev_wfr_id,
                                                    resume_timeout)

            # workflow wasn't terminated
            if prev_status != WorkflowRunStatus.TERMINATED:
                app_route = f'/client/workflow_run/{self.workflow_run_id}/delete'
                return_code, response = self.requester.send_request(
                    app_route=app_route,
                    message={},
                    request_type='put')
                if http_request_ok(return_code) is False:
                    raise InvalidResponse(
                        f'Unexpected status code {return_code} from PUT '
                        f'request through route {app_route}. Expected '
                        f'code 200. Response content: {response}')
                raise WorkflowNotResumable(
                    "Workflow cannot be created because a previous workflow "
                    "run exists and hasn't terminated. Found previous "
                    f"workflow_run_id/status: {prev_wfr_id}/{prev_status}")

        # workflow was created successfully
        self._status = WorkflowRunStatus.REGISTERED

        # test parameter to force failure
        self._val_fail_after_n_executions = None

    @property
    def status(self) -> str:
        return self._status

    @property
    def active_tasks(self) -> List[SwarmTask]:
        """List of tasks that are listed as Registered, Done or Error_Fatal"""
        terminal_status = [
            TaskStatus.REGISTERED, TaskStatus.DONE, TaskStatus.ERROR_FATAL]
        return [task for task in self.swarm_tasks.values()
                if task.status not in terminal_status]

    @property
    def scheduler_alive(self) -> bool:
        if not hasattr(self, "_scheduler_proc"):
            return False
        else:
            return self._scheduler_proc.is_alive()

    @property
    def completed_report(self) -> Tuple:
        if not hasattr(self, "_completed_report"):
            raise AttributeError("Must executor workflow run before first")
        return self._completed_report

    def update_status(self, status: str) -> None:
        """Update the status of the workflow_run with whatever status is
        passed
        """
        app_route = f'/swarm/workflow_run/{self.workflow_run_id}/update_status'
        return_code, response = self.requester.send_request(
            app_route=app_route,
            message={'status': status},
            request_type='put')
        if http_request_ok(return_code) is False:
            raise InvalidResponse(
                f'Unexpected status code {return_code} from POST '
                f'request through route {app_route}. Expected '
                f'code 200. Response content: {response}')
        self._status = status

    def execute_interruptible(self, scheduler_proc: Process,
                              fail_fast: bool = False,
                              seconds_until_timeout: int = 36000):
        # _block_until_any_done_or_error continually checks to make sure this
        # process is alive
        self._scheduler_proc = scheduler_proc

        keep_running = True
        while keep_running:
            try:
                return self._execute(fail_fast, seconds_until_timeout)
            except KeyboardInterrupt:
                confirm = input("Are you sure you want to exit (y/n): ")
                confirm = confirm.lower().strip()
                if confirm == "y":
                    raise
                else:
                    print("Continuing jobmon execution...")

    def terminate_workflow_run(self) -> None:
        app_route = f'/client/workflow_run/{self.workflow_run_id}/terminate'
        return_code, response = self.requester.send_request(
            app_route=app_route,
            message={},
            request_type='put')
        if http_request_ok(return_code) is False:
            raise InvalidResponse(
                f'Unexpected status code {return_code} from POST '
                f'request through route {app_route}. Expected '
                f'code 200. Response content: {response}')

    def _wait_till_resumable(self, wfr_id: int, resume_timeout: int = 300
                             ) -> str:
        wait_start = time.time()
        wait_for_resume = True
        while wait_for_resume:
            app_route = f'/client/workflow_run/{wfr_id}/is_resumable'
            return_code, response = self.requester.send_request(
                app_route=app_route,
                message={},
                request_type='get')
            if http_request_ok(return_code) is False:
                raise InvalidResponse(
                    f'Unexpected status code {return_code} from POST '
                    f'request through route {app_route}. Expected '
                    f'code 200. Response content: {response}')
            if response.get("workflow_run_status") is not None:
                wait_for_resume = False
                status = response["workflow_run_status"]
            else:
                if (time.time() - wait_start) > resume_timeout:
                    raise WorkflowNotResumable(
                        "workflow_run timed out waiting for previous "
                        "workflow_run to exit. Try again in a few minutes.")
                else:
                    time.sleep(resume_timeout / 10)

        return status

    def _set_fail_after_n_executions(self, n: int) -> None:
        """
        For use during testing, force the TaskDag to 'fall over' after n
        executions, so that the resume case can be tested.

        In every non-test case, self.fail_after_n_executions will be None, and
        so the 'fall over' will not be triggered in production.
        """
        self._val_fail_after_n_executions = n

    def _get_current_time(self) -> datetime:
        app_route = '/time'
        return_code, response = self.requester.send_request(
            app_route=app_route,
            message={},
            request_type='get')

        if http_request_ok(return_code) is False:
            raise InvalidResponse(
                f'Unexpected status code {return_code} from POST '
                f'request through route {app_route}. Expected '
                f'code 200. Response content: {response}')
        return response["time"]

    def _execute(self, fail_fast: bool = False,
                 seconds_until_timeout: int = 36000,
                 wedged_workflow_sync_interval: int = 600):
        """
        Take a concrete DAG and queue al the Tasks that are not DONE.

        Uses forward chaining from initial fringe, hence out-of-date is not
        applied transitively backwards through the graph. It could also use
        backward chaining from an identified goal node, the effect is
        identical.

        The internal data structures are lists, but might need to be changed
        to be better at scaling.

        Conceptually:
        Mark all Tasks as not tried for this execution
        while the fringe is not empty:
            if the job is DONE, skip it and add its downstreams to the fringe
            if not, queue it
            wait for some jobs to complete
            rinse and repeat

        :return:
            num_new_completed, num_previously_completed
        """
        self.update_status(WorkflowRunStatus.RUNNING)

        self.last_sync = self._get_current_time()

        # populate sets for all current tasks
        self._parse_adjusting_done_and_errors(list(self.swarm_tasks.values()))
        previously_completed = copy.copy(self.all_done)  # for reporting

        # compute starting fringe
        fringe = self._compute_fringe()

        # test parameter
        logger.debug(
            f"fail_after_n_executions is {self._val_fail_after_n_executions}")
        n_executions = 0

        logger.info(f"Executing Workflow Run {self.workflow_run_id}")

        # These are all Tasks.
        # While there is something ready to be run, or something is running
        while fringe or self.active_tasks:
            # Everything in the fringe should be run or skipped,
            # they either have no upstreams, or all upstreams are marked DONE
            # in this execution

            while fringe:
                # Get the front of the queue and add it to the end.
                # That ensures breadth-first behavior, which is likely to
                # maximize parallelism
                swarm_task = fringe.pop()
                # Start the new jobs ASAP
                if swarm_task.is_done:
                    raise RuntimeError("Invalid DAG. Encountered a DONE node")
                else:
                    logger.debug(
                        f"Instantiating resources for newly ready  task and "
                        f"changing it to the queued state. Task: {swarm_task},"
                        f" id: {swarm_task.task_id}")
                    self._adjust_resources_and_queue(swarm_task)

            # TBD timeout?
            # An exception is raised if the runtime exceeds the timeout limit
            completed, failed = self._block_until_any_done_or_error(
                timeout=seconds_until_timeout,
                wedged_workflow_sync_interval=wedged_workflow_sync_interval)
            for swarm_task in completed:
                n_executions += 1
            if failed and fail_fast:
                break  # fail out early
            logger.debug(f"Return from blocking call, completed: "
                         f"{[t.task_id for t in completed]}, "
                         f"failed:{[t.task_id for t in failed]}")

            for swarm_task in completed:
                task_to_add = self._propagate_results(swarm_task)
                fringe = list(set(fringe + task_to_add))
            if (self._val_fail_after_n_executions is not None and
                    n_executions >= self._val_fail_after_n_executions):
                raise ValueError(f"Dag asked to fail after {n_executions} "
                                 f"executions. Failing now")

        # END while fringe or all_active

        # To be a dynamic-DAG tool, we must be prepared for the DAG to have
        # changed. In general we would recompute forward from the fringe.
        # Not efficient, but correct. A more efficient algorithm would be to
        # check the nodes that were added to see if they should be in the
        # fringe, or if they have potentially affected the status of Tasks
        # that were done (error case - disallowed??)

        all_completed = self.all_done
        num_new_completed = len(all_completed) - len(previously_completed)
        all_failed = self.all_error
        if all_failed:
            if fail_fast:
                logger.info("Failing after first failure, as requested")
            logger.info(f"DAG execute ended, failed {all_failed}")
            self.update_status(WorkflowRunStatus.ERROR)
            self._completed_report = (num_new_completed,
                                      len(previously_completed))
        else:
            logger.info(f"DAG execute finished successfully, "
                        f"{num_new_completed} jobs")
            self.update_status(WorkflowRunStatus.DONE)
            self._completed_report = (num_new_completed,
                                      len(previously_completed))

    def _compute_fringe(self) -> List[SwarmTask]:
        current_fringe: List[SwarmTask] = []
        for swarm_task in self.swarm_tasks.values():
            unfinished_upstreams = [u for u in swarm_task.upstream_swarm_tasks
                                    if u.status != TaskStatus.DONE]

            # top fringe is defined by:
            # not any unfinished upstream tasks and current task is registered
            is_fringe = (not unfinished_upstreams and
                         swarm_task.status == TaskStatus.REGISTERED)
            if is_fringe:
                current_fringe += [swarm_task]
        return current_fringe

    def _adjust_resources_and_queue(self, swarm_task: SwarmTask) -> None:
        task_id = swarm_task.task_id
        # Create original and validated entries if no params are bound yet
        if not swarm_task.bound_parameters:
            swarm_task.bind_executor_parameters(
                ExecutorParameterSetType.ORIGINAL)
            swarm_task.bind_executor_parameters(
                ExecutorParameterSetType.VALIDATED)
        else:
            swarm_task.bind_executor_parameters(
                ExecutorParameterSetType.ADJUSTED)

        logger.debug(f"Queueing task id: {task_id}")
        swarm_task.queue_task()

    def _block_until_any_done_or_error(self, timeout: int = 36000,
                                       poll_interval: int = 10,
                                       wedged_workflow_sync_interval: int = 600
                                       ):
        """Block code execution until a task is done or errored"""
        time_since_last_update = 0
        time_since_last_wedge_sync = 0
        while True:
            # make sure we haven't timed out
            if time_since_last_update > timeout:
                raise RuntimeError(f"Not all tasks completed within the given "
                                   f"workflow timeout length ({timeout} "
                                   f"seconds). Submitted tasks will still run,"
                                   f" but the workflow will need to be "
                                   f"restarted.")

            # make sure scheduler is still alive or this is all for nothing
            if not self.scheduler_alive:
                raise SchedulerNotAlive(
                    f"Scheduler process pid=({self._scheduler_proc.pid}) "
                    f"unexpectedly died with exit code "
                    f"{self._scheduler_proc.exitcode}")

            # check if we are doing a full sync or a date based sync
            if time_since_last_wedge_sync > wedged_workflow_sync_interval:
                # should get statuses from every active task that has changed
                # state or any task that has changed state since we last got
                # task status updates
                logger.info("syncing all active tasks")
                swarm_tasks = self._task_status_updates(self.active_tasks)
                time_since_last_wedge_sync = 0
            else:
                # should get statuses of any task that has changed state since
                # we last got task status updates
                swarm_tasks = self._task_status_updates()

            # now parse into sets
            completed, failed, adjusting = (
                self._parse_adjusting_done_and_errors(swarm_tasks))

            # deal with resource errors. we don't want to exit the loop here
            # because this state change doesn't affect the fringe.
            if adjusting:
                for swarm_task in adjusting:
                    # change callable to adjustment function.
                    swarm_task.executor_parameters_callable = \
                        swarm_task.adjust_resources
                    self._adjust_resources_and_queue(swarm_task)

            # exit if fringe is affected
            if completed or failed:
                return completed, failed

            # sleep little baby
            time.sleep(poll_interval)
            time_since_last_update += poll_interval
            time_since_last_wedge_sync += poll_interval

    def _task_status_updates(self, swarm_tasks: List[SwarmTask] = []
                             ) -> List[SwarmTask]:
        """update internal state of tasks to match the database. if no tasks
        are specified, get"""
        swarm_tasks_tuples = [t.to_wire() for t in swarm_tasks]
        app_route = f'/swarm/workflow/{self.workflow_id}/task_status_updates'
        return_code, response = self.requester.send_request(
            app_route=app_route,
            message={'last_sync': str(self.last_sync),
                     'swarm_tasks_tuples': swarm_tasks_tuples},
            request_type='post'
        )
        if http_request_ok(return_code) is False:
            raise InvalidResponse(
                f'Unexpected status code {return_code} from POST '
                f'request through route {app_route}. Expected '
                f'code 200. Response content: {response}')

        self.last_sync = response['time']
        # status gets updated in from_wire
        return [SwarmTask.from_wire(task, self.swarm_tasks)
                for task in response['task_dcts']]

    def _parse_adjusting_done_and_errors(self, swarm_tasks: List[SwarmTask]) \
            -> Tuple[Set[SwarmTask], Set[SwarmTask], Set[SwarmTask]]:
        """Separate out the done jobs from the errored ones
        Args:
            tasks (list): list of objects of type models:Task
        """
        completed_tasks = set()
        failed_tasks = set()
        adjusting_tasks = set()
        for swarm_task in swarm_tasks:
            if swarm_task.status == TaskStatus.DONE and swarm_task not in \
                    self.all_done:
                completed_tasks.add(swarm_task)
            elif swarm_task.status == TaskStatus.ERROR_FATAL and swarm_task \
                    not in self.all_error:
                failed_tasks.add(swarm_task)
            elif swarm_task.status == TaskStatus.ADJUSTING_RESOURCES:
                adjusting_tasks.add(swarm_task)
            else:
                continue
        self.all_done.update(completed_tasks)
        self.all_error -= completed_tasks
        self.all_error.update(failed_tasks)
        return completed_tasks, failed_tasks, adjusting_tasks

    def _propagate_results(self, swarm_task: SwarmTask) -> List[SwarmTask]:
        """
        For all its downstream tasks, is that task now ready to run?
        Also mark this Task as DONE

        :param task: The task that just completed
        :return: Tasks to be added to the fringe
        """
        new_fringe: List[SwarmTask] = []
        logger.debug(f"Propagate {swarm_task}")
        for downstream in swarm_task.downstream_swarm_tasks:
            logger.debug(f"downstream {downstream}")
            downstream_done = (downstream.status == TaskStatus.DONE)
            downstream.num_upstreams_done += 1            
            if (not downstream_done and
                    downstream.status == TaskStatus.REGISTERED):
                if downstream.all_upstreams_done:
                    logger.debug(" and add to fringe")
                    new_fringe += [downstream]  # make sure there's no dups
                else:
                    # don't do anything, task not ready yet
                    logger.debug(" not ready yet")
            else:
                logger.debug(f" not ready yet or already queued, Status is "
                             f"{downstream.status}")
        return new_fringe<|MERGE_RESOLUTION|>--- conflicted
+++ resolved
@@ -9,15 +9,13 @@
 from jobmon import __version__
 from jobmon.client import shared_requester
 from jobmon.client import ClientLogging as logging
-<<<<<<< HEAD
-from jobmon.requests.requester import Requester
-=======
-from jobmon.client.requests.requester import Requester, http_request_ok
->>>>>>> a969c6bd
+from jobmon.requests.requester import Requester, http_request_ok
 from jobmon.client.swarm.swarm_task import SwarmTask
-from jobmon.constants import ExecutorParameterSetType, TaskStatus, WorkflowRunStatus
 from jobmon.exceptions import (InvalidResponse, WorkflowNotResumable,
                                SchedulerNotAlive)
+from jobmon.models.executor_parameter_set_type import ExecutorParameterSetType
+from jobmon.models.task_status import TaskStatus
+from jobmon.models.workflow_run_status import WorkflowRunStatus
 
 logger = logging.getLogger(__name__)
 
