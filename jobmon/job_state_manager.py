import logging
import zmq

from jobmon import models
from jobmon.database import session_scope
from jobmon.exceptions import ReturnCodes
from jobmon.pubsub_helpers import mogrify
from jobmon.reply_server import ReplyServer


logger = logging.getLogger(__name__)


class JobStateManager(ReplyServer):

    def __init__(self, rep_port=None, pub_port=None):
        super().__init__(rep_port)
        self.register_action("add_job", self.add_job)
        self.register_action("add_job_dag", self.add_job_dag)
        self.register_action("add_job_instance", self.add_job_instance)
        self.register_action("log_done", self.log_done)
        self.register_action("log_error", self.log_error)
        self.register_action("log_executor_id", self.log_executor_id)
        self.register_action("log_running", self.log_running)
        self.register_action("log_usage", self.log_usage)
        self.register_action("queue_job", self.queue_job)

        ctx = zmq.Context.instance()
        self.publisher = ctx.socket(zmq.PUB)
        self.publisher.setsockopt(zmq.LINGER, 0)
        if pub_port:
            self.pub_port = pub_port
            self.publisher.bind('tcp://*:{}'.format(self.pub_port))
        else:
            self.pub_port = self.publisher.bind_to_random_port('tcp://*')
        logger.info("Publishing to port {}".format(self.pub_port))

<<<<<<< HEAD
    def add_job(self, name, command, dag_id, slots=1, mem_free=2, project=None,
                max_attempts=1, max_runtime=None):
=======
    def add_job(self, name, command, dag_id, slots=1, mem_free=2,
                max_attempts=1, max_runtime=None, context_args="{}"):
>>>>>>> 120383f9
        job = models.Job(
            name=name,
            command=command,
            dag_id=dag_id,
            slots=slots,
            mem_free=mem_free,
            project=project,
            max_attempts=max_attempts,
            max_runtime=max_runtime,
            context_args=context_args,
            status=models.JobStatus.REGISTERED)
        with session_scope() as session:
            session.add(job)
            session.commit()
            job_id = job.job_id
        return (ReturnCodes.OK, job_id)

    def add_job_dag(self, name, user):
        dag = models.JobDag(
            name=name,
            user=user)
        with session_scope() as session:
            session.add(dag)
            session.commit()
            dag_id = dag.dag_id
        return (ReturnCodes.OK, dag_id)

    def add_job_instance(self, job_id, executor_type):
        job_instance = models.JobInstance(
            executor_type=executor_type,
            job_id=job_id)
        with session_scope() as session:
            session.add(job_instance)
            session.commit()
            ji_id = job_instance.job_instance_id

            # TODO: Would prefer putting this in the model, but can't find the
            # right post-create hook. Investigate.
            job_instance.job.transition(models.JobStatus.INSTANTIATED)
        return (ReturnCodes.OK, ji_id)

    def stop_listening(self):
        super().stop_listening()
        self.publisher.close()

    def log_done(self, job_instance_id):
        with session_scope() as session:
            ji = self._get_job_instance(session, job_instance_id)
            self._update_job_instance_state(session, ji,
                                            models.JobInstanceStatus.DONE)
        return (ReturnCodes.OK,)

    def log_error(self, job_instance_id, error_message):
        with session_scope() as session:
            ji = self._get_job_instance(session, job_instance_id)
            self._update_job_instance_state(session, ji,
                                            models.JobInstanceStatus.ERROR)
            error = models.JobInstanceErrorLog(job_instance_id=job_instance_id,
                                               description=error_message)
            session.add(error)
        return (ReturnCodes.OK,)

    def log_executor_id(self, job_instance_id, executor_id):
        with session_scope() as session:
            ji = self._get_job_instance(session, job_instance_id)
            self._update_job_instance_state(
                session, ji,
                models.JobInstanceStatus.SUBMITTED_TO_BATCH_EXECUTOR)
            self._update_job_instance(session, ji, executor_id=executor_id)
        return (ReturnCodes.OK,)

    def log_running(self, job_instance_id):
        with session_scope() as session:
            ji = self._get_job_instance(session, job_instance_id)
            self._update_job_instance_state(session, ji,
                                            models.JobInstanceStatus.RUNNING)
        return (ReturnCodes.OK,)

    def log_usage(self, job_instance_id, usage_str=None, wallclock=None,
                  maxvmem=None, cpu=None, io=None):
        with session_scope() as session:
            ji = self._get_job_instance(session, job_instance_id)
            self._update_job_instance(session, ji, usage_str=usage_str,
                                      wallclock=wallclock, maxvmem=maxvmem,
                                      cpu=cpu, io=io)
        return (ReturnCodes.OK,)

    def queue_job(self, job_id):
        with session_scope() as session:
            job = session.query(models.Job).filter_by(job_id=job_id).first()
            job.transition(models.JobStatus.QUEUED_FOR_INSTANTIATION)
        return (ReturnCodes.OK,)

    def _get_job_instance(self, session, job_instance_id):
        job_instance = session.query(models.JobInstance).filter_by(
            job_instance_id=job_instance_id).first()
        return job_instance

    def _update_job_instance_state(self, session, job_instance, status_id):
        job_instance.transition(status_id)
        job = job_instance.job
        if job.status in [models.JobStatus.DONE, models.JobStatus.ERROR_FATAL]:
            msg = mogrify(job.dag_id, (job.job_id, job.status))
            self.publisher.send_string(msg)
        return (ReturnCodes.OK,)

    def _update_job_instance(self, session, job_instance, **kwargs):
        for k, v in kwargs.items():
            setattr(job_instance, k, v)
        return (ReturnCodes.OK,)<|MERGE_RESOLUTION|>--- conflicted
+++ resolved
@@ -35,13 +35,8 @@
             self.pub_port = self.publisher.bind_to_random_port('tcp://*')
         logger.info("Publishing to port {}".format(self.pub_port))
 
-<<<<<<< HEAD
     def add_job(self, name, command, dag_id, slots=1, mem_free=2, project=None,
-                max_attempts=1, max_runtime=None):
-=======
-    def add_job(self, name, command, dag_id, slots=1, mem_free=2,
                 max_attempts=1, max_runtime=None, context_args="{}"):
->>>>>>> 120383f9
         job = models.Job(
             name=name,
             command=command,
