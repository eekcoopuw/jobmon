--- conflicted
+++ resolved
@@ -25,11 +25,8 @@
             sqlite database in.
     """
 
-<<<<<<< HEAD
-    def __init__(self, out_dir, persistent=True, port=None, conn_str=None):
-=======
-    def __init__(self, out_dir, persistent=True, publish_job_state=True):
->>>>>>> 91a9128d
+    def __init__(self, out_dir, persistent=True, port=None, conn_str=None,
+                 publish_job_state=True):
         """set class defaults. make out_dir if it doesn't exist. write config
         for client nodes to read. make sqlite database schema
 
@@ -40,9 +37,10 @@
             persistent (bool, optional): whether to create a persistent sqlite
                 database in the file system or just keep it in memory.
                 True can only be specified if run in python 3+
-<<<<<<< HEAD
             port (int): Port that the monitor should listen on. If None
                 (default), the system will choose the port
+            publish_job_state (bool, optional): whether to use a zmq publisher
+                to broadcast job status updates
         """
         self.out_dir = os.path.abspath(os.path.expanduser(out_dir))
         self.conn_str = conn_str
@@ -57,20 +55,6 @@
         self.create_job_db(persistent)
         logmsg = "{}: Backend created. Starting server...".format(os.getpid())
         Responder.logger.info(logmsg)
-=======
-            publish_job_state (bool, optional): whether to use a zmq publisher
-                to broadcast job status updates
-        """
-        self.out_dir = os.path.abspath(os.path.expanduser(out_dir))
-        self.responder = Responder(out_dir)
-        Responder.logger.info("{}: Responder initialized".format(os.getpid()))
-
-        # Initialize the persistent backend where job-state messages will be
-        # recorded
-        self.server_proc_type = None
-        self.session = self.create_job_db(persistent)
-        Responder.logger.info(
-            "{}: Backend created. Starting server...".format(os.getpid()))
 
         if publish_job_state:
             self.publisher = Publisher(out_dir)
@@ -79,7 +63,6 @@
                 "{}: Publisher initialized".format(os.getpid()))
         else:
             self.publisher = None
->>>>>>> 91a9128d
 
         self.responder.register_object_actions(self)
         self.responder.start_server(server_proc_type=self.server_proc_type)
@@ -295,26 +278,16 @@
             job_instance_id (int): job instance id to update status of
             status_id (int): status id to update job to
         """
-<<<<<<< HEAD
         # update sge_job statuses
         session = self.Session()
         job_instance = session.query(models.JobInstance).filter_by(
-=======
-        # publish status update to any subscribers
-
-        job_instance = self.session.query(models.JobInstance).filter_by(
->>>>>>> 91a9128d
             job_instance_id=job_instance_id).first()
         job_instance.current_status = status_id
         status = models.JobInstanceStatus(job_instance_id=job_instance_id,
                                           status=status_id)
-<<<<<<< HEAD
         session.add_all([status, job_instance])
         session.commit()
         session.close()
-=======
-        self.session.add_all([status, job_instance])
-        self.session.commit()
 
         if self.publisher:
             self.publisher.publish_info(
@@ -322,7 +295,6 @@
                 {job_instance.jid: {"job_instance_id": job_instance_id,
                                     "job_instance_status_id": status_id}})
 
->>>>>>> 91a9128d
         return (ReturnCodes.OK, job_instance_id, status_id)
 
     def _action_update_job_instance_usage(
