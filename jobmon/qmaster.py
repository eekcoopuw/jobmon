import logging
import time

from jobmon import requester
from jobmon.connection import CentralMonitorConnection
from jobmon.schedulers import SimpleScheduler
from jobmon.executors.local_exec import LocalExecutor
from jobmon.job import Job
from jobmon.exceptions import (CannotConnectToCentralJobMonitor,
                               CentralJobMonitorNotAlive)


class JobQueue(object):
    """Queue supports monitoring of a single job queue by using a sqlite
    back monitoring server that all sge jobs automatically connect to after
    they get scheduled."""

    def __init__(self, mon_dir="", monitor_connection=None, executor=LocalExecutor, executor_params={},
                 scheduler=SimpleScheduler, scheduler_params={},
                 max_alive_wait_time=45):
        """
        Args:
            mon_dir (str): if  the central job monitor is running locally then this is
                the directory where it is running.
            monitor_connection: If the CJM is running remotely, then this is connection information.
            executor (obj, optional): LocalExecutor or SGEExecutor
            executor_params (dict, optional): kwargs to be passed into executor
                instantiation.
            scheduler (obj, optional): Simplescheduler or Retryscheduler
            scheduler_params (dict, optional): kwargs to be passed into
                scheduler instantiation.
            max_alive_wait_time (int, optional): how long to wait for an alive
                signal from the central job monitor
        """
        self.logger = logging.getLogger(__name__)
        if not (bool(mon_dir) ^ bool(monitor_connection)):
            raise ValueError("Either mon_dir or the combination monitor_host+"
                             "monitor_port must be specified. Cannot specify "
                             "both mon_dir and a host+port pair.")

        self.executor = executor(mon_dir=mon_dir, **executor_params)
        self.scheduler = scheduler(executor=self.executor, **scheduler_params)

        # connect requester instance to central job monitor
<<<<<<< HEAD
        self.request_sender = requester.Requester(out_dir=mon_dir, monitor_connection=monitor_connection)
=======
        self.request_sender = requester.Requester(
            mon_dir, request_retries=self.executor.request_retries,
            request_timeout=self.executor.request_timeout)
>>>>>>> df32ace7
        if not self.request_sender.is_connected():
            raise CannotConnectToCentralJobMonitor(
                "unable to connect to central job monitor, dir= {d}, connection config = {cc}".format(
                    d=self.executor.mon_dir, cc = monitor_connection))

        # make sure server is alive
        time_spent = 0
        while not self.central_job_monitor_alive():
            if time_spent > max_alive_wait_time:
                msg = ("unable to confirm central job monitor is alive in {}."
                       " Maximum boot time exceeded: {}").format(
                           self.executor.mon_dir, max_alive_wait_time)
                self.logger.debug(msg)
                raise CentralJobMonitorNotAlive(msg)

            # sleep and increment
            time.sleep(5)
            time_spent += 5

    def central_job_monitor_alive(self):
        """check whether the central job monitor is running"""
        try:
            resp = self.request_sender.send_request({"action": "alive"})
        except Exception as e:
            self.logger.error('Error sending request', exc_info=e)
            # catch some class of errors?
            resp = [0, u"No, not alive"]

        # check response
        if resp[0] == 0:
            return True
        else:
            return False

    def scheduler_alive(self):
        """check whether the scheduler is running"""
        return self.scheduler.is_alive()

    def create_job(self, runfile, jobname, parameters=[]):
        """create a new job record in the central database and on this Q
        instance

        Args:
            runfile (str): full path to python executable file.
            jobname (str): what name to register the sge job under.
            parameters (list, optional): command line arguments to be passed
                into runfile.

        """
        job = Job(self.executor.mon_dir, name=jobname, runfile=runfile,
                  job_args=parameters)
        return job

    def queue_job(
            self, job, process_timeout=None, *args, **kwargs):
        """queue a job in the executor

        Args:
            job (jobmon.job.Job): instance of jobmon job.
            process_timeout (int, optional): time in seconds to wait for
                process to finish. default is forever

            args and kwargs are passed through to the executors exec_async
            method
        """
        self.executor.queue_job(job, process_timeout=process_timeout, *args,
                                **kwargs)

    def run_scheduler(self, *args, **kwargs):
        """Continuously poll for job status updates and schedule any jobs if
        there are open resources

        *args and **kwargs are passed to scheduler.run_scheduler()
        """
        self.scheduler.run_scheduler(*args, **kwargs)

    def stop_scheduler(self):
        """stop scheduler if it is being run in a thread"""
        self.scheduler.stop_scheduler()

    def block_till_done(self, poll_interval=60, stop_scheduler_when_done=True,
                        *args, **kwargs):
        """continuously queue until all jobs have finished

        Args:
            poll_interval (int, optional): how frequently to check whether the
                executor has finished all jobs.
            stop_scheduler_when_done (bool, optional): whether to close the
                scheduler thread when all jobs are finished executing

            *args and **kwargs are passed to scheduler.run_scheduler()
        """
        if not self.scheduler_alive():
            self.run_scheduler(*args, **kwargs)
        while (len(self.executor.queued_jobs) > 0 or
               len(self.executor.running_jobs) > 0):
            self.logger.info("QJs: {}, RJs: {}".format(
                self.executor.queued_jobs,
                self.executor.running_jobs))
            time.sleep(poll_interval)
        if stop_scheduler_when_done:
            self.stop_scheduler()<|MERGE_RESOLUTION|>--- conflicted
+++ resolved
@@ -42,13 +42,7 @@
         self.scheduler = scheduler(executor=self.executor, **scheduler_params)
 
         # connect requester instance to central job monitor
-<<<<<<< HEAD
         self.request_sender = requester.Requester(out_dir=mon_dir, monitor_connection=monitor_connection)
-=======
-        self.request_sender = requester.Requester(
-            mon_dir, request_retries=self.executor.request_retries,
-            request_timeout=self.executor.request_timeout)
->>>>>>> df32ace7
         if not self.request_sender.is_connected():
             raise CannotConnectToCentralJobMonitor(
                 "unable to connect to central job monitor, dir= {d}, connection config = {cc}".format(
