--- conflicted
+++ resolved
@@ -32,13 +32,8 @@
 
         # subscribe for published updates about job state
         if subscribe_to_job_state:
-<<<<<<< HEAD
             self.subscriber = Subscriber(self.publisher_connection)
-            self.subscriber.connect(PublisherTopics.JOB_STATE)
-=======
-            self.subscriber = Subscriber(self.mon_dir)
             self.subscriber.connect(PublisherTopics.JOB_STATE.value)
->>>>>>> 8132cd31
         else:
             self.subscriber = None
 
