from __future__ import print_function

import sys
import os
import json
import jsonpickle

from jobmon import sge, job
from jobmon.requester import Requester
from jobmon.models import Status
from jobmon.executors import base
from jobmon.exceptions import ReturnCodes

if sys.version_info > (3, 0):
    import subprocess
    from subprocess import CalledProcessError
else:
    import subprocess32 as subprocess
    from subprocess32 import CalledProcessError


class SGEJobInstance(job._AbstractJobInstance):
    """client node job status logger. Pushes job status to server node through
    zmq. Status is logged by server into sqlite database

    Args
        mon_dir (string): file path where the server configuration is
            stored.
        monitor_host (string): in lieu of a filepath to the monitor info,
            you can specify the hostname and port directly
        monitor_port (int): in lieu of a filepath to the monitor info,
            you can specify the hostname and port directly
        jid (int, optional): job id to use when communicating with
            jobmon database. If job id is not specified, will register as a new
            job and aquire the job id from the central job monitor.
        request_retries (int, optional): How many times to attempt to contact
            the central job monitor. Default=3
        request_timeout (int, optional): How long to wait for a response from
            the central job monitor. Default=3 seconds
    """

    def __init__(self, mon_dir=None, monitor_host=None, monitor_port=None,
                 jid=None, request_retries=3, request_timeout=3000):
        """set SGE job id and job name as class attributes. discover from
        environment if not specified."""

        self.requester = Requester(out_dir=mon_dir, monitor_host=monitor_host,
                                   monitor_port=monitor_port,
                                   request_retries=request_retries,
                                   request_timeout=request_timeout)

        # get sge_id and name from envirnoment
        self.job_instance_id = int(os.getenv("JOB_ID"))
        self.name = os.getenv("JOB_NAME")

        # Try to get job_details
        job_info = self._sge_job_info()
        self.runfile = job_info['script_file']
        self.job_args = job_info['job_args']

        # TODO: would like to deprecate this and require a jid but I know the
        # dalynator uses this behaviour
        if jid is None:
            j = job.Job(mon_dir=mon_dir, monitor_host=monitor_host,
                        monitor_port=monitor_port, jid=jid, name=self.name,
                        runfile=self.runfile, job_args=self.job_args,
                        request_retries=request_retries,
                        request_timeout=request_timeout)
            self.jid = j.jid
        else:
            self.jid = jid
        self.register_with_monitor()

    def _sge_job_info(self):
        try:
            job_info = sge.qstat_details(
                self.job_instance_id)[self.job_instance_id]
        except (CalledProcessError, Exception):
            job_info = {'script_file': 'Not Available',
                        'args': 'Not Available'}
        for reqdkey in ['script_file', 'job_args']:
            if reqdkey not in job_info.keys():
                job_info[reqdkey] = 'Not Available'
        return job_info

    def log_job_stats(self):
        try:
            self.usage = sge.qstat_usage(
                self.job_instance_id)[self.job_instance_id]
            dbukeys = ['usage_str', 'wallclock', 'maxvmem', 'cpu', 'io']
            kwargs = {k: self.usage[k] for k in dbukeys
                      if k in self.usage.keys()}
            msg = {
                'action': 'update_job_instance_usage',
                'args': [self.job_instance_id],
                'kwargs': kwargs}
            self.requester.send_request(msg)
        except Exception as e:
            self.log_error(str(e))

    def register_with_monitor(self):
        """send registration request to server. server will create database
        entry for this job."""
        msg = {'action': 'register_job_instance',
               'kwargs': {'job_instance_id': self.job_instance_id,
                          'jid': self.jid,
                          'job_instance_type': self.job_instance_type}}
        r = self.requester.send_request(msg)
        return r[1]

    def log_started(self):
        """log job start with server"""
        msg = {'action': "update_job_instance_status",
               'args': [self.job_instance_id, Status.RUNNING]}
        self.requester.send_request(msg)

    def log_completed(self):
        """log job complete with server"""
        msg = {'action': "update_job_instance_status",
               'args': [self.job_instance_id, Status.COMPLETE]}
        self.requester.send_request(msg)

    def log_failed(self):
        """log job failure with server"""
        msg = {'action': "update_job_instance_status",
               'args': [self.job_instance_id, Status.FAILED]}
        self.requester.send_request(msg)

    def log_error(self, error_msg):
        """log job error with server"""
        msg = {
            'action': 'log_job_instance_error',
            'args': [self.job_instance_id, error_msg]}
        self.requester.send_request(msg)


class SGEExecutor(base.BaseExecutor):
    """SGEExecutor executes tasks remotely in parallel on an SGE cluster.

    Args:
        mon_dir (string): directory where the connection info for the central
            job monitor is written
        request_retries (int, optional): how many time to try when pushing
            updates to the central job monitor
        request_timeout (int, optional): how long to linger on the zmq socket
            when pushing updates to the central job monitor and waiting for a
            response
        parallelism (int, optional): how many parallel jobs to schedule at a
            time
        subscribe_to_job_state (bool, optional): whether to subscribe to job
            state updates from the central job monitor via a zmq socket.
    """

    remoterun = os.path.abspath(__file__)

<<<<<<< HEAD
    def __init__(self, mon_dir=None, monitor_host=None, monitor_port=None,
                 request_retries=3, request_timeout=3000,
                 path_to_conda_bin_on_target_vm='', conda_env='',
                 parallelism=None):
        """
            path_to_conda_bin_on_target_vm (string, optional): which conda bin
                to use on the target vm.
            conda_env (string, optional): which conda environment you are
                using on the target vm.
        """
=======
    def __init__(self, mon_dir, request_retries=3, request_timeout=3000,
                 parallelism=None, subscribe_to_job_state=True):
>>>>>>> 91a9128d

        super(SGEExecutor, self).__init__(
            mon_dir=mon_dir, monitor_host=monitor_host,
            monitor_port=monitor_port, request_retries=request_retries,
            request_timeout=request_timeout, parallelism=parallelism)

        # environment for distributed applications
        conda_info = json.loads(
            subprocess.check_output(['conda', 'info', '--json']).decode())
        path_to_conda_bin_on_target_vm = '{}/bin'.format(
            conda_info['root_prefix'])
        conda_env = conda_info['default_prefix'].split("/")[-1]
        self.path_to_conda_bin_on_target_vm = path_to_conda_bin_on_target_vm
        self.conda_env = conda_env

    def execute_async(self, job, process_timeout=None, *args, **kwargs):
        """submit jobs to sge scheduler using sge.qsub. They will automatically
        register with server and sqlite database.

        Args:
            job (job.Job): instance of a job.Job
            process_timeout (int, optional): how many seconds to wait for a job
                to finish before killing it and registering a failure. Default
                is forever.

            *args and **kwargs are passed to sge.qsub.

        Returns:
            sge job id
        """
        parameters = [
            "--mon_dir", self.mon_dir,
            "--runfile", job.runfile,
            "--jid", job.jid,
            "--request_retries", self.request_retries,
            "--request_timeout", self.request_timeout,
            "--pass_through", "'{}'".format(jsonpickle.encode(job.job_args)),
            "--process_timeout", process_timeout
        ]

        self.logger.debug(
            ("{}: Submitting job to qsub:"
             " runfile {}; jobname {}; parameters {}; path: {}"
             ).format(os.getpid(),
                      self.remoterun,
                      job.name,
                      parameters,
                      self.path_to_conda_bin_on_target_vm))
        # submit.
        job_instance_id = sge.qsub(
            runfile=self.remoterun,
            jobname=job.name,
            prepend_to_path=self.path_to_conda_bin_on_target_vm,
            conda_env=self.conda_env,
            parameters=parameters,
            *args, **kwargs)

        # ideally would create an sge job instance here and return it instead
        # of the id
        return job_instance_id

    def flush_lost_jobs(self):
        """check for jobs currently in sge queue to make sure there
        are not any straglers that died with out registering with the
        central job monitor"""
        # get the most recent job instance id all running jobs
        sge_ids = []
        for jid in self.running_jobs:
            sge_ids.append(self.jobs[jid]["job"].job_instance_ids[-1])
        results = sge.qstat(jids=sge_ids).job_id.tolist()
        for sge_id in [j for j in sge_ids if j not in results]:
            jid = self._jid_from_job_instance_id(sge_id)
            self.jobs[jid]["status_id"] = Status.UNREGISTERED_STATE


if __name__ == "__main__":
    import argparse

    # This script executes on the target node and wraps the target application.
    # Could be in any language, anything that can execute on linux.
    # Similar to a stub or a container

    # for sge logging of standard error
    def eprint(*args, **kwargs):
        print(*args, file=sys.stderr, **kwargs)

    def jpickle_parser(s):
        return jsonpickle.decode(s)

    def intnone_parser(s):
        try:
            return int(s)
        except ValueError:
            return None

    # parse arguments
    parser = argparse.ArgumentParser()
    parser.add_argument("--mon_dir", required=True)
    parser.add_argument("--runfile", required=True)
    parser.add_argument("--jid", required=True, type=int)
    parser.add_argument("--request_timeout", required=True, type=int)
    parser.add_argument("--request_retries", required=True, type=int)
    parser.add_argument("--process_timeout", required=True,
                        type=intnone_parser)
    parser.add_argument("--pass_through", required=False, type=jpickle_parser)
    args = vars(parser.parse_args())

    # reset sys.argv as if this parsing never happened
    sys.argv = [args["runfile"]] + args["pass_through"]

    # start monitoring with subprocesses pid
    job_instance = SGEJobInstance(
        args["mon_dir"],
        jid=args["jid"],
        request_retries=args["request_retries"],
        request_timeout=args["request_timeout"])
    job_instance.log_started()

    for arg in sys.argv:
        if not isinstance(arg, str) and not isinstance(arg, unicode):
            raise ValueError(
                "all command line arguments must be strings. {} is {}"
                .format(arg, type(arg)))
    try:
        # open subprocess
        proc = subprocess.Popen(
            ["python"] + [str(arg) for arg in sys.argv],
            stdout=subprocess.PIPE,
            stderr=subprocess.PIPE)

    except ValueError as err:
        # according to POPEN docs a ValueError is raised if popen is
        # called with inproper arguments in which case LocalJobInstance
        # was never initialized
        proc.kill()
        eprint(err)
    else:
            # communicate till done
        stdout, stderr = proc.communicate(timeout=args["process_timeout"])
        print(stdout)
        eprint(stderr)

        # check return code
        if proc.returncode != ReturnCodes.OK:
            job_instance.log_job_stats()
            job_instance.log_error(str(stderr))
            job_instance.log_failed()
        else:
            job_instance.log_job_stats()
            job_instance.log_completed()<|MERGE_RESOLUTION|>--- conflicted
+++ resolved
@@ -153,21 +153,16 @@
 
     remoterun = os.path.abspath(__file__)
 
-<<<<<<< HEAD
     def __init__(self, mon_dir=None, monitor_host=None, monitor_port=None,
                  request_retries=3, request_timeout=3000,
                  path_to_conda_bin_on_target_vm='', conda_env='',
-                 parallelism=None):
+                 parallelism=None, subscribe_to_job_state=True):
         """
             path_to_conda_bin_on_target_vm (string, optional): which conda bin
                 to use on the target vm.
             conda_env (string, optional): which conda environment you are
                 using on the target vm.
         """
-=======
-    def __init__(self, mon_dir, request_retries=3, request_timeout=3000,
-                 parallelism=None, subscribe_to_job_state=True):
->>>>>>> 91a9128d
 
         super(SGEExecutor, self).__init__(
             mon_dir=mon_dir, monitor_host=monitor_host,
