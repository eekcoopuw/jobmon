--- conflicted
+++ resolved
@@ -11,26 +11,19 @@
     default_R_script = "Rscript"
 
     def __init__(self, path_to_R_binary=default_R_script, script=None,
-<<<<<<< HEAD
-                 args=None, env_variables={}, **kwargs):
-=======
-                 args=None, upstream_tasks=None, name=None, slots=1,
-                 mem_free=2, max_attempts=3, max_runtime=None):
->>>>>>> 983192ca
+                 args=None, env_variables={}, upstream_tasks=None, name=None,
+                 slots=1, mem_free=2, max_attempts=3, max_runtime=None):
         """
         Args:
             path_to_R_binary (str): the R install that should be used
                 Default is the cluster's R: /usr/local/bin/R in Jan 2018
             script (str): the full path to the python code to run
             args (list): list of arguments to pass in to the script
-<<<<<<< HEAD
             env_variables (dict): any environment variable that should be set
                 for this job, in the form of a key: value pair.
                 This will be prepended to the command.
-=======
             upstream_tasks (list): Task objects that must be run prior to this
             name (str): name that will be visible in qstat for this job
->>>>>>> 983192ca
             slots (int): slots to request on the cluster. Default is 1
             mem_free (int): amount of memory in GBs to request on the cluster.
                 Generally 2x slots. Default is 2
@@ -40,15 +33,11 @@
                 run before having sge kill it. Default is None, for indefinite.
         """
         self.command = RTask.make_cmd(path_to_R_binary, script, args)
-<<<<<<< HEAD
-        super(RTask, self).__init__(command=self.command,
-                                    env_variables=env_variables, **kwargs)
-=======
         super(RTask, self).__init__(
-            command=self.command, upstream_tasks=upstream_tasks, name=name,
-            slots=slots, mem_free=mem_free, max_attempts=max_attempts,
+            command=self.command, env_variables=env_variables,
+            upstream_tasks=upstream_tasks, name=name, slots=slots,
+            mem_free=mem_free, max_attempts=max_attempts,
             max_runtime=max_runtime)
->>>>>>> 983192ca
 
     @staticmethod
     def make_cmd(path_to_R_binary, script, args):
