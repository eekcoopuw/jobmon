--- conflicted
+++ resolved
@@ -135,16 +135,12 @@
             A triple: True, len(all_completed_tasks), len(all_failed_tasks)
         """
 
-<<<<<<< HEAD
         if not self.is_bound:
             self.bind_to_db()
 
-        fringe = self.top_fringe
-=======
         logger.debug("self.fail_after_n_executions is {}"
                      .format(self.fail_after_n_executions))
         fringe = copy.copy(self.top_fringe)
->>>>>>> bca24430
 
         all_completed = []
         all_failed = []
@@ -277,12 +273,8 @@
         task.set_status(JobStatus.DONE)
         for downstream in task.downstream_tasks:
             logger.debug("  downstream {}".format(downstream))
-<<<<<<< HEAD
-            if (downstream.needs_to_execute() and
+            if (not downstream.is_done() and
                     downstream.all_upstreams_done()):
-=======
-            if downstream.all_upstreams_done():
->>>>>>> bca24430
                 logger.debug("  and add to fringe")
                 new_fringe += [downstream]
                 # else Nothing - that Task ain't ready yet
