--- conflicted
+++ resolved
@@ -30,12 +30,8 @@
         req = Requester(config.jm_rep_conn)
         rc, dag_id = req.send_request({
             'action': 'add_task_dag',
-<<<<<<< HEAD
-            'kwargs': {'name': name, 'user': getuser(),
+            'kwargs': {'name': name, 'user': getuser(), 'dag_hash': dag_hash,
                        'created_date': str(datetime.utcnow())}
-=======
-            'kwargs': {'name': name, 'user': getuser(), 'dag_hash': dag_hash}
->>>>>>> a009c6a4
         })
         tdm = TaskDagMeta(dag_id=dag_id, name=name,
                           created_date=datetime.utcnow())
