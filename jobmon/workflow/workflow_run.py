from builtins import str
import getpass
import os
import socket
from datetime import datetime
import logging

from http import HTTPStatus
from sqlalchemy import Column, DateTime, ForeignKey, Integer, String
from sqlalchemy.orm import relationship

from jobmon.config import config
from jobmon.exceptions import SGENotAvailable
from jobmon.models import JobInstance
from jobmon.requester import Requester
from jobmon.sql_base import Base
from jobmon.utils import kill_remote_process
from jobmon.attributes.constants import workflow_run_attribute

logger = logging.getLogger(__name__)


class WorkflowRunStatus(Base):
    __tablename__ = 'workflow_run_status'

    RUNNING = 'R'
    STOPPED = 'S'
    ERROR = 'E'
    DONE = 'D'

    id = Column(String(1), primary_key=True)
    label = Column(String(150), nullable=False)


class WorkflowRunDAO(Base):

    __tablename__ = 'workflow_run'

    id = Column(Integer, primary_key=True)
    workflow_id = Column(Integer, ForeignKey('workflow.id'))
    user = Column(String(150))
    hostname = Column(String(150))
    pid = Column(Integer)
    stderr = Column(String(1000))
    stdout = Column(String(1000))
    project = Column(String(150))
    working_dir = Column(String(1000), default=None)
    slack_channel = Column(String(150))
    executor_class = Column(String(150))
    created_date = Column(DateTime, default=datetime.utcnow)
    status_date = Column(DateTime, default=datetime.utcnow)
    status = Column(String(1),
                    ForeignKey('workflow_run_status.id'),
                    nullable=False,
                    default=WorkflowRunStatus.RUNNING)

    workflow = relationship("WorkflowDAO", back_populates="workflow_runs")

    @classmethod
    def from_wire(cls, dct):
        return cls(
            workflow_id=dct['workflow_id'],
            user=dct['user'],
            hostname=dct['hostname'],
            pid=dct['pid'],
            stderr=dct['stderr'],
            stdout=dct['stdout'],
            project=dct['project'],
            working_dir=dct['working_dir'],
            slack_channel=dct['slack_channel'],
            executor_class=dct['executor_class'],
            status=dct['status'],
        )

    def to_wire(self):
        return {
            'workflow_id': self.workflow_id,
            'user': self.user,
            'hostname': self.hostname,
            'pid': self.pid,
            'stderr': self.stderr,
            'stdout': self.stdout,
            'project': self.project,
            'working_dir': self.working_dir,
            'slack_channel': self.slack_channel,
            'executor_class': self.executor_class,
            'status': self.status,
        }


class WorkflowRun(object):
    """
    WorkflowRun enables tracking for multiple runs of a single Workflow. A
    Workflow may be started/paused/ and resumed multiple times. Each start or
    resume represents a new WorkflowRun.

    In order for a Workflow can be deemed to be DONE (successfully), it
    must have 1 or more WorkflowRuns. In the current implementation, a Workflow
    Job may belong to one or more WorkflowRuns, but once the Job reaches a DONE
    state, it will no longer be added to a subsequent WorkflowRun. However,
    this is not enforced via any database constraints.
    """

    def __init__(self, workflow_id, stderr, stdout, project,
                 slack_channel='jobmon-alerts', working_dir=None,
                 reset_running_jobs=True):
        self.workflow_id = workflow_id
        self.jsm_req = Requester(config.jsm_port)
        self.jqs_req = Requester(config.jqs_port)
        self.stderr = stderr
        self.stdout = stdout
        self.project = project
        self.working_dir = working_dir
        self.kill_previous_workflow_runs(reset_running_jobs)
        rc, response = self.jsm_req.send_request(
            app_route='/add_workflow_run',
            message={'workflow_id': workflow_id,
                     'user': getpass.getuser(),
                     'hostname': socket.gethostname(),
                     'pid': os.getpid(),
                     'stderr': stderr,
                     'stdout': stdout,
                     'project': project,
                     'slack_channel': slack_channel,
                     'working_dir': self.working_dir},
            request_type='post')
        wfr_id = response['workflow_run_id']
        if rc != HTTPStatus.OK:
            raise ValueError("Invalid Reponse to add_workflow_run")
        self.id = wfr_id

    def check_if_workflow_is_running(self):
        rc, response = \
            self.jqs_req.send_request(
                app_route='/is_workflow_running',
                message={'workflow_id': str(self.workflow_id)},
                request_type='get')
        if rc != HTTPStatus.OK:
            raise ValueError("Invalid Reponse to is_workflow_running")
        return response['is_running'], response['workflow_run_dct']

    def kill_previous_workflow_runs(self, reset_running_jobs):
        """First check the database for last WorkflowRun... where we store a
        hostname + pid + running_flag

        If in the database as 'running,' check the hostname
        + pid to see if the process is actually still running:

            A) If so, kill those pids and any still running jobs
            B) Then flip the database of the previous WorkflowRun to STOPPED
        """
        status, wf_run = self.check_if_workflow_is_running()
        if not status:
            return
        if wf_run.user != getpass.getuser():
            msg = ("Workflow_run_id {} for this workflow_id is still in "
                   "running mode by user {}. Please ask this user to kill "
                   "their processes. If they are using the SGE executor, "
                   "please ask them to qdel their jobs. Be aware that if you "
                   "restart this workflow prior to the other user killing "
                   "theirs, this error will not re-raise but you may be "
                   "creating orphaned processes and hard-to-find bugs"
                   .format(wf_run.id, wf_run.user))
            logger.error(msg)
            _, _ = self.jsm_req.send_request(
                app_route='/update_workflow_run',
                message={'workflow_run_id': wf_run.id,
                         'status': WorkflowRunStatus.STOPPED},
                request_type='post')
            raise RuntimeError(msg)
        else:
            kill_remote_process(wf_run.hostname, wf_run.pid)
            if reset_running_jobs:
                if wf_run.executor_class == "SequentialExecutor":
                    from jobmon.executors.sequential import SequentialExecutor
                    previous_executor = SequentialExecutor()
                elif wf_run.executor_class == "SGEExecutor":
                    from jobmon.executors.sequential import SGEExecutor
                    previous_executor = SGEExecutor()
                elif wf_run.executor_class == "DummyExecutor":
                    from jobmon.executors.sequential import DummyExecutor
                    previous_executor = DummyExecutor()
                else:
                    raise ValueError("{} is not supported by this version of "
                                     "jobmon".format(wf_run.executor_class))
                _, response = self.jqs_req.send_request(
                    app_route='/get_job_instances_of_workflow_run',
                    message={'workflow_run_id': wf_run.id},
                    request_type='get')
                job_instances = [JobInstance.from_wire(ji)
                                 for ji in response['job_instances']]
                if job_instances:
                    previous_executor.terminate_job_instances(job_instances)
            _, _ = self.jsm_req.send_request(
                app_route='/update_workflow_run',
                message={'workflow_run_id': wf_run.id,
                         'status': WorkflowRunStatus.STOPPED},
                request_type='post')

    def update_done(self):
        self._update_status(WorkflowRunStatus.DONE)

    def update_error(self):
        self._update_status(WorkflowRunStatus.ERROR)

    def update_stopped(self):
        self._update_status(WorkflowRunStatus.STOPPED)

    def _update_status(self, status):
<<<<<<< HEAD
        rc, _ = self.jsm_req.send_request(
            app_route='/update_workflow_run',
            message={'wfr_id': self.id, 'status': status},
            request_type='post')
=======
        rc, wfr_id = self.jsm_req.send_request({
            'action': 'update_workflow_run',
            'kwargs': {'wfr_id': self.id, 'status': status}
        })

    def add_workflow_run_attribute(self, attribute_type, value):
        """
        Create a workflow_run attribute entry in the database.

        Args:
            attribute_type (int): attribute_type id from
                                  workflow_run_attribute_type table
            value (int): value associated with attribute

        Raises:
            ValueError: If the args are not valid.
                        attribute_type should be int and
                        value should be convertible to int
                        or be string for TAG attribute
        """
        if not isinstance(attribute_type, int):
            raise ValueError("Invalid attribute_type: {}, {}"
                             .format(attribute_type,
                                     type(attribute_type).__name__))
        elif (not attribute_type == workflow_run_attribute.TAG
              and not int(value))\
                or (attribute_type == workflow_run_attribute.TAG
                    and not isinstance(value, str)):
            raise ValueError("Invalid value type: {}, {}"
                             .format(value,
                                     type(value).__name__))
        else:
            rc, workflow_run_attribute_id = self.jsm_req.send_request({
                'action': 'add_workflow_run_attribute',
                'kwargs': {'workflow_run_id': self.id,
                           'attribute_type': attribute_type,
                           'value': value}
            })
            return workflow_run_attribute_id
>>>>>>> 48acddf7
<|MERGE_RESOLUTION|>--- conflicted
+++ resolved
@@ -207,16 +207,10 @@
         self._update_status(WorkflowRunStatus.STOPPED)
 
     def _update_status(self, status):
-<<<<<<< HEAD
         rc, _ = self.jsm_req.send_request(
             app_route='/update_workflow_run',
             message={'wfr_id': self.id, 'status': status},
             request_type='post')
-=======
-        rc, wfr_id = self.jsm_req.send_request({
-            'action': 'update_workflow_run',
-            'kwargs': {'wfr_id': self.id, 'status': status}
-        })
 
     def add_workflow_run_attribute(self, attribute_type, value):
         """
@@ -237,19 +231,18 @@
             raise ValueError("Invalid attribute_type: {}, {}"
                              .format(attribute_type,
                                      type(attribute_type).__name__))
-        elif (not attribute_type == workflow_run_attribute.TAG
-              and not int(value))\
-                or (attribute_type == workflow_run_attribute.TAG
-                    and not isinstance(value, str)):
+        elif (not attribute_type == workflow_run_attribute.TAG and
+              not int(value)
+              ) or (attribute_type == workflow_run_attribute.TAG and
+                    not isinstance(value, str)):
             raise ValueError("Invalid value type: {}, {}"
                              .format(value,
                                      type(value).__name__))
         else:
-            rc, workflow_run_attribute_id = self.jsm_req.send_request({
-                'action': 'add_workflow_run_attribute',
-                'kwargs': {'workflow_run_id': self.id,
-                           'attribute_type': attribute_type,
-                           'value': value}
-            })
-            return workflow_run_attribute_id
->>>>>>> 48acddf7
+            rc, workflow_run_attribute_id = self.jsm_req.send_request(
+                route='/add_workflow_run_attribute',
+                message={'workflow_run_id': str(self.id),
+                         'attribute_type': str(attribute_type),
+                         'value': str(value)},
+                request_type='post')
+            return workflow_run_attribute_id