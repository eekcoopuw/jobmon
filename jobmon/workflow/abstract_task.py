import logging
import hashlib

logger = logging.getLogger(__name__)


class AbstractTask(object):
    """
    The root of the Task class tree.
    All tasks have a set of upstream and a set of downstream tasks.

    Executable jobs (in release Dugong) have a jobmon.Job, which is executed on
    the SGE cluster.
    External Tasks (fin release Frog) do not have Jobs, because they represent
    input tasks that are "givens" and cannot be executed.
    """

    ILLEGAL_SPECIAL_CHARACTERS = r"/\\'\""

    @staticmethod
    def is_valid_sge_job_name(name):
        """
        If the name is invalid it will raises an exception. The list of illegal
        characters might not be complete, I could not find an official list.

        TBD This should probably be moved to the cluster_utils package

        Must:
          - Not be null or the empty string
          - being with a digit
          - contain am illegal character

        Args:
            name:

        Returns:
            True (or raises)

        Raises:
            ValueError: if the name is not valid.
        """

        if not name:
            raise ValueError("name cannot be None or empty")
        elif name[0].isdigit():
            raise ValueError("name cannot begin with a digit, saw: '{}'"
                             .format(name[0]))
        elif any(e in name for e in AbstractTask.ILLEGAL_SPECIAL_CHARACTERS):
            raise ValueError("name contains illegal special character, "
                             "illegal characters are: '{}'"
                             .format(AbstractTask.ILLEGAL_SPECIAL_CHARACTERS))

        return True

    def __init__(self, command):
        """
        Create a task

        Args
         command: the unique command for this Task, also readable by humans.
         Should include all parameters.
         Two Tasks are equal (__eq__) iff they have the same command

         Raise:
           ValueError: If the hashed command is not allowed as an SGE job name;
           see is_valid_sge_job_name
        """
        # Hash must be an integer, in order for it to be returned by __hash__
        self.hash = int(hashlib.sha1(command.encode('utf-8')).hexdigest(), 16)
        # Names of sge jobs can't start with a numeric.
        self.hash_name = "task_{}".format(self.hash)
        AbstractTask.is_valid_sge_job_name(self.hash_name)

        self.upstream_tasks = set()
        self.downstream_tasks = set()

    def __eq__(self, other):
        """
        Two tasks are equal if they have the same hash_name.
        Needed for sets
        """
        return self.hash == other.hash

    def __hash__(self):
        """
        Logic must match __eq__
        """
        return self.hash

<<<<<<< HEAD
    def __lt__(self, other):
        return self.hash < other.hash

    def needs_to_execute(self):
=======
    def is_done(self):
>>>>>>> bca24430
        """
        Is this Task done? True if done.

        Abstract

        Returns:
            boolean: true if this is done, False if not
        """
        raise NotImplementedError()

    def all_upstreams_complete(self):
        """
        Are all my upstreams complete?

        Abstract
        """
        raise NotImplementedError()

    def add_upstream(self, ancestor):
        """
        Add an upstream (ancestor) Task. This has Set semantics, an upstream
        task will only be added once. Symmetrically, this method also adds this
        Task as a downstream on the ancestor.
        """
        self.upstream_tasks.add(ancestor)
        # avoid endless recursion, set directly
        ancestor.downstream_tasks.add(self)

    def add_downstream(self, descendent):
        """
        Add an downstream (ancestor) Task. This has Set semantics, a downstream
        task will only be added once. Symmetrically, this method also adds this
        Task as an upstream on the ancestor.
        """
        self.downstream_tasks.add(descendent)
        # avoid endless recursion, set directly
        descendent.upstream_tasks.add(self)<|MERGE_RESOLUTION|>--- conflicted
+++ resolved
@@ -87,14 +87,10 @@
         """
         return self.hash
 
-<<<<<<< HEAD
     def __lt__(self, other):
         return self.hash < other.hash
 
-    def needs_to_execute(self):
-=======
     def is_done(self):
->>>>>>> bca24430
         """
         Is this Task done? True if done.
 
