import logging
<<<<<<< HEAD
import hashlib
=======
import getpass
>>>>>>> 456fafd9

from jobmon.models import JobStatus

logger = logging.getLogger(__name__)


class ExecutableTask(object):
    """
    The root of the Task class tree.
    All tasks have a set of upstream and a set of downstream tasks.

    Executable jobs (in release Dugong) have a jobmon.Job, which is executed on
    the SGE cluster.
    External Tasks (fin release Frog) do not have Jobs, because they represent
    input tasks that are "givens" and cannot be executed.
    """

    ILLEGAL_SPECIAL_CHARACTERS = r"/\\'\""

    @staticmethod
    def is_valid_sge_job_name(name):
        """
        If the name is invalid it will raises an exception. The list of illegal
        characters might not be complete, I could not find an official list.

        TBD This should probably be moved to the cluster_utils package

        Must:
          - Not be null or the empty string
          - being with a digit
          - contain am illegal character

        Args:
            name:

        Returns:
            True (or raises)

        Raises:
            ValueError: if the name is not valid.
        """

        if not name:
            raise ValueError("name cannot be None or empty")
        elif name[0].isdigit():
            raise ValueError("name cannot begin with a digit, saw: '{}'"
                             .format(name[0]))
        elif any(e in name for e in ExecutableTask.ILLEGAL_SPECIAL_CHARACTERS):
            raise ValueError("name contains illegal special character, "
                             "illegal characters are: '{}'"
                             .format(ExecutableTask.ILLEGAL_SPECIAL_CHARACTERS)
                             )

        return True

    def __init__(self, command, upstream_tasks=None):
        """
        Create a task

        Args
         command: the unique command for this Task, also readable by humans.
         Should include all parameters.
         Two Tasks are equal (__eq__) iff they have the same command

         Raise:
           ValueError: If the hashed command is not allowed as an SGE job name;
           see is_valid_sge_job_name
        """
        # Hash must be an integer, in order for it to be returned by __hash__
        self.hash = int(hashlib.sha1(command.encode('utf-8')).hexdigest(), 16)
        # Names of sge jobs can't start with a numeric.
        self.hash_name = "task_{}".format(self.hash)
        ExecutableTask.is_valid_sge_job_name(self.hash_name)

        self.job_id = None  # will be None until executed
        # self.job = None  # cached, could be None in resume use case until
        # Job resurrected from dbs
        self.status = None  # will be None until bound to DB

        self.upstream_tasks = set(upstream_tasks) if upstream_tasks else set()
        self.downstream_tasks = set()
        for up in self.upstream_tasks:
            up.add_downstream(self)

    def __eq__(self, other):
        """
        Two tasks are equal if they have the same hash_name.
        Needed for sets
        """
        return self.hash == other.hash

    def __hash__(self):
        """
        Logic must match __eq__
        """
        return self.hash

    def __lt__(self, other):
        return self.hash < other.hash

    def get_status(self):
        """
        For executable jobs, my status is the status of my Job
        Cached because the status is returned from the
        block_until_any_done_or_error calls to job_list_manager, rather than by
        retrieving the entire job from the database (for efficiency).

        Returns:
            JobStatus
        """
        return self.status

    def set_status(self, new_status):
        self.status = new_status

    def is_done(self):
        """
        If my Job is not "DONE" then I must be run.

        Only called when all of the upstream are DONE - either they completed
        successfully or they were skipped because were not out of date, or this
        is top_fringe (has no upstreams). Failed upstreams will NOT cause this
        method to be called.

        Delegates to Job

        DOES NOT NEED TO BE OVERRIDDEN
        """
        if not self.get_status() == JobStatus.DONE:
            logger.debug("am I done? {}; No (not DONE)".format(self))
            return False
        else:
            logger.debug("am I done? {}; Yes (already DONE)"
                         .format(self))
            return True

    def all_upstreams_done(self):
        """
        Are all my upstreams marked done in this execution cycle?

        DOES NOT NEED TO BE OVERRIDDEN
        Returns:
            True if no upstreams, or they are all DONE.
        """
        logger.debug("Checking all upstreams for {}".format(self))
        for task in self.upstream_tasks:
            logger.debug("  Examine {}".format(task))
            if not task.get_status() == JobStatus.DONE:
                return False
        return True

    def add_upstream(self, ancestor):
        """
        Add an upstream (ancestor) Task. This has Set semantics, an upstream
        task will only be added once. Symmetrically, this method also adds this
        Task as a downstream on the ancestor.
        """
        self.upstream_tasks.add(ancestor)
        # avoid endless recursion, set directly
        ancestor.downstream_tasks.add(self)

    def add_downstream(self, descendent):
        """
        Add an downstream (ancestor) Task. This has Set semantics, a downstream
        task will only be added once. Symmetrically, this method also adds this
        Task as an upstream on the ancestor.
        """
        self.downstream_tasks.add(descendent)
        # avoid endless recursion, set directly
        descendent.upstream_tasks.add(self)

    def bind(self, job_list_manager):
        """
        Abstract, must be overridden.
        This MUST set self.job_id

        Args:
            job_list_manager: Used to create the Job

        Returns:
            The job_id of the new Job
        """
        logger.debug("Create job, command = {}".format(self.command))

        self.job_id = job_list_manager.create_job(
            jobname=self.hash_name,
            job_hash=self.hash,
            command=self.command,
            slots=1,
            mem_free=2,
            max_attempts=3,
            stderr=('/ihme/scratch/users/{}/stderr/stderr-$JOB_ID-{}.txt'
                    .format(getpass.getuser(), self.hash_name)),
            stdout=('/ihme/scratch/users/{}//stdout/stdout-$JOB_ID-{}.txt'
                    .format(getpass.getuser(), self.hash_name))
        )
        self.status = JobStatus.REGISTERED
        return self.job_id

    @property
    def is_bound(self):
        """Boolean indicating whether the Task is bound to the DB"""
        if self.job_id:
            return True
        else:
            return False

    def queue_job(self, job_list_manager):
        """
        Ask the job_list_manager to queue the job.
         DOES NOT NEED TO BE OVERRIDDEN

        Args:
             job_list_manager:

        Returns:
            The job_id (for convenience)

        Raises:
            ValueError if my job_id is None
        """
        if not self.job_id:
            raise ValueError("Cannot queue Task because job_id is None: {}"
                             .format(self))
        job_list_manager.queue_job(self.job_id)
        return self.job_id

    def __repr__(self):
        """
        Very useful for logging-based debugging
        Returns:
             String with information useful for a log message
        """
        return "[Task: jid={jid}, '{name}', status: {status}]". \
            format(jid=self.job_id, name=self.hash_name,
                   status=self.status)<|MERGE_RESOLUTION|>--- conflicted
+++ resolved
@@ -1,9 +1,6 @@
 import logging
-<<<<<<< HEAD
 import hashlib
-=======
 import getpass
->>>>>>> 456fafd9
 
 from jobmon.models import JobStatus
 
