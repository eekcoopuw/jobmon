import logging
import hashlib

from jobmon.models import JobStatus

logger = logging.getLogger(__name__)


class ExecutableTask(object):
    """
    A Task is the _intent_ to run something.
    A Job is the schedulable thing (and JobInstance etc).
    This is an abstract class, actual applications will subclass this with
    specific Tasks (eg 'calculate percentage change)'
    """

    ILLEGAL_SPECIAL_CHARACTERS = r"/\\'\""

    @staticmethod
    def is_valid_sge_job_name(name):
        """
        If the name is invalid it will raises an exception. The list of illegal
        characters might not be complete, I could not find an official list.

        TBD This should probably be moved to the cluster_utils package

        Must:
          - Not be null or the empty string
          - being with a digit
          - contain am illegal character

        Args:
            name:

        Returns:
            True (or raises)

        Raises:
            ValueError: if the name is not valid.
        """

        if not name:
            raise ValueError("name cannot be None or empty")
        elif name[0].isdigit():
            raise ValueError("name cannot begin with a digit, saw: '{}'"
                             .format(name[0]))
        elif any(e in name for e in ExecutableTask.ILLEGAL_SPECIAL_CHARACTERS):
            raise ValueError("name contains illegal special character, "
                             "illegal characters are: '{}'"
                             .format(ExecutableTask.ILLEGAL_SPECIAL_CHARACTERS)
                             )

        return True

    def __init__(self, command, upstream_tasks=None):
        """
        Create a task

        Args
         command: the unique command for this Task, also readable by humans.
         Should include all parameters.
         Two Tasks are equal (__eq__) iff they have the same command

         Raise:
           ValueError: If the hashed command is not allowed as an SGE job name;
           see is_valid_sge_job_name
        """
        # Hash must be an integer, in order for it to be returned by __hash__
        self.hash = int(hashlib.sha1(command.encode('utf-8')).hexdigest(), 16)
        # Names of sge jobs can't start with a numeric.
        self.hash_name = "task_{}".format(self.hash)
        ExecutableTask.is_valid_sge_job_name(self.hash_name)

        self.job_id = None  # will be None until executed
        # self.job = None  # cached, could be None in resume use case until
        # Job resurrected from dbs
        self.status = None  # will be None until bound to DB

        self.upstream_tasks = set(upstream_tasks) if upstream_tasks else set()
        self.downstream_tasks = set()
        for up in self.upstream_tasks:
            up.add_downstream(self)

    def __eq__(self, other):
        """
        Two tasks are equal if they have the same hash_name.
        Needed for sets
        """
        return self.hash == other.hash

    def __hash__(self):
        """
        Logic must match __eq__
        """
        return self.hash

    def get_status(self):
        """
        For executable jobs, my status is the status of my Job
        Cached because the status is returned from the
        block_until_any_done_or_error calls to job_list_manager, rather than by
        retrieving the entire job from the database (for efficiency).

        Returns:
            JobStatus
        """
        return self.status

    def set_status(self, new_status):
        self.status = new_status

    def is_done(self):
        """
        If my Job is not "DONE" then I must be run.

        Only called when all of the upstream are DONE - either they completed
        successfully or they were skipped because were not out of date, or this
        is top_fringe (has no upstreams). Failed upstreams will NOT cause this
        method to be called.

        Delegates to Job

        DOES NOT NEED TO BE OVERRIDDEN
        """
        if not self.get_status() == JobStatus.DONE:
            logger.debug("am I done? {}; No (not DONE)".format(self))
            return False
        else:
            logger.debug("am I done? {}; Yes (already DONE)"
                         .format(self))
            return True

    def all_upstreams_done(self):
        """
        Are all my upstreams marked done in this execution cycle?

        DOES NOT NEED TO BE OVERRIDDEN
        Returns:
            True if no upstreams, or they are all DONE.
        """
        logger.debug("Checking all upstreams for {}".format(self))
        for task in self.upstream_tasks:
            logger.debug("  Examine {}".format(task))
            if not task.get_status() == JobStatus.DONE:
                return False
        return True

<<<<<<< HEAD
    def add_upstream(self, ancestor):
        """
        Add an upstream (ancestor) Task. This has Set semantics, an upstream
        task will only be added once. Symmetrically, this method also adds this
        Task as a downstream on the ancestor.
        """
        self.upstream_tasks.add(ancestor)
        # avoid endless recursion, set directly
        ancestor.downstream_tasks.add(self)

    def add_downstream(self, descendent):
        """
        Add an downstream (ancestor) Task. This has Set semantics, a downstream
        task will only be added once. Symmetrically, this method also adds this
        Task as an upstream on the ancestor.
        """
        self.downstream_tasks.add(descendent)
        # avoid endless recursion, set directly
        descendent.upstream_tasks.add(self)

    def create_job(self, job_list_manager):
=======
    def bind(self, job_list_manager):
>>>>>>> a009c6a4
        """
        Abstract, must be overridden.
        This MUST set self.job_id

        Args:
            job_list_manager: Used to create the Job

        Returns:
            The job_id of the new Job
        """
        logger.debug("Create job, command = {}".format(self.command))

        self.job_id = job_list_manager.create_job(
            jobname=self.hash_name,
            job_hash=self.hash,
            command=self.command,
            slots=1,
            mem_free=2,
            max_attempts=3
        )
        self.status = JobStatus.REGISTERED
        return self.job_id

    @property
    def is_bound(self):
        """Boolean indicating whether the Task is bound to the DB"""
        if self.job_id:
            return True
        else:
            return False

    def queue_job(self, job_list_manager):
        """
        Ask the job_list_manager to queue the job.
         DOES NOT NEED TO BE OVERRIDDEN

        Args:
             job_list_manager:

        Returns:
            The job_id (for convenience)

        Raises:
            ValueError if my job_id is None
        """
        if not self.job_id:
            raise ValueError("Cannot queue Task because job_id is None: {}"
                             .format(self))
        job_list_manager.queue_job(self.job_id)
        return self.job_id

    def __repr__(self):
        """
        Very useful for logging-based debugging
        Returns:
             String with information useful for a log message
        """
        return "[Task: jid={jid}, '{name}', status: {status}]". \
            format(jid=self.job_id, name=self.hash_name,
                   status=self.status)<|MERGE_RESOLUTION|>--- conflicted
+++ resolved
@@ -8,10 +8,13 @@
 
 class ExecutableTask(object):
     """
-    A Task is the _intent_ to run something.
-    A Job is the schedulable thing (and JobInstance etc).
-    This is an abstract class, actual applications will subclass this with
-    specific Tasks (eg 'calculate percentage change)'
+    The root of the Task class tree.
+    All tasks have a set of upstream and a set of downstream tasks.
+
+    Executable jobs (in release Dugong) have a jobmon.Job, which is executed on
+    the SGE cluster.
+    External Tasks (fin release Frog) do not have Jobs, because they represent
+    input tasks that are "givens" and cannot be executed.
     """
 
     ILLEGAL_SPECIAL_CHARACTERS = r"/\\'\""
@@ -145,7 +148,6 @@
                 return False
         return True
 
-<<<<<<< HEAD
     def add_upstream(self, ancestor):
         """
         Add an upstream (ancestor) Task. This has Set semantics, an upstream
@@ -166,10 +168,7 @@
         # avoid endless recursion, set directly
         descendent.upstream_tasks.add(self)
 
-    def create_job(self, job_list_manager):
-=======
     def bind(self, job_list_manager):
->>>>>>> a009c6a4
         """
         Abstract, must be overridden.
         This MUST set self.job_id
