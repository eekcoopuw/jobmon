--- conflicted
+++ resolved
@@ -45,18 +45,6 @@
     label = Column(String(150), nullable=False)
 
 
-<<<<<<< HEAD
-=======
-class JobDag(Base):
-    __tablename__ = 'job_dag'
-
-    dag_id = Column(Integer, primary_key=True)
-    name = Column(String(150))
-    user = Column(String(150))
-    created_date = Column(DateTime, default=datetime.utcnow())
-
-
->>>>>>> 0493df1e
 class Job(Base):
     __tablename__ = 'job'
 
@@ -218,8 +206,7 @@
         Integer,
         ForeignKey('job_instance_status.id'),
         nullable=False)
-<<<<<<< HEAD
-    status_time = Column(DateTime, default=func.now())
+    status_time = Column(DateTime, default=datetime.utcnow())
 
 logger = logging.getLogger(__name__)
 class JobDag(Base):
@@ -425,7 +412,7 @@
         Mark them all not-done.
         Connect up their names into a graph.
         Create the jobs, but do not queue them
-        :return: 
+        :return:
         """
         for task in self.names_to_nodes.values():
             task.done = False
@@ -450,7 +437,4 @@
         #         if not task.upstream_tasks:
         #             self.top_fringe += [task]
         #         # self.operator_graph.add_edges(upstreams)
-        #         task.create_job(self.job_list_manager)
-=======
-    status_time = Column(DateTime, default=datetime.utcnow())
->>>>>>> 0493df1e
+        #         task.create_job(self.job_list_manager)