--- conflicted
+++ resolved
@@ -3,19 +3,12 @@
 import _thread
 from time import sleep
 
-<<<<<<< HEAD
 import pandas as pd
 from http import HTTPStatus
-=======
-from zmq.error import ZMQError
->>>>>>> a34a2744
 
 from jobmon.config import config
-<<<<<<< HEAD
-=======
 from jobmon.exceptions import ReturnCodes
 from jobmon.executors.sequential import SequentialExecutor
->>>>>>> a34a2744
 from jobmon.models import JobInstance
 from jobmon.requester import Requester
 
@@ -61,13 +54,8 @@
                     "intervals".format(poll_interval))
         while True and not self._stop_event.is_set():
             try:
-<<<<<<< HEAD
-                logging.debug("Reconciling at interval {}s"
-                              .format(poll_interval))
-=======
                 logging.debug(
                     "Reconciling at interval {}s".format(poll_interval))
->>>>>>> a34a2744
                 self.reconcile()
                 self.terminate_timed_out_jobs()
                 sleep(poll_interval)
@@ -162,28 +150,14 @@
             request_type='post')
 
     def _log_mysterious_error(self, job_instance_id, executor_id):
-<<<<<<< HEAD
         return self.jsm_req.send_request(
             app_route='/log_error',
             message={'job_instance_id': job_instance_id,
                      'error_message': ("Job no longer visible in qstat, "
                                        "check qacct or jobmon database for "
-                                       "sge executor_id {} and "
-                                       "job_instance_id {}"
+                                       "executor_id {} and job_instance_id {}"
                                        .format(executor_id, job_instance_id))},
             request_type='post')
-=======
-        return self.jsm_req.send_request({
-            'action': 'log_error',
-            'kwargs': {'job_instance_id': job_instance_id,
-                       'error_message': ("Job no longer visible in qstat, "
-                                         "check qacct or jobmon database for "
-                                         "executor_id {} and "
-                                         "job_instance_id {}"
-                                         .format(executor_id, job_instance_id))
-                       }
-        })
->>>>>>> a34a2744
 
     def _log_timeout_error(self, job_instance_id):
         return self.jsm_req.send_request(
