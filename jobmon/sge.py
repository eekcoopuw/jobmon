import os
import subprocess
from datetime import datetime, time
import pandas as pd
import numpy as np
import itertools

this_path = os.path.dirname(os.path.abspath(__file__))


def qstat(status=None, pattern=None, user=None):

    cmd = ["qstat", "-r"]
    if status is not None:
        cmd.extend(["-s", status])
    if user is not None:
        cmd.extend(["-u", user])

    p1 = subprocess.Popen(
        " ".join(cmd),
        stdout=subprocess.PIPE,
        shell=True)
    p2 = subprocess.Popen(
        ["grep", "Full jobname:", "-B1"],
        stdin=p1.stdout,
        stdout=subprocess.PIPE)
    p1.stdout.close()
    output, err = p2.communicate()
    p2.stdout.close()

    lines = output.splitlines()

    job_ids = []
    job_users = []
    job_names = []
    job_slots = []
    job_statuses = []
    job_datetimes = []
    job_runtimes = []
    append_jobid = True
    append_jobname = False
    time_format = "%m/%d/%Y %H:%M:%S"
    now = datetime.now()
    for line in lines:

        if append_jobid is True:
            job_ids.append(line.split()[0])
            job_users.append(line.split()[3])
            job_statuses.append(line.split()[4])
            job_date = line.split()[5]
            job_time = line.split()[6]
            try:
                job_slots.append(int(line.split()[8]))
            except:
                job_slots.append(int(line.split()[7]))
            job_datetime = datetime.strptime(
                " ".join([job_date, job_time]),
                time_format)
            job_runtimes.append(str(now - job_datetime))
            job_datetimes.append(datetime.strftime(job_datetime, time_format))
            append_jobid = False
            append_jobname = True
            continue

        if append_jobname is True:
            job_names.append(line.split()[2])
            append_jobname = False
            continue

        if line == '--':
            append_jobid = True

    df = pd.DataFrame({
        'job_id': job_ids,
        'name': job_names,
        'user': job_users,
        'slots': job_slots,
        'status': job_statuses,
        'status_start': job_datetimes,
        'runtime': job_runtimes})
    if pattern is not None:
        df = df[df.name.str.contains(pattern)]
    return df[['job_id', 'name', 'slots', 'user', 'status', 'status_start',
               'runtime']]


def qstat_details(jids):
    jids = np.atleast_1d(jids)
    cmd = ["qstat", "-j", "%s" % ",".join([str(j) for j in jids])]

    def group_separator(line):
        delim = "".join(["=" for i in range(62)])
        return line == delim

    deets = subprocess.check_output(cmd)
    deets = deets.splitlines()
    jobid = 0
    jobdict = {}
    for key, group in itertools.groupby(deets, group_separator):
        for line in group:
            if group_separator(line):
                continue
            ws = line.split(":")
            k = ws[0].strip()
            v = ":".join(ws[1:]).strip()
            if k == 'job_number':
                v = int(v)
                jobdict[v] = {}
                jobid = v
            jobdict[jobid][k] = v
    return jobdict


def qstat_usage(jids):
    jids = np.atleast_1d(jids)
    deets = qstat_details(jids)
    usage = {}
    for jid, info in deets.iteritems():
        usage[jid] = {}
        usagestr = info['usage                 1']
        parsus = {u.split("=")[0]: u.split("=")[1]
                  for u in usagestr.split(", ")}
        usage[jid]['usage_str'] = usagestr
        usage[jid].update(parsus)
    return usage


def long_jobs(hour, min, sec, jobdf=None):
    if jobdf is None:
        jobdf = qstat()
    else:
        jobdf = jobdf.copy()
    jobdf['runtime'] = jobdf.runtime.apply(
        lambda x: datetime.strptime(x, "%H:%M:%S.%f").time())
    return jobdf[jobdf.runtime >= time(hour, min, sec)]


def current_slot_usage(user=None):
    jobs = qstat(user=user, status="r")
    slots = jobs.slots.astype('int').sum()
    return slots


def get_holds(jid):
    p1 = subprocess.Popen(["qstat", "-j", str(jid)], stdout=subprocess.PIPE)
    p2 = subprocess.Popen(
        ["grep", "jid_predecessor_list:"],
        stdin=p1.stdout,
        stdout=subprocess.PIPE)
    p3 = subprocess.Popen(
        ['awk', '{print $2}'],
        stdin=p2.stdout,
        stdout=subprocess.PIPE)
    p1.stdout.close()
    p2.stdout.close()
    output, err = p3.communicate()
    p3.stdout.close()
    return output.rstrip('\n')


def add_holds(jid, hold_jid):
    current_holds = get_holds(jid)
    if len(current_holds) > 0:
        current_holds = ",".join([current_holds, str(hold_jid)])
    stdout = subprocess.check_output(
        ['qalter', str(jid), '-hold_jid', current_holds])
    return stdout


def reqsub(job_id):
    return subprocess.check_output(['qmod', '-r', str(job_id)])


def qsub(
        runfile,
        jobname,
        parameters=[],
        project=None,
        slots=4,
        memory=10,
        hold_pattern=None,
        holds=None,
        shfile=None,
        jobtype='python',
        stdout=None,
<<<<<<< HEAD
        stderr=None):
=======
        stderr=None,
        prepend_to_path=None,
        conda_env=None):
    """Submit job to sun grid engine queue

    Args:
        runfile (string): absolute path of script to run
        jobname (string): what to call the job
        parameters (tuple or list, optional): arguments to pass to runfile.
        project (string, option): What project to submit the job under. Default
            is ihme_general.
        slots (int, optional): How many slots to request for the job.
            approximate using 1 core == 1 slot, 1 slot = 2GB of RAM
        memory (int, optional): How much ram to requestion for the job.
        hold_pattern (string, optional): looks up scheduled jobs with names
            matching the specified patten and sets them as holds for the
            requested job.
        holds (list, optional): explicit list of job ids to hold based on.
        shfile (string, optional): shell file to execute in job
        jobtype (string, optional): joint purpose argument for specifying what
            to pass into the shfile. can be arbitrary string or one of the
            below options. default is 'python'
                'python':
                    /ihme/code/central_comp/anaconda/bin/python runfile
                'stata':
                    /usr/local/bin/stata-mp -b do runfile
                'R':
                    /usr/local/bin/R < runfile --no-save --args
        stdout (string, optional): where to pipe standard out to. default is
            /dev/null
        stderr (string, optional): where to pipe standard error to. default is
            /dev/null
        prepend_to_path (string, optional): optionally prepend directory to
            environment path
        conda_env (string, optional): optionally select which conda environment
            to run python from.

    Returns:
        job_id of submitted job
    """
>>>>>>> dab6e487

    # Set CPU and memory
    submission_params = [
        "qsub", "-pe", "multi_slot", str(slots), "-l", "mem_free=%sg" % memory]
    if project is not None:
        submission_params.extend(["-P", project])

    # Set holds, if requested
    if hold_pattern is not None:
        holds = qstat(hold_pattern)[1]

    if holds is not None and len(holds) > 0:
        if isinstance(holds, (list, tuple)):
            submission_params.extend(['-hold_jid', ",".join(holds)])
        else:
            submission_params.extend(['-hold_jid', str(holds)])

    # Set job name
    submission_params.extend(["-N", jobname])

    # Write stdout/stderr to files
    if stdout is not None:
        submission_params.extend(['-o', stdout])
    if stderr is not None:
        submission_params.extend(['-e', stderr])

    # Convert all parameters to strings
    assert (isinstance(parameters, (list, tuple)) and not
            isinstance(parameters, str)), (
        "'parameters' cannot be a string. Must be a list or a tuple.")
    parameters = [str(p) for p in parameters]
    parameters = [p.strip(' \t\r\n') for p in parameters]

    # Define script to run and pass parameters
    if shfile is None:
        shfile = "%s/submit_master.sh" % (this_path)
    else:
<<<<<<< HEAD
        shfile = os.path.abspath(os.path.expanduser(shfile))
    runfile = runfile.strip(' \t\r\n')
    runfile = os.path.abspath(os.path.expanduser(runfile))
=======
        shfile = true_path(file_or_dir=shfile)
    runfile = os.path.expanduser(runfile)
>>>>>>> dab6e487
    submission_params.append(shfile)
    if jobtype == "python":
        submission_params.append("/ihme/code/central_comp/anaconda/bin/python")
        submission_params.append(runfile)
    elif jobtype == "stata":
        submission_params.append("/usr/local/bin/stata-mp")
        submission_params.append("-b")
        submission_params.append("do")
        submission_params.append(runfile)
    elif jobtype == "R":
        submission_params.append("/usr/local/bin/R")
        submission_params.append("<")
        submission_params.append(runfile)
        submission_params.append("--no-save")
        submission_params.append("--args")
    else:
        submission_params.append(jobtype)
        submission_params.append(runfile)

    # Creat full submission array
    submission_params.extend(parameters)

    # Submit job
    submission_msg = subprocess.check_output(submission_params)
    print(submission_msg)
    jid = submission_msg.split()[2]
    return jid


def get_commit_hash(dir="."):
    cmd = [
        'git',
        '--git-dir=%s/.git' % dir,
        '--work-tree=%s',
        'rev-parse',
        'HEAD']
    return subprocess.check_output(cmd).strip()


def get_branch(dir="."):
    cmd = [
        'git',
        '--git-dir=%s/.git' % dir,
        '--work-tree=%s',
        'rev-parse',
        '--abbrev-ref',
        'HEAD']
    return subprocess.check_output(cmd).strip()


def git_dict(dir="."):
    branch = get_branch(dir)
    commit = get_commit_hash(dir)
    return {'branch': branch, 'commit': commit}<|MERGE_RESOLUTION|>--- conflicted
+++ resolved
@@ -8,8 +8,32 @@
 this_path = os.path.dirname(os.path.abspath(__file__))
 
 
-def qstat(status=None, pattern=None, user=None):
-
+def true_path(file_or_dir=None, executable=None):
+    """Get true path to file or executable"""
+    if file_or_dir is not None:
+        f = file_or_dir
+    if executable is not None:
+        f = subprocess.check_output(["which", executable])
+    f = os.path.abspath(os.path.expanduser(f))
+    f = f.strip(' \t\r\n')
+    return f
+
+
+def qstat(status=None, pattern=None, user=None, jids=None):
+    """parse sge qstat information into DataFrame
+
+    Args:
+        status (string, optional): status filter to use when running qstat
+            command
+        pattern (string, optional): pattern filter to use when running qstat
+            command
+        user (string, optional): user filter to use when running qstat command
+        jids (list, optional): list of job ids to use when running qstat
+            command
+
+    Returns:
+        DataFrame of qstat return values
+    """
     cmd = ["qstat", "-r"]
     if status is not None:
         cmd.extend(["-s", status])
@@ -80,11 +104,21 @@
         'runtime': job_runtimes})
     if pattern is not None:
         df = df[df.name.str.contains(pattern)]
+    if jids is not None:
+        df = df[df.job_id.isin(jids)]
     return df[['job_id', 'name', 'slots', 'user', 'status', 'status_start',
                'runtime']]
 
 
 def qstat_details(jids):
+    """get more detailted qstat information
+
+    Args:
+        jids (list): list of jobs to get detailed qstat information from
+
+    Returns:
+        dictionary of detailted qstat values
+    """
     jids = np.atleast_1d(jids)
     cmd = ["qstat", "-j", "%s" % ",".join([str(j) for j in jids])]
 
@@ -112,6 +146,14 @@
 
 
 def qstat_usage(jids):
+    """get usage details for list of jobs
+
+    Args:
+        jids (list): list of jobs to get usage details for
+
+    Returns:
+        Usage details.
+    """
     jids = np.atleast_1d(jids)
     deets = qstat_details(jids)
     usage = {}
@@ -126,6 +168,20 @@
 
 
 def long_jobs(hour, min, sec, jobdf=None):
+    """get list of jobs that have been running for longer than the specified
+    time
+
+    Args:
+        hour (int): minimum hours of runtime for job filter
+        min (int): minimum minutes of runtime for job filter
+        sec (int): minimum seconds of runtime for job filter
+        jobdf (DataFrame, optional): qstat DataFrame to filter. by default
+            will get current qstat and filter it by (hour, min, sec). custom
+            DataFrame may be provided by using jobdf
+
+    Returns:
+        DataFrame of jobs that have been running longer than the specified time
+    """
     if jobdf is None:
         jobdf = qstat()
     else:
@@ -136,12 +192,28 @@
 
 
 def current_slot_usage(user=None):
+    """number of slots used by current user
+
+    Args:
+        user (string): user name to check for usage
+
+    Returns:
+        integer number of slots in use by user
+    """
     jobs = qstat(user=user, status="r")
     slots = jobs.slots.astype('int').sum()
     return slots
 
 
 def get_holds(jid):
+    """get all current holds for a given job
+
+    Args:
+        jid (int): job id to check for list of holds
+
+    Returns:
+        comma separated string of job id holds for a given string
+    """
     p1 = subprocess.Popen(["qstat", "-j", str(jid)], stdout=subprocess.PIPE)
     p2 = subprocess.Popen(
         ["grep", "jid_predecessor_list:"],
@@ -159,6 +231,15 @@
 
 
 def add_holds(jid, hold_jid):
+    """add new hold to an existing job
+
+    Args:
+        jid (int): job id of job to add holds to
+        hold_jid (int): job id of job to add as hold to jid
+
+    Returns:
+        standard output of qalter command
+    """
     current_holds = get_holds(jid)
     if len(current_holds) > 0:
         current_holds = ",".join([current_holds, str(hold_jid)])
@@ -168,6 +249,14 @@
 
 
 def reqsub(job_id):
+    """resubmit a job with the same criteria as initially requested
+
+    Args:
+        job_id (int): which job_id to resubmitt
+
+    Returns:
+        new job_id of resubmitted job
+    """
     return subprocess.check_output(['qmod', '-r', str(job_id)])
 
 
@@ -183,9 +272,6 @@
         shfile=None,
         jobtype='python',
         stdout=None,
-<<<<<<< HEAD
-        stderr=None):
-=======
         stderr=None,
         prepend_to_path=None,
         conda_env=None):
@@ -226,7 +312,6 @@
     Returns:
         job_id of submitted job
     """
->>>>>>> dab6e487
 
     # Set CPU and memory
     submission_params = [
@@ -261,20 +346,22 @@
     parameters = [p.strip(' \t\r\n') for p in parameters]
 
     # Define script to run and pass parameters
-    if shfile is None:
-        shfile = "%s/submit_master.sh" % (this_path)
+    if shfile is None and conda_env is None:
+        shfile = "{}/submit_master.sh".format(this_path)
+    elif shfile is None and conda_env is not None:
+        shfile = "{}/env_submit_master.sh".format(this_path)
     else:
-<<<<<<< HEAD
-        shfile = os.path.abspath(os.path.expanduser(shfile))
-    runfile = runfile.strip(' \t\r\n')
-    runfile = os.path.abspath(os.path.expanduser(runfile))
-=======
         shfile = true_path(file_or_dir=shfile)
     runfile = os.path.expanduser(runfile)
->>>>>>> dab6e487
     submission_params.append(shfile)
+    if prepend_to_path is not None:
+        submission_params.append(prepend_to_path)
+    else:
+        submission_params.append("")
+    if conda_env is not None:
+        submission_params.append(conda_env)
     if jobtype == "python":
-        submission_params.append("/ihme/code/central_comp/anaconda/bin/python")
+        submission_params.append("python")
         submission_params.append(runfile)
     elif jobtype == "stata":
         submission_params.append("/usr/local/bin/stata-mp")
@@ -287,12 +374,15 @@
         submission_params.append(runfile)
         submission_params.append("--no-save")
         submission_params.append("--args")
-    else:
+    elif jobtype is not None:
         submission_params.append(jobtype)
         submission_params.append(runfile)
+    else:
+        submission_params.append(runfile)
 
     # Creat full submission array
     submission_params.extend(parameters)
+    print submission_params
 
     # Submit job
     submission_msg = subprocess.check_output(submission_params)
@@ -302,6 +392,15 @@
 
 
 def get_commit_hash(dir="."):
+    """get the git commit hash for a given directory
+
+    Args:
+        dir (string): which directory to get the git hash for. defaults to
+            current directory
+
+    Returns:
+        git commit hash
+    """
     cmd = [
         'git',
         '--git-dir=%s/.git' % dir,
@@ -312,6 +411,15 @@
 
 
 def get_branch(dir="."):
+    """get the git branch for a given directory
+
+    Args:
+        dir (string): which directory to get the git commit for. defaults to
+            current directory
+
+    Returns:
+        git commit branch
+    """
     cmd = [
         'git',
         '--git-dir=%s/.git' % dir,
@@ -323,6 +431,15 @@
 
 
 def git_dict(dir="."):
+    """get a dictionary of the git branch and hash for given directory.
+
+    Args:
+        dir (string): which directory to get the dictionary for
+
+    Returns:
+        dictionary
+    """
+
     branch = get_branch(dir)
     commit = get_commit_hash(dir)
     return {'branch': branch, 'commit': commit}