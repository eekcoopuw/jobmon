--- conflicted
+++ resolved
@@ -577,12 +577,6 @@
     else:
         return job_ids
 
-<<<<<<< HEAD
-    # Create full submission array
-    submission_params.extend(parameters)
-    print(submission_params)
-=======
->>>>>>> a3c37533
 
 def _wait_done(job_ids):
     """
