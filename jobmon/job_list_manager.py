import logging
import time
from threading import Thread
from queue import Queue, Empty

from jobmon.config import config
from jobmon.database import session_scope
from jobmon.models import Job, JobStatus
from jobmon.job_factory import JobFactory
from jobmon.job_instance_factory import JobInstanceFactory
from jobmon.job_instance_reconciler import JobInstanceReconciler
from jobmon.requester import Requester
from jobmon.subscriber import Subscriber


logger = logging.getLogger(__name__)


def listen_for_job_statuses(host, port, dag_id, done_queue,
                            error_queue, update_queue, disconnect_queue):
    logger.info("Listening for dag_id={} job status updates from {}:{}".format(
        dag_id, host, port))
    subscriber = Subscriber(host, port, dag_id)

    while True:
        try:
            disconnect_queue.get_nowait()
            break
        except Empty:
            pass
        msg = subscriber.receive()
        job_id, job_status = msg
        if job_status == JobStatus.DONE:
            done_queue.put(job_id)
            update_queue.put((job_id, job_status))
        elif job_status == JobStatus.ERROR_FATAL:
            error_queue.put(job_id)
            update_queue.put((job_id, job_status))


class JobListManager(object):

    def __init__(self, dag_id, executor=None, db_sync_interval=None,
                 start_daemons=False, reconciliation_interval=10,
                 job_instantiation_interval=1):

        self.dag_id = dag_id
        self.job_factory = JobFactory(dag_id)

        self.job_inst_factory = JobInstanceFactory(dag_id, executor)
        self.job_inst_reconciler = JobInstanceReconciler(dag_id)

        self.jqs_req = Requester(config.jqs_rep_conn)

        self.db_sync_interval = None
        self.done_queue = Queue()
        self.error_queue = Queue()
        self.update_queue = Queue()
        self.disconnect_queue = Queue()

        self.job_statuses = {}  # {job_id: status_id}
        self.all_done = set()
        self.all_error = set()
        with session_scope() as session:
            self._sync(session)

        self.reconciliation_interval = reconciliation_interval
        self.job_instantiation_interval = job_instantiation_interval
        if start_daemons:
            self._start_job_status_listener()
            self._start_job_instance_manager()

    @classmethod
    def from_new_dag(cls, executor=None, start_daemons=False):

        # TODO: This should really be the work of the DAG manager itself,
        # but for the sake of expediting early development work, allow the
        # JobListManager to obtain it's own dag_id
        from jobmon.config import config
        from jobmon.requester import Requester

        req = Requester(config.jm_rep_conn)
        rc, dag_id = req.send_request({
            'action': 'add_job_dag',
            'kwargs': {'name': 'test dag', 'user': 'test user'}
        })
        req.disconnect()
        return cls(dag_id, executor=executor, start_daemons=start_daemons)

    @classmethod
    def in_memory(cls, executor, start_daemons):
        from threading import Thread
        from sqlalchemy.exc import IntegrityError

        from jobmon import database
        from jobmon.config import config
        from jobmon.job_query_server import JobQueryServer
        from jobmon.job_state_manager import JobStateManager

        database.create_job_db()
        try:
            with database.session_scope() as session:
                database.load_default_statuses(session)
        except IntegrityError:
            pass

        jsm = JobStateManager(config.jm_rep_conn.port, config.jm_pub_conn.port)

        jqs = JobQueryServer(config.jqs_rep_conn.port)

        t1 = Thread(target=jsm.listen)
        t1.daemon = True
        t1.start()
        t2 = Thread(target=jqs.listen)
        t2.daemon = True
        t2.start()
        return cls.from_new_dag(executor, start_daemons)

    @property
    def active_jobs(self):
        return [job_id for job_id, job_status in self.job_statuses.items()
                if job_status not in [JobStatus.REGISTERED,
                                      JobStatus.DONE,
                                      JobStatus.ERROR_FATAL]]

    def block_until_any_done_or_error(self, timeout=None):
        """Returns any job updates since last called, or blocks until an update
        is received.

        Args:
            timeout (int, optional): Maximum time to block. If None (default),
                block forever.

        Returns:
            list of (job_id, job_status) tuples
        """
        # TODO: Consider whether the done and error queues should also be
        # cleared by this method... or whether they should continue to be
        # independent of the general update queue
        updates = []
        if not self.update_queue.empty():
            while not self.update_queue.empty():
                updates.append(self.update_queue.get(timeout=timeout))
            return updates
        else:
            return [self.update_queue.get(timeout=timeout)]

    def block_until_no_instances(self, poll_interval=10,
                                 raise_on_any_error=True):
        logger.info("Blocking, poll interval = {}".format(poll_interval))

        done = []
        errors = []
        while True:
            new_done = self.get_new_done()
            done.extend(new_done)

            new_errors = self.get_new_errors()
            errors.extend(new_errors)

            if len(self.active_jobs) == 0:
                break

            if raise_on_any_error:
                if len(self.all_error) > 0:
                    raise RuntimeError("1 or more jobs encountered a "
                                       "fatal error")

            logger.debug("{} active jobs. Waiting {} seconds...".format(
                len(self.active_jobs), poll_interval))
            time.sleep(poll_interval)
            self._sync_at_interval()
        return done, errors

<<<<<<< HEAD
    def create_job(self, command, jobname, slots=1, mem_free=2, max_attempts=1,
                   project=None, max_runtime=None):
        job_id = self.job_factory.create_job(command, jobname,
                                             slots=slots,
                                             mem_free=mem_free,
                                             project=project,
                                             max_attempts=max_attempts,
                                             max_runtime=max_runtime)
=======
    def create_job(self, *args, **kwargs):
        job_id = self.job_factory.create_job(*args, **kwargs)
>>>>>>> 120383f9
        self.job_statuses[job_id] = JobStatus.REGISTERED
        return job_id

    def disconnect(self):
        self.job_factory.requester.disconnect()
        self.job_inst_factory.jqs_req.disconnect()
        self.job_inst_factory.jsm_req.disconnect()
        self.job_inst_reconciler.jqs_req.disconnect()
        self.job_inst_reconciler.jsm_req.disconnect()
        self.jqs_req.disconnect()
        self.disconnect_queue.put('stop')

    def get_new_done(self):
        new_done = []
        while not self.done_queue.empty():
            done_id = self.done_queue.get()
            new_done.append(done_id)
            self.job_statuses[done_id] = JobStatus.DONE
        self.all_done.update(new_done)
        self._sync_at_interval()
        return new_done

    def get_new_errors(self):
        new_errors = []
        while not self.error_queue.empty():
            error_id = self.error_queue.get()
            new_errors.append(error_id)
            self.job_statuses[error_id] = JobStatus.ERROR_FATAL
        self.all_error.update(new_errors)
        self._sync_at_interval()
        return new_errors

    def queue_job(self, job_id):
        self.job_factory.queue_job(job_id)
        self.job_statuses[job_id] = JobStatus.QUEUED_FOR_INSTANTIATION

    def _sync(self, session):
        rc, jobs = self.jqs_req.send_request({
            'action': 'get_all_jobs',
            'kwargs': {'dag_id': self.dag_id}
        })
        jobs = [Job.from_wire(j) for j in jobs]
        for job in jobs:
            self.job_statuses[job.job_id] = job.status
        self.all_done = set([job.job_id for job in jobs
                             if job.status == JobStatus.DONE])
        self.all_error = set([job.job_id for job in jobs if job.status ==
                              JobStatus.ERROR_FATAL])
        self.last_sync = time.time()

    def _sync_at_interval(self):
        if self.db_sync_interval:
            if (time.time() - self.last_sync) > self.db_sync_interval:
                with session_scope() as session:
                    self._sync(session)

    def _start_job_status_listener(self):
        self.jsl_proc = Thread(target=listen_for_job_statuses,
                               args=(config.jm_pub_conn.host,
                                     config.jm_pub_conn.port, self.dag_id,
                                     self.done_queue, self.error_queue,
                                     self.update_queue, self.disconnect_queue))
        self.jsl_proc.daemon = True
        self.jsl_proc.start()

    def _start_job_instance_manager(self):
        self.jif_proc = Thread(
            target=self.job_inst_factory.instantiate_queued_jobs_periodically,
            args=(self.job_instantiation_interval,))
        self.jif_proc.daemon = True
        self.jif_proc.start()

        self.jir_proc = Thread(
            target=self.job_inst_reconciler.reconcile_periodically,
            args=(self.reconciliation_interval,))
        self.jir_proc.daemon = True
        self.jir_proc.start()<|MERGE_RESOLUTION|>--- conflicted
+++ resolved
@@ -172,19 +172,8 @@
             self._sync_at_interval()
         return done, errors
 
-<<<<<<< HEAD
-    def create_job(self, command, jobname, slots=1, mem_free=2, max_attempts=1,
-                   project=None, max_runtime=None):
-        job_id = self.job_factory.create_job(command, jobname,
-                                             slots=slots,
-                                             mem_free=mem_free,
-                                             project=project,
-                                             max_attempts=max_attempts,
-                                             max_runtime=max_runtime)
-=======
     def create_job(self, *args, **kwargs):
         job_id = self.job_factory.create_job(*args, **kwargs)
->>>>>>> 120383f9
         self.job_statuses[job_id] = JobStatus.REGISTERED
         return job_id
 
