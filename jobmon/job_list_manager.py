import logging
import time
from threading import Thread
from queue import Queue, Empty

from jobmon import config
from jobmon.database import session_scope
from jobmon.models import Job, JobStatus
from jobmon.job_factory import JobFactory
from jobmon.job_instance_factory import JobInstanceFactory
from jobmon.job_instance_reconciler import JobInstanceReconciler
from jobmon.requester import Requester
from jobmon.subscriber import Subscriber


logger = logging.getLogger(__name__)


def listen_for_job_statuses(host, port, dag_id, done_queue,
                            error_queue, update_queue, disconnect_queue):
    logger.info("Listening for dag_id={} job status updates from {}:{}".format(
        dag_id, host, port))
    subscriber = Subscriber(host, port, dag_id)

    while True:
        try:
            disconnect_queue.get_nowait()
            break
        except Empty:
            pass
        msg = subscriber.receive()
        job_id, job_status = msg
        if job_status == JobStatus.DONE:
            done_queue.put(job_id)
            update_queue.put((job_id, job_status))
        elif job_status == JobStatus.ERROR_FATAL:
            error_queue.put(job_id)
            update_queue.put((job_id, job_status))


class JobListManager(object):

    def __init__(self, dag_id, executor=None, db_sync_interval=None,
                 start_daemons=False):

        self.dag_id = dag_id
        self.job_factory = JobFactory(dag_id)

        self.job_inst_factory = JobInstanceFactory(dag_id, executor)
        self.job_inst_reconciler = JobInstanceReconciler(dag_id)

        self.jqs_req = Requester(config.jqs_rep_conn)

        self.db_sync_interval = None
        self.done_queue = Queue()
        self.error_queue = Queue()
        self.update_queue = Queue()
        self.disconnect_queue = Queue()

        self.job_statuses = {}  # {job_id: status_id}
        self.all_done = set()
        self.all_error = set()
        with session_scope() as session:
            self._sync(session)

        if start_daemons:
            self._start_job_status_listener()
            self._start_job_instance_manager()

    @classmethod
    def from_new_dag(cls):

        # TODO: This should really be the work of the DAG manager itself,
        # but for the sake of expediting early development work, allow the
        # JobListManager to obtain it's own dag_id
        from jobmon.config import jm_rep_conn
        from jobmon.requester import Requester

        req = Requester(jm_rep_conn)
        rc, dag_id = req.send_request({
            'action': 'add_job_dag',
            'kwargs': {'name': 'test dag', 'user': 'test user'}
        })
        req.disconnect()
        return cls(dag_id)

    @property
    def active_jobs(self):
        return [job_id for job_id, job_status in self.job_statuses.items()
                if job_status not in [JobStatus.REGISTERED,
                                      JobStatus.DONE,
                                      JobStatus.ERROR_FATAL]]

    def block_until_any_done_or_error(self, timeout=None):
        """Returns any job updates since last called, or blocks until an update
        is received.

        Args:
            timeout (int, optional): Maximum time to block. If None (default),
                block forever.

        Returns:
            list of (job_id, job_status) tuples
        """
        updates = []
        if not self.update_queue.empty():
            while not self.update_queue.empty():
                updates.append(self.update_queue.get(timeout=timeout))
            return updates
        else:
            return [self.update_queue.get(timeout=timeout)]

    def block_until_no_instances(self, poll_interval=10,
                                 raise_on_any_error=True):
        logger.info("Blocking, poll interval = {}".format(poll_interval))

        while True:
            self.get_new_done()
            if len(self.active_jobs) == 0:
                break

            if raise_on_any_error:
                self.get_new_errors()
                if len(self.all_error) > 0:
                    break

            logger.debug("{} active jobs. Waiting {} seconds...".format(
                len(self.active_jobs), poll_interval))
            time.sleep(poll_interval)
            self._sync_at_interval()

    def create_job(self, command, jobname, max_attempts=1):
        job_id = self.job_factory.create_job(command, jobname,
                                             max_attempts=max_attempts)
        self.job_statuses[job_id] = JobStatus.REGISTERED
        return job_id

    def disconnect(self):
        self.job_factory.requester.disconnect()
        self.job_inst_factory.jqs_req.disconnect()
        self.job_inst_factory.jsm_req.disconnect()
        self.job_inst_reconciler.jqs_req.disconnect()
        self.job_inst_reconciler.jsm_req.disconnect()
        self.jqs_req.disconnect()
        self.disconnect_queue.put('stop')

    def get_new_done(self):
        new_done = []
        while not self.done_queue.empty():
            done_id = self.done_queue.get()
            new_done.append(done_id)
            self.job_statuses[done_id] = JobStatus.DONE
        self.all_done.update(new_done)
        self._sync_at_interval()
        return new_done

    def get_new_errors(self):
        new_errors = []
        while not self.error_queue.empty():
            error_id = self.error_queue.get()
            new_errors.append(error_id)
            self.job_statuses[error_id] = JobStatus.ERROR_FATAL
        self.all_error.update(new_errors)
        self._sync_at_interval()
        return new_errors

    def queue_job(self, job_id):
        self.job_factory.queue_job(job_id)
        self.job_statuses[job_id] = JobStatus.QUEUED_FOR_INSTANTIATION

    def _sync(self, session):
        rc, jobs = self.jqs_req.send_request({
            'action': 'get_all_jobs',
            'kwargs': {'dag_id': self.dag_id}
        })
        jobs = [Job.from_wire(j) for j in jobs]
        for job in jobs:
            self.job_statuses[job.job_id] = job.status
        self.all_done = set([job.job_id for job in jobs
                             if job.status == JobStatus.DONE])
        self.all_error = set([job.job_id for job in jobs if job.status ==
                              JobStatus.ERROR_FATAL])
        self.last_sync = time.time()

    def _sync_at_interval(self):
        if self.db_sync_interval:
            if (time.time() - self.last_sync) > self.db_sync_interval:
                with session_scope() as session:
                    self._sync(session)

    def _start_job_status_listener(self):
        self.jsl_proc = Thread(target=listen_for_job_statuses,
<<<<<<< HEAD
                               args=(config.jm_pub_conn.host,
                                     config.jm_pub_conn.port, self.dag_id,
                                     self.done_queue, self.error_queue,
                                     self.update_queue, self.disconnect_queue))
=======
                               args=(host, port, self.dag_id, self.done_queue,
                                     self.error_queue, self.update_queue,
                                     self.disconnect_queue))
>>>>>>> 4ea2d214
        self.jsl_proc.daemon = True
        self.jsl_proc.start()

    def _start_job_instance_manager(self):
        self.jif_proc = Thread(
            target=self.job_inst_factory.instantiate_queued_jobs_periodically)
        self.jif_proc.daemon = True
        self.jif_proc.start()

        self.jir_proc = Thread(
            target=self.job_inst_reconciler.reconcile_periodically)
        self.jir_proc.daemon = True
        self.jir_proc.start()<|MERGE_RESOLUTION|>--- conflicted
+++ resolved
@@ -190,16 +190,10 @@
 
     def _start_job_status_listener(self):
         self.jsl_proc = Thread(target=listen_for_job_statuses,
-<<<<<<< HEAD
                                args=(config.jm_pub_conn.host,
                                      config.jm_pub_conn.port, self.dag_id,
                                      self.done_queue, self.error_queue,
                                      self.update_queue, self.disconnect_queue))
-=======
-                               args=(host, port, self.dag_id, self.done_queue,
-                                     self.error_queue, self.update_queue,
-                                     self.disconnect_queue))
->>>>>>> 4ea2d214
         self.jsl_proc.daemon = True
         self.jsl_proc.start()
 
