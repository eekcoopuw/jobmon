--- conflicted
+++ resolved
@@ -1,24 +1,16 @@
 import logging
 import time
-<<<<<<< HEAD
-from threading import Thread
-=======
 from threading import Event, Thread
-from queue import Queue, Empty
->>>>>>> 055bb995
 from datetime import datetime
 
 from jobmon.config import config
+from jobmon.database import session_scope
 from jobmon.models import Job, JobStatus
 from jobmon.job_factory import JobFactory
 from jobmon.job_instance_factory import JobInstanceFactory
 from jobmon.job_instance_reconciler import JobInstanceReconciler
 from jobmon.requester import Requester
-<<<<<<< HEAD
-=======
-from jobmon.subscriber import Subscriber
 from jobmon.workflow.executable_task import BoundTask
->>>>>>> 055bb995
 
 
 logger = logging.getLogger(__name__)
@@ -41,13 +33,10 @@
 
         self.jqs_req = Requester(config.jqs_port)
 
-<<<<<<< HEAD
-        self.job_statuses = {}  # {job_id: status_id}
-=======
         self.bound_tasks = {}  # {job_id: BoundTask}
         self.hash_job_map = {}  # {job_hash: job}
         self.job_hash_map = {}  # {job: job_hash}
->>>>>>> 055bb995
+
         self.all_done = set()
         self.all_error = set()
 
@@ -100,190 +89,12 @@
         self.bound_tasks[job.job_id] = bound_task
         return bound_task
 
-
-<<<<<<< HEAD
     def get_job_statuses(self):
         rc, response = self.jqs_req.send_request(
             app_route='/get_jobs',
             message={'dag_id': self.dag_id},
             request_type='get')
         jobs = [Job.from_wire(j) for j in response['job_dcts']]
-        return jobs
-
-    def parse_done_and_errors(self, jobs):
-        for job in jobs:
-            if job.job_status == JobStatus.DONE:
-                self.all_done.add(job.jd)
-            elif job.job_status == JobStatus.ERROR_FATAL:
-                self.all_error.add(job.id)
-            self.job_statuses[job.id] = job.job_status
-        return self.all_done.union(self.all_error)
-
-    def block_until_any_done_or_error(self, timeout=36000, poll_interval=10):
-        time_since_last_update = 0
-        while True:
-            if time_since_last_update > timeout:
-                return None
-            jobs = self.get_job_statuses()
-            updates = self.parse_done_and_errors(jobs)
-            if updates:
-                return updates
-            time.sleep(poll_interval)
-            time_since_last_update += poll_interval
-
-    def block_until_no_instances(self, timeout=36000, poll_interval=10,
-=======
-    def block_until_any_done_or_error(self, timeout=None):
-        """Returns bound tasks that have either completed or failed since last
-        called, or blocks until an update is received.
-
-        Be careful. Job statuses are cached in two places: in the update_queue,
-        and in the bound_tasks list. Be sure to update in both.
-
-        Args:
-            timeout (int, optional): Maximum time to block. If None (default),
-                block forever.
-
-        Returns:
-            Two lists of Tasks:  (CompletedTasks[], FailedTasks[])
-        """
-        # TODO: Consider whether the done and error queues should also be
-        # cleared by this method... or whether they should continue to be
-        # independent of the general update queue
-        updates = []
-        if not self.update_queue.empty():
-            while not self.update_queue.empty():
-                updates.append(self.update_queue.get(timeout=timeout))
-        else:
-            updates = [self.update_queue.get(timeout=timeout)]
-
-        completed = []
-        completed_ids = []
-        failed = []
-        failed_ids = []
-        for job_id, status in updates:
-            task = self.bound_tasks[job_id]
-            task.status = status
-            if task.status == JobStatus.DONE:
-                completed += [task]
-                completed_ids += [task.job_id]
-            elif task.status == JobStatus.ERROR_FATAL:
-                failed += [task]
-                failed_ids += [task.job_id]
-            else:
-                raise ValueError("Job returned that is neither done nor "
-                                 "error_fatal: jid: {}, status {}"
-                                 .format(job_id, status))
-        self.all_done.update(set(completed_ids))
-        self.all_error -= set(completed_ids)
-        self.all_error.update(set(failed_ids))
-        return completed, failed
-
-    def block_until_no_instances(self, poll_interval=10,
->>>>>>> 055bb995
-                                 raise_on_any_error=True):
-        logger.info("Blocking, poll interval = {}".format(poll_interval))
-
-        time_since_last_update = 0
-        while True:
-            if time_since_last_update > timeout:
-                return None
-            jobs = self.get_job_statuses()
-            self.parse_done_and_errors(jobs)
-
-            if len(self.active_jobs) == 0:
-                break
-
-            if raise_on_any_error:
-                if len(self.all_error) > 0:
-                    raise RuntimeError("1 or more jobs encountered a "
-                                       "fatal error")
-            logger.debug("{} active jobs. Waiting {} seconds...".format(
-                len(self.active_jobs), poll_interval))
-            time.sleep(poll_interval)
-            time_since_last_update += poll_interval
-
-        return self.all_done, self.all_errors
-
-    def _create_job(self, *args, **kwargs):
-        job = self.job_factory.create_job(*args, **kwargs)
-        self.hash_job_map[job.job_hash] = job
-        self.job_hash_map[job] = job.job_hash
-        return job
-
-<<<<<<< HEAD
-    def queue_job(self, job_id):
-        self.job_factory.queue_job(job_id)
-        self.job_statuses[job_id] = JobStatus.QUEUED_FOR_INSTANTIATION
-=======
-    def disconnect(self):
-        self.job_factory.requester.disconnect()
-        self.job_inst_factory.jqs_req.disconnect()
-        self.job_inst_factory.jsm_req.disconnect()
-        self.job_inst_reconciler.jqs_req.disconnect()
-        self.job_inst_reconciler.jsm_req.disconnect()
-        self.jqs_req.disconnect()
-        self.disconnect_queue.put('stop')
-        self._stop_event.set()
-
-    def get_new_done(self):
-        new_done = []
-        while not self.done_queue.empty():
-            done_id = self.done_queue.get()
-            new_done.append(done_id)
-            self.bound_tasks[done_id].status = JobStatus.DONE
-        self.all_done.update(new_done)
-        self.all_error -= set(new_done)
-        self._sync_at_interval()
-        return new_done
-
-    def get_new_errors(self):
-        new_errors = []
-        while not self.error_queue.empty():
-            error_id = self.error_queue.get()
-            new_errors.append(error_id)
-            self.bound_tasks[error_id].status = JobStatus.ERROR_FATAL
-        self.all_error.update(new_errors)
-        self._sync_at_interval()
-        return new_errors
-
-    def queue_job(self, job):
-        self.job_factory.queue_job(job.job_id)
-        task = self.bound_tasks[job.job_id]
-        task.status = JobStatus.QUEUED_FOR_INSTANTIATION
-
-    def queue_task(self, task):
-        job = self.hash_job_map[task.hash]
-        self.queue_job(job)
->>>>>>> 055bb995
-
-    def reset_jobs(self):
-        self.job_factory.reset_jobs()
-        with session_scope() as session:
-            self._sync(session)
-
-    def status_from_hash(self, job_hash):
-        job = self.hash_job_map[job_hash]
-        return self.status_from_job(job)
-
-    def status_from_job(self, job):
-        return self.bound_tasks[job.job_id].status
-
-    def status_from_task(self, task):
-        return self.status_from_hash(task.hash)
-
-    def bound_task_from_task(self, task):
-        job = self.hash_job_map[task.hash]
-        return self.bound_tasks[job.job_id]
-
-<<<<<<< HEAD
-=======
-    def _sync(self, session):
-        rc, jobs = self.jqs_req.send_request({
-            'action': 'get_all_jobs',
-            'kwargs': {'dag_id': self.dag_id}
-        })
-        jobs = [Job.from_wire(j) for j in jobs]
         for job in jobs:
             if job.job_id in self.bound_tasks:
                 self.bound_tasks[job.job_id].status = job.status
@@ -296,25 +107,100 @@
                              if job.status == JobStatus.DONE])
         self.all_error = set([job.job_id for job in jobs if job.status ==
                               JobStatus.ERROR_FATAL])
-        self.last_sync = time.time()
-
-    def _sync_at_interval(self):
-        if self.db_sync_interval:
-            if (time.time() - self.last_sync) > self.db_sync_interval:
-                with session_scope() as session:
-                    self._sync(session)
-
-    def _start_job_status_listener(self):
-        self.jsl_proc = Thread(target=listen_for_job_statuses,
-                               args=(config.jm_pub_conn.host,
-                                     config.jm_pub_conn.port,
-                                     self.dag_id, self.done_queue,
-                                     self.error_queue, self.update_queue,
-                                     self.disconnect_queue))
-        self.jsl_proc.daemon = True
-        self.jsl_proc.start()
-
->>>>>>> 055bb995
+        return jobs
+
+    def parse_done_and_errors(self, jobs):
+        completed = []
+        completed_ids = []
+        failed = []
+        failed_ids = []
+        for task in jobs:
+            if task.status == JobStatus.DONE:
+                completed += [task]
+                completed_ids += [task.job_id]
+            elif task.status == JobStatus.ERROR_FATAL:
+                failed += [task]
+                failed_ids += [task.job_id]
+            else:
+                raise ValueError("Job returned that is neither done nor "
+                                 "error_fatal: jid: {}, status {}"
+                                 .format(task.job_id, task.status))
+        self.all_done.update(set(completed_ids))
+        self.all_error -= set(completed_ids)
+        self.all_error.update(set(failed_ids))
+        return self.all_done.union(self.all_error)
+
+    def block_until_any_done_or_error(self, timeout=36000, poll_interval=10):
+        time_since_last_update = 0
+        while True:
+            if time_since_last_update > timeout:
+                return None
+            jobs = self.get_job_statuses()
+            updates = self.parse_done_and_errors(jobs)
+            if updates:
+                return updates
+            time.sleep(poll_interval)
+            time_since_last_update += poll_interval
+
+    def block_until_no_instances(self, timeout=36000, poll_interval=10,
+                                 raise_on_any_error=True):
+        logger.info("Blocking, poll interval = {}".format(poll_interval))
+
+        time_since_last_update = 0
+        while True:
+            if time_since_last_update > timeout:
+                return None
+            jobs = self.get_job_statuses()
+            self.parse_done_and_errors(jobs)
+
+            if len(self.active_jobs) == 0:
+                break
+
+            if raise_on_any_error:
+                if len(self.all_error) > 0:
+                    raise RuntimeError("1 or more jobs encountered a "
+                                       "fatal error")
+            logger.debug("{} active jobs. Waiting {} seconds...".format(
+                len(self.active_jobs), poll_interval))
+            time.sleep(poll_interval)
+            time_since_last_update += poll_interval
+
+        return self.all_done, self.all_errors
+
+    def _create_job(self, *args, **kwargs):
+        job = self.job_factory.create_job(*args, **kwargs)
+        self.hash_job_map[job.job_hash] = job
+        self.job_hash_map[job] = job.job_hash
+        return job
+
+    def queue_job(self, job):
+        self.job_factory.queue_job(job.job_id)
+        task = self.bound_tasks[job.job_id]
+        task.status = JobStatus.QUEUED_FOR_INSTANTIATION
+
+    def queue_task(self, task):
+        job = self.hash_job_map[task.hash]
+        self.queue_job(job)
+
+    def reset_jobs(self):
+        self.job_factory.reset_jobs()
+        with session_scope() as session:
+            self._sync(session)
+
+    def status_from_hash(self, job_hash):
+        job = self.hash_job_map[job_hash]
+        return self.status_from_job(job)
+
+    def status_from_job(self, job):
+        return self.bound_tasks[job.job_id].status
+
+    def status_from_task(self, task):
+        return self.status_from_hash(task.hash)
+
+    def bound_task_from_task(self, task):
+        job = self.hash_job_map[task.hash]
+        return self.bound_tasks[job.job_id]
+
     def _start_job_instance_manager(self):
         self.jif_proc = Thread(
             target=self.job_inst_factory.instantiate_queued_jobs_periodically,
