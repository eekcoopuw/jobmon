import logging
import time
from threading import Event, Thread

from jobmon.config import config
from jobmon.models import Job, JobStatus
from jobmon.job_factory import JobFactory
from jobmon.job_instance_factory import JobInstanceFactory
from jobmon.job_instance_reconciler import JobInstanceReconciler
from jobmon.requester import Requester
from jobmon.workflow.executable_task import BoundTask


logger = logging.getLogger(__name__)


class JobListManager(object):

    def __init__(self, dag_id, executor=None, start_daemons=False,
                 reconciliation_interval=10,
                 job_instantiation_interval=1, interrupt_on_error=True):

        self.dag_id = dag_id
        self.job_factory = JobFactory(dag_id)

        self._stop_event = Event()
        self.job_inst_factory = JobInstanceFactory(
            dag_id, executor, interrupt_on_error, stop_event=self._stop_event)
        self.job_inst_reconciler = JobInstanceReconciler(
            dag_id, executor, interrupt_on_error, stop_event=self._stop_event)

        self.jqs_req = Requester(config.jqs_port)

        self.bound_tasks = {}  # {job_id: BoundTask}
        self.hash_job_map = {}  # {job_hash: job}
        self.job_hash_map = {}  # {job: job_hash}

        self.all_done = set()
        self.all_error = set()
        self._sync()

        self.reconciliation_interval = reconciliation_interval
        self.job_instantiation_interval = job_instantiation_interval
        if start_daemons:
            self._start_job_instance_manager()

    @property
    def active_jobs(self):
        return [task for job_id, task in self.bound_tasks.items()
                if task.status not in [JobStatus.REGISTERED,
                                       JobStatus.DONE,
                                       JobStatus.ERROR_FATAL]]

    def bind_task(self, task):
        if task.hash in self.hash_job_map:
            job = self.hash_job_map[task.hash]
        else:
            job = self._create_job(
                jobname=task.name,
                job_hash=task.hash,
                command=task.command,
                tag=task.tag,
                slots=task.slots,
                mem_free=task.mem_free,
                max_attempts=task.max_attempts,
                max_runtime=task.max_runtime,
                context_args=task.context_args,
            )
        bound_task = BoundTask(task=task, job=job, job_list_manager=self)
        self.bound_tasks[job.job_id] = bound_task
        return bound_task

    def get_job_statuses(self):
        rc, response = self.jqs_req.send_request(
            app_route='/get_jobs',
            message={'dag_id': self.dag_id},
            request_type='get')
        jobs = [Job.from_wire(j) for j in response['job_dcts']]
        for job in jobs:
            if job.job_id in self.bound_tasks:
                self.bound_tasks[job.job_id].status = job.status
            else:
                self.bound_tasks[job.job_id] = BoundTask(
                    task=None, job=job, job_list_manager=self)
            self.hash_job_map[job.job_hash] = job
            self.job_hash_map[job] = job.job_hash
        return jobs

    def parse_done_and_errors(self, jobs):
        completed_tasks = []
        completed_jobs = []
        failed_tasks = []
        failed_jobs = []
        for job in jobs:
            task = self.bound_tasks[job.job_id]
            if task.status == JobStatus.DONE and job not in self.all_done:
                completed_tasks += [task]
                completed_jobs += [job]
            elif task.status == JobStatus.ERROR_FATAL and job not in self.all_error:
                failed_tasks += [task]
                failed_jobs += [job]
            else:
                continue
        self.all_done.update(set(completed_jobs))
        self.all_error -= set(completed_jobs)
        self.all_error.update(set(failed_jobs))
        return completed_tasks, failed_tasks

    def _sync(self):
        jobs = self.get_job_statuses()
        self.parse_done_and_errors(jobs)

    def block_until_any_done_or_error(self, timeout=36000, poll_interval=10):
        time_since_last_update = 0
        while True:
            if time_since_last_update > timeout:
                return None
            jobs = self.get_job_statuses()
            completed, failed = self.parse_done_and_errors(jobs)
            if completed or failed:
                return completed, failed
            time.sleep(poll_interval)
            time_since_last_update += poll_interval

    def block_until_no_instances(self, timeout=36000, poll_interval=10,
                                 raise_on_any_error=True):
        logger.info("Blocking, poll interval = {}".format(poll_interval))

        time_since_last_update = 0
        while True:
            if time_since_last_update > timeout:
                return None
            self._sync()

            if len(self.active_jobs) == 0:
                break

            if raise_on_any_error:
                if len(self.all_error) > 0:
                    raise RuntimeError("1 or more jobs encountered a "
                                       "fatal error")
            logger.debug("{} active jobs. Waiting {} seconds...".format(
                len(self.active_jobs), poll_interval))
            time.sleep(poll_interval)
            time_since_last_update += poll_interval

        return list(self.all_done), list(self.all_error)

    def _create_job(self, *args, **kwargs):
        job = self.job_factory.create_job(*args, **kwargs)
        self.hash_job_map[job.job_hash] = job
        self.job_hash_map[job] = job.job_hash
        return job

    def queue_job(self, job):
        self.job_factory.queue_job(job.job_id)
        task = self.bound_tasks[job.job_id]
        task.status = JobStatus.QUEUED_FOR_INSTANTIATION

    def queue_task(self, task):
        job = self.hash_job_map[task.hash]
        self.queue_job(job)

    def reset_jobs(self):
        self.job_factory.reset_jobs()

    def status_from_hash(self, job_hash):
        job = self.hash_job_map[job_hash]
        return self.status_from_job(job)

    def status_from_job(self, job):
        return self.bound_tasks[job.job_id].status

    def status_from_task(self, task):
        return self.status_from_hash(task.hash)

    def bound_task_from_task(self, task):
        job = self.hash_job_map[task.hash]
        return self.bound_tasks[job.job_id]

    def _start_job_instance_manager(self):
        self.jif_proc = Thread(
            target=self.job_inst_factory.instantiate_queued_jobs_periodically,
            args=(self.job_instantiation_interval,))
        self.jif_proc.daemon = True
        self.jif_proc.start()

        self.jir_proc = Thread(
            target=self.job_inst_reconciler.reconcile_periodically,
            args=(self.reconciliation_interval,))
        self.jir_proc.daemon = True
        self.jir_proc.start()

<<<<<<< HEAD
    def disconnect(self):
        self._stop_event.set()
=======
    def add_job_attribute(self, job, attribute_type, value):
        self.job_factory.add_job_attribute(job.job_id, attribute_type, value)
>>>>>>> 48acddf7
<|MERGE_RESOLUTION|>--- conflicted
+++ resolved
@@ -164,6 +164,9 @@
     def reset_jobs(self):
         self.job_factory.reset_jobs()
 
+    def add_job_attribute(self, job, attribute_type, value):
+        self.job_factory.add_job_attribute(job.job_id, attribute_type, value)
+
     def status_from_hash(self, job_hash):
         job = self.hash_job_map[job_hash]
         return self.status_from_job(job)
@@ -191,10 +194,5 @@
         self.jir_proc.daemon = True
         self.jir_proc.start()
 
-<<<<<<< HEAD
     def disconnect(self):
-        self._stop_event.set()
-=======
-    def add_job_attribute(self, job, attribute_type, value):
-        self.job_factory.add_job_attribute(job.job_id, attribute_type, value)
->>>>>>> 48acddf7
+        self._stop_event.set()