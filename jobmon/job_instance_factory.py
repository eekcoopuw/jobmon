--- conflicted
+++ resolved
@@ -25,29 +25,7 @@
     from jobmon import sge
     try:
         import subprocess
-<<<<<<< HEAD
-        thispath = os.path.dirname(os.path.abspath(__file__))
-
-        if job.project:
-            project_cmd = "-P {}".format(job.project)
-        else:
-            project_cmd = ""
-
-        qsub_cmd = ('qsub -N {jn} -e ~/sgetest -o ~/sgetest '
-                    '-pe multi_slot {slots} -l mem_free={mem}g '
-                    '{project} '
-                    '-V {path}/submit_master.sh '
-                    '"{cmd}"'.format(
-                        jn=job.name,
-                        slots=job.slots,
-                        mem=job.mem_free,
-                        project=project_cmd,
-                        path=thispath,
-                        cmd=cmd))
-
-=======
         qsub_cmd = build_qsub(job, job_instance_id)
->>>>>>> 120383f9
         resp = subprocess.check_output(qsub_cmd, shell=True)
         idx = resp.split().index(b'job')
         sge_jid = int(resp.split()[idx+1])
