--- conflicted
+++ resolved
@@ -13,48 +13,6 @@
 logger = logging.getLogger(__name__)
 
 
-<<<<<<< HEAD
-def execute_sequentially(job, job_instance_id):
-    import subprocess
-    try:
-        cmd = build_wrapped_command(job, job_instance_id)
-        logger.debug(cmd)
-        subprocess.check_output(cmd, shell=True)
-    except Exception as e:
-        logger.error(e)
-    return None
-
-
-def execute_sge(job, job_instance_id, stderr=None, stdout=None, project=None,
-                working_dir=None):
-    try:
-        import subprocess
-        qsub_cmd = build_qsub(job, job_instance_id, stderr, stdout, project,
-                              working_dir)
-        resp = subprocess.check_output(qsub_cmd, shell=True)
-        idx = resp.split().index(b'job')
-        sge_jid = int(resp.split()[idx + 1])
-
-        # TODO: FIX THIS ... DRMAA QSUB METHOD IS FAILING FOR SOME REASON,
-        # NEED TO INVESTIGATE THE JOBTYPE ASSUMPTIONS. RESORTING TO
-        # BASIC COMMAND-LINE QSUB FOR NOW
-        # sge_jid = sge.qsub(cmd, jobname=job.name, jobtype='plain')
-
-        return sge_jid
-    except Exception as e:
-        logger.error(e)
-        return -99999
-
-
-def execute_batch_dummy(job, job_instance_id):
-    import random
-    # qsub
-    job_instance_id = random.randint(1, 1e7)
-    return job_instance_id
-
-
-=======
->>>>>>> a34a2744
 class JobInstanceFactory(object):
 
     def __init__(self, dag_id, executor=None, interrupt_on_error=True,
@@ -149,7 +107,6 @@
         except TypeError:
             # Ignore if there are no jobs queued
             jobs = []
-<<<<<<< HEAD
         return jobs
 
     def _register_job_instance(self, job, executor_type):
@@ -167,7 +124,4 @@
             app_route='/log_executor_id',
             message={'job_instance_id': str(job_instance_id),
                      'executor_id': str(executor_id)},
-            request_type='post')
-=======
-        return jobs
->>>>>>> a34a2744
+            request_type='post')