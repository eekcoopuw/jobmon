--- conflicted
+++ resolved
@@ -19,34 +19,6 @@
     __table_args__ = (
         DB.Index("ix_dag_id_status_date", "dag_id", "status_date"),)
 
-<<<<<<< HEAD
-    @classmethod
-    def from_wire(cls, dct):
-        return cls(dag_id=dct['dag_id'], job_id=dct['job_id'],
-                   job_hash=int(dct['job_hash']), name=dct['name'],
-                   tag=dct['tag'], command=dct['command'], slots=dct['slots'],
-                   m_mem_free=dct['m_mem_free'], num_cores=dct['num_cores'],
-                   status=dct['status'], max_runtime_seconds=dct['max_runtime_seconds'],
-                   num_attempts=dct['num_attempts'],
-                   max_attempts=dct['max_attempts'],
-                   context_args=dct['context_args'],
-                   queue=dct['queue'], j_resource=dct['j_resource'],
-                   last_nodename=dct['last_nodename'],
-                   last_process_group_id=dct['last_process_group_id'])
-
-    def to_wire(self):
-        lnode, lpgid = self._last_instance_procinfo()
-        return {'dag_id': self.dag_id, 'job_id': self.job_id,
-                'name': self.name, 'tag': self.tag, 'job_hash': self.job_hash,
-                'command': self.command, 'status': self.status,
-                'slots': self.slots, 'm_mem_free': self.m_mem_free,
-                'num_cores': self.num_cores,
-                'max_runtime_seconds': self.max_runtime_seconds,
-                'num_attempts': self.num_attempts,
-                'max_attempts': self.max_attempts,
-                'context_args': self.context_args,
-                'queue': self.queue, 'j_resource': self.j_resource,
-=======
     def to_wire_as_executor_job(self):
         lnode, lpgid = self._last_instance_procinfo()
         return {'dag_id': self.dag_id,
@@ -55,7 +27,6 @@
                 'job_hash': self.job_hash,
                 'command': self.command,
                 'status': self.status,
-
                 'max_runtime_seconds': (
                     self.executor_parameter_set.max_runtime_seconds),
                 'context_args': self.executor_parameter_set.context_args,
@@ -63,8 +34,6 @@
                 'num_cores': self.executor_parameter_set.num_cores,
                 'm_mem_free': self.executor_parameter_set.m_mem_free,
                 'j_resource': self.executor_parameter_set.j_resource,
-
->>>>>>> 0836462d
                 'last_nodename': lnode,
                 'last_process_group_id': lpgid}
 
@@ -84,22 +53,12 @@
 
     # execution info
     command = DB.Column(DB.Text)
-<<<<<<< HEAD
-    context_args = DB.Column(DB.String(1000))
-    queue = DB.Column(DB.String(255))
-    slots = DB.Column(DB.Integer, default=None)
-    m_mem_free = DB.Column(DB.String(255))
-    num_cores = DB.Column(DB.Integer, default=None)
-    j_resource = DB.Column(DB.Boolean, default=False)
-    max_runtime_seconds = DB.Column(DB.Integer, default=None)
-=======
     executor_parameter_set_id = DB.Column(
         DB.Integer,
         DB.ForeignKey('executor_parameter_set.id'),
         default=None)
 
     # status/state
->>>>>>> 0836462d
     num_attempts = DB.Column(DB.Integer, default=0)
     max_attempts = DB.Column(DB.Integer, default=1)
     status = DB.Column(
