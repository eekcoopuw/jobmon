"""Serializing data when going to and from the database."""
import ast
from typing import Dict, List, Tuple, Union


class SerializeExecutorTask:
    """Serialize the data to and from the database for an ExecutorTask object."""

    @staticmethod
    def to_wire(task_id: int, workflow_id: int, node_id: int,
                task_args_hash: int, name: str, command: str, status: str,
                max_runtime_seconds: int, context_args: str,
                resource_scales: str, queue: str, num_cores: int,
                m_mem_free: str, j_resource: str, hard_limits: str) -> tuple:
        """Submitting the above args to the database for an ExecutorTask object."""
        return (task_id, workflow_id, node_id, task_args_hash, name, command,
                status, max_runtime_seconds, context_args, resource_scales,
                queue, num_cores, m_mem_free, j_resource, hard_limits)

    @staticmethod
    def kwargs_from_wire(wire_tuple: tuple) -> dict:
        """Coerce types for all nullables that are cast using ast.literal_eval is a potential
        security issue but was the only solution I could find to turning the data into json
        twice.
        """
        max_runtime_seconds = int(wire_tuple[7]) if wire_tuple[7] else None
        context_args = ast.literal_eval(
            wire_tuple[8]) if wire_tuple[8] else None
        resource_scales = ast.literal_eval(
            wire_tuple[9]) if wire_tuple[9] else None
        num_cores = int(wire_tuple[11]) if wire_tuple[11] else None
        m_mem_free = float(wire_tuple[12]) if wire_tuple[12] else None

        return {"task_id": int(wire_tuple[0]),
                "workflow_id": int(wire_tuple[1]),
                "node_id": int(wire_tuple[2]),
                "task_args_hash": int(wire_tuple[3]),
                "name": wire_tuple[4],
                "command": wire_tuple[5],
                "status": wire_tuple[6],
                "max_runtime_seconds": max_runtime_seconds,
                "context_args": context_args,
                "resource_scales": resource_scales,
                "queue": wire_tuple[10],
                "num_cores": num_cores,
                "m_mem_free": m_mem_free,
                "j_resource": wire_tuple[13],
                "hard_limits": wire_tuple[14]
                }


class SerializeSwarmTask:
    """Serialize the data to and from the db for a Swarm Task."""

    @staticmethod
    def to_wire(task_id: int, status: str) -> tuple:
        """Submit task id and status to the database from a SwarmTask object."""
        return task_id, status

    @staticmethod
    def kwargs_from_wire(wire_tuple: tuple) -> dict:
        """Get task id and status for a SwarmTask."""
        return {"task_id": int(wire_tuple[0]), "status": wire_tuple[1]}


class SerializeExecutorTaskInstance:
    """Serialize the data to and from the database for an ExecutorTaskInstance."""

    @staticmethod
    def to_wire(task_instance_id: int, workflow_run_id: int,
                executor_id: Union[int, None]) -> tuple:
        """Submit the above args for an ExecutorTaskInstance object to the database."""
        return task_instance_id, workflow_run_id, executor_id

    @staticmethod
    def kwargs_from_wire(wire_tuple: tuple) -> dict:
        """Retrieve the ExecutorTaskInstance information from the database."""
        executor_id = int(wire_tuple[2]) if wire_tuple[2] else None
        return {"task_instance_id": int(wire_tuple[0]),
                "workflow_run_id": int(wire_tuple[1]),
                "executor_id": executor_id}


class SerializeClientTool:
    """Serialize the data to and from the database for a Tool object."""

    @staticmethod
    def to_wire(id: int, name: str) -> tuple:
        """Submit the id and name of a Tool to the database."""
        return (id, name)

    @staticmethod
    def kwargs_from_wire(wire_tuple: tuple) -> dict:
        """Get a Tool's information from the database."""
        return {"id": int(wire_tuple[0]), "name": wire_tuple[1]}


class SerializeClientToolVersion:
    """Serialize the data to and from the database for a ToolVersion."""

    @staticmethod
    def to_wire(id: int, tool_id: int) -> tuple:
        """Submit the id and tool_id for a Tool Version to the database."""
        return (id, tool_id)

    @staticmethod
    def kwargs_from_wire(wire_tuple: tuple) -> dict:
        """Get the Tool Version information from thee database."""
        return {"id": int(wire_tuple[0]), "tool_id": int(wire_tuple[1])}


class SerializeClientTaskTemplate:
    """Serialize the data to and from the database for a TaskTemplate."""

    @staticmethod
    def to_wire(id: int, tool_version_id: int, template_name: str):
        """Submit the TaskTemplate information for transfer over http."""
        return (id, tool_version_id, template_name)

    @staticmethod
    def kwargs_from_wire(wire_tuple: tuple) -> dict:
        """Convert packed wire format to kwargs for use in services."""
        return {"id": int(wire_tuple[0]), "tool_version_id": int(wire_tuple[1]),
                "template_name": wire_tuple[2]}


class SerializeClientTaskTemplateVersion:
    """Serialize the data to and from the database for a TaskTemplateVersion."""

    @staticmethod
    def to_wire(task_template_version_id: int, command_template: str, node_args: List[str],
                task_args: List[str], op_args: List[str], id_name_map: dict
                ) -> Tuple[int, str, List[str], List[str], List[str], dict]:
        """Submit the TaskTemplateVersion information to the database."""
        return (task_template_version_id, command_template, node_args, task_args, op_args,
                id_name_map)

    @staticmethod
    def kwargs_from_wire(wire_tuple: tuple) -> Dict:
        """Get the TaskTemplateVersion info from the database."""
        return {"task_template_version_id": int(wire_tuple[0]),
                "command_template": wire_tuple[1],
                "node_args": wire_tuple[2],
                "task_args": wire_tuple[3],
                "op_args": wire_tuple[4],
                "id_name_map": wire_tuple[5]}


class SerializeWorkflowRun:
    """Serialize the data to and from the database for a WorkflowRun."""

    @staticmethod
    def to_wire(id: int, workflow_id: int) -> tuple:
        """Submit the WorkflowRun information to the database."""
        return (id, workflow_id)

    @staticmethod
    def kwargs_from_wire(wire_tuple: tuple) -> dict:
        """Get the WorkflowRun information from the database."""
        return {"id": int(wire_tuple[0]),
                "workflow_id": int(wire_tuple[1])}


class SerializeCluster:
    """Serialize the data to and from the database for a Cluster."""

    @staticmethod
    def to_wire(id: int, name: str, cluster_type_name: str, package_location: str) -> tuple:
        """Submit the Cluster information to the database."""
        return (id, name, cluster_type_name, package_location)

    @staticmethod
    def kwargs_from_wire(wire_tuple: tuple) -> dict:
        """Get the Cluster information from the database."""
        return {"id": int(wire_tuple[0]),
                "name": str(wire_tuple[1]),
                "cluster_type_name": str(wire_tuple[2]),
                "package_location": str(wire_tuple[3])}


class SerializeQueue:
    """Serialize the data to and from the database for a Queue."""

    @staticmethod
    def to_wire(id: int, name: str, parameters: str) -> tuple:
        """Submit the Queue information to the database."""
        return (id, name, parameters)

    @staticmethod
    def kwargs_from_wire(wire_tuple: tuple) -> dict:
        """Get the Queue information from the database."""
        return {"queue_id": int(wire_tuple[0]),
                "queue_name": str(wire_tuple[1]),
<<<<<<< HEAD
                "parameters": str(wire_tuple[2])}

class SerializeTaskResources:
    """Serialize the data to and from the db for a TaskResources."""

    @staticmethod
    def to_wire(task_id: int, queue_id: int,  task_resources_type_id: str,
                resource_scales: str, requested_resources: str) -> tuple:
        """Submit the TaskResources info to the database."""
        return task_id, queue_id, task_resources_type_id, resource_scales, requested_resources

    @staticmethod
    def kwargs_from_wire(wire_tuple: tuple) -> dict:
        """Get the whole  for a TaskResources."""
        return {"id": int(wire_tuple[0]), "task_id": int(wire_tuple[1]),
                "queue_id": int(wire_tuple[2]),
                "task_resources_type_id": str(wire_tuple[3]),
                "resource_scales": str(wire_tuple[4]),
                "requested_resources": str(wire_tuple[5])}
=======
                "parameters": ast.literal_eval(wire_tuple[2])}
>>>>>>> 36ee9796
<|MERGE_RESOLUTION|>--- conflicted
+++ resolved
@@ -191,8 +191,7 @@
         """Get the Queue information from the database."""
         return {"queue_id": int(wire_tuple[0]),
                 "queue_name": str(wire_tuple[1]),
-<<<<<<< HEAD
-                "parameters": str(wire_tuple[2])}
+                "parameters": ast.literal_eval(wire_tuple[2])}
 
 class SerializeTaskResources:
     """Serialize the data to and from the db for a TaskResources."""
@@ -211,6 +210,3 @@
                 "task_resources_type_id": str(wire_tuple[3]),
                 "resource_scales": str(wire_tuple[4]),
                 "requested_resources": str(wire_tuple[5])}
-=======
-                "parameters": ast.literal_eval(wire_tuple[2])}
->>>>>>> 36ee9796
