"""Serializing data when going to and from the database."""
import ast
from datetime import datetime
from typing import Dict, List, Optional, Tuple, Union


class SerializeDistributorTask:
    """Serialize the data to and from the database for an DistributorTask object."""

    @staticmethod
    def to_wire(
        task_id: int,
        array_id: int,
        name: str,
        command: str,
        requested_resources: dict,
    ) -> tuple:
        """Submitting the above args to the database for an DistributorTask object."""
        return (task_id, array_id, name, command, requested_resources)

    @staticmethod
    def kwargs_from_wire(wire_tuple: tuple) -> dict:
        """Coerce types for all nullables that are cast using ast.literal_eval.

        It is a potential security issue but was the only solution I could find to turning
        the data into json twice.
        """
        return {
            "task_id": int(wire_tuple[0]),
            "array_id": int(wire_tuple[1]) if wire_tuple[1] is not None else None,
            "name": wire_tuple[2],
            "command": wire_tuple[3],
            "requested_resources": {}
            if wire_tuple[4] is None
            else ast.literal_eval(wire_tuple[4]),
        }


class SerializeSwarmTask:
    """Serialize the data to and from the db for a Swarm Task."""

    @staticmethod
    def to_wire(task_id: int, status: str) -> tuple:
        """Submit task id and status to the database from a SwarmTask object."""
        return task_id, status

    @staticmethod
    def kwargs_from_wire(wire_tuple: tuple) -> dict:
        """Get task id and status for a SwarmTask."""
        return {"task_id": int(wire_tuple[0]), "status": wire_tuple[1]}


class SerializeTaskInstance:
    """Serialize the data to and from the database for an DistributorTaskInstance."""

    @staticmethod
    def to_wire(
<<<<<<< HEAD
        task_instance_id: int,
        task_id: int,
        workflow_run_id: int,
        workflow_id: int,
        status: str,
        distributor_id: Union[int, None],
        cluster_id: Optional[int] = None,
        array_id: Optional[int] = None,
        array_batch_num: Optional[int] = None,
        array_step_id: Optional[int] = None,
        subtask_id: Optional[str] = None,
=======
        task_instance_id: int, task_id: int, workflow_run_id: int, workflow_id: int, status: str,
        distributor_id: Union[int, None], cluster_id: Optional[int] = None,
        task_resources_id: Optional[int] = None, array_id: Optional[int] = None,
        array_batch_num: Optional[int] = None, array_step_id: Optional[int] = None, 
        subtask_id: Optional[str] = None
>>>>>>> ebfc3f1b
    ) -> tuple:
        """Submit the above args for an DistributorTaskInstance object to the database."""
        if array_id is None:
            subtask_id = str(distributor_id)
<<<<<<< HEAD
        return (
            task_instance_id,
            task_id,
            workflow_run_id,
            workflow_id,
            status,
            distributor_id,
            cluster_id,
            array_id,
            array_batch_num,
            array_step_id,
            subtask_id,
        )
=======
        return task_instance_id, task_id, workflow_run_id, workflow_id, status,\
               distributor_id, cluster_id, task_resources_id,\
               array_id, array_batch_num, array_step_id, subtask_id
>>>>>>> ebfc3f1b

    @staticmethod
    def kwargs_from_wire(wire_tuple: tuple) -> dict:
        """Retrieve the DistributorTaskInstance information from the database."""
        task_instance_id = int(wire_tuple[0])
        task_id = int(wire_tuple[1])
        workflow_run_id = int(wire_tuple[2])
        workflow_id = int(wire_tuple[3])
        status = str(wire_tuple[4])
        distributor_id = int(wire_tuple[5]) if wire_tuple[5] else None
        cluster_id = int(wire_tuple[6]) if wire_tuple[6] else None
        task_resources_id = int(wire_tuple[7]) if wire_tuple[7] else None
        array_id = int(wire_tuple[8]) if wire_tuple[8] else None
        array_batch_num = int(wire_tuple[9]) if wire_tuple[9] else None
        array_step_id = int(wire_tuple[10]) if wire_tuple[10] else None
        subtask_id = str(wire_tuple[11]) if wire_tuple[11] else None

        return {
            "task_instance_id": task_instance_id,
            "task_id": task_id,
            "workflow_run_id": workflow_run_id,
            "workflow_id": workflow_id,
            "status": status,
            "distributor_id": distributor_id,
            "cluster_id": cluster_id,
            "task_resources_id": task_resources_id,
            "array_id": array_id,
            "array_batch_num": array_batch_num,
            "array_step_id": array_step_id,
            "subtask_id": subtask_id,
        }


class SerializeTaskInstanceErrorLog:
    """Serialize the data to and from the database for an TaskInstanceErrorLog."""

    @staticmethod
    def to_wire(
        task_instance_error_log_id: int, error_time: datetime, description: str
    ) -> tuple:
        """Submit the args for an SerializeTaskInstanceErrorLog object to the database."""
        return task_instance_error_log_id, error_time, description

    @staticmethod
    def kwargs_from_wire(wire_tuple: tuple) -> dict:
        """Retrieve the SerializeTaskInstanceErrorLog information from the database."""
        return {
            "task_instance_error_log_id": int(wire_tuple[0]),
            "error_time": str(wire_tuple[1]),
            "description": str(wire_tuple[2]),
        }


class SerializeExecutorTaskInstanceErrorLog:
    """Serialize the data to and from the database for an ExecutorTaskInstanceErrorLog."""

    @staticmethod
    def to_wire(
        task_instance_error_log_id: int, error_time: datetime, description: str
    ) -> tuple:
        """A to_wire method.

        Submit the above args for an SerializeExecutorTaskInstanceErrorLog
        object to the database.
        """
        return task_instance_error_log_id, error_time, description

    @staticmethod
    def kwargs_from_wire(wire_tuple: tuple) -> dict:
        """Retrieve the SerializeExecutorTaskInstanceErrorLog information from the database."""
        return {
            "task_instance_error_log_id": int(wire_tuple[0]),
            "error_time": str(wire_tuple[1]),
            "description": str(wire_tuple[2]),
        }


class SerializeClientTool:
    """Serialize the data to and from the database for a Tool object."""

    @staticmethod
    def to_wire(id: int, name: str) -> tuple:
        """Submit the id and name of a Tool to the database."""
        return (id, name)

    @staticmethod
    def kwargs_from_wire(wire_tuple: tuple) -> dict:
        """Get a Tool's information from the database."""
        return {"id": int(wire_tuple[0]), "name": wire_tuple[1]}


class SerializeClientToolVersion:
    """Serialize the data to and from the database for a ToolVersion."""

    @staticmethod
    def to_wire(id: int, tool_id: int) -> tuple:
        """Submit the id and tool_id for a Tool Version to the database."""
        return (id, tool_id)

    @staticmethod
    def kwargs_from_wire(wire_tuple: tuple) -> dict:
        """Get the Tool Version information from thee database."""
        return {"id": int(wire_tuple[0]), "tool_id": int(wire_tuple[1])}


class SerializeClientTaskTemplate:
    """Serialize the data to and from the database for a TaskTemplate."""

    @staticmethod
    def to_wire(id: int, tool_version_id: int, template_name: str) -> tuple:
        """Submit the TaskTemplate information for transfer over http."""
        return (id, tool_version_id, template_name)

    @staticmethod
    def kwargs_from_wire(wire_tuple: tuple) -> dict:
        """Convert packed wire format to kwargs for use in services."""
        return {
            "id": int(wire_tuple[0]),
            "tool_version_id": int(wire_tuple[1]),
            "template_name": wire_tuple[2],
        }


class SerializeClientTaskTemplateVersion:
    """Serialize the data to and from the database for a TaskTemplateVersion."""

    @staticmethod
    def to_wire(
        task_template_version_id: int,
        command_template: str,
        node_args: List[str],
        task_args: List[str],
        op_args: List[str],
        id_name_map: dict,
        task_template_id: int,
    ) -> Tuple[int, str, List[str], List[str], List[str], dict, int]:
        """Submit the TaskTemplateVersion information to the database."""
        return (
            task_template_version_id,
            command_template,
            node_args,
            task_args,
            op_args,
            id_name_map,
            task_template_id,
        )

    @staticmethod
    def kwargs_from_wire(wire_tuple: tuple) -> Dict:
        """Get the TaskTemplateVersion info from the database."""
        return {
            "task_template_version_id": int(wire_tuple[0]),
            "command_template": wire_tuple[1],
            "node_args": wire_tuple[2],
            "task_args": wire_tuple[3],
            "op_args": wire_tuple[4],
            "id_name_map": wire_tuple[5],
            "task_template_id": wire_tuple[6],
        }


class SerializeWorkflowRun:
    """Serialize the data to and from the database for a WorkflowRun."""

    @staticmethod
    def to_wire(id: int, workflow_id: int) -> tuple:
        """Submit the WorkflowRun information to the database."""
        return (id, workflow_id)

    @staticmethod
    def kwargs_from_wire(wire_tuple: tuple) -> dict:
        """Get the WorkflowRun information from the database."""
        return {"id": int(wire_tuple[0]), "workflow_id": int(wire_tuple[1])}


class SerializeClusterType:
    """Serialize the data to and from the database for a ClusterType."""

    @staticmethod
    def to_wire(id: int, name: str, package_location: str) -> tuple:
        """Submit the ClusterType information to the database."""
        return (id, name, package_location)

    @staticmethod
    def kwargs_from_wire(wire_tuple: tuple) -> dict:
        """Get the Cluster information from the database."""
        return {
            "id": int(wire_tuple[0]),
            "name": str(wire_tuple[1]),
            "package_location": str(wire_tuple[2]),
        }


class SerializeCluster:
    """Serialize the data to and from the database for a Cluster."""

    @staticmethod
    def to_wire(
        id: int,
        name: str,
        cluster_type_name: str,
        package_location: str,
        connection_parameters: str,
    ) -> tuple:
        """Submit the Cluster information to the database."""
        return (id, name, cluster_type_name, package_location, connection_parameters)

    @staticmethod
    def kwargs_from_wire(wire_tuple: tuple) -> dict:
        """Get the Cluster information from the database."""
        return {
            "id": int(wire_tuple[0]),
            "name": str(wire_tuple[1]),
            "cluster_type_name": str(wire_tuple[2]),
            "package_location": str(wire_tuple[3]),
            "connection_parameters": str(wire_tuple[4]),
        }


class SerializeQueue:
    """Serialize the data to and from the database for a Queue."""

    @staticmethod
    def to_wire(id: int, name: str, parameters: str) -> tuple:
        """Submit the Queue information to the database."""
        return (id, name, parameters)

    @staticmethod
    def kwargs_from_wire(wire_tuple: tuple) -> dict:
        """Get the Queue information from the database."""
        return {
            "queue_id": int(wire_tuple[0]),
            "queue_name": str(wire_tuple[1]),
            "parameters": {}
            if wire_tuple[2] is None
            else ast.literal_eval(wire_tuple[2]),
        }


class SerializeTaskResources:
    """Serialize the data to and from the db for a TaskResources."""

    @staticmethod
    def to_wire(
        task_id: int,
        queue_id: int,
        task_resources_type_id: str,
        resource_scales: str,
        requested_resources: str,
    ) -> tuple:
        """Submit the TaskResources info to the database."""
        return (
            task_id,
            queue_id,
            task_resources_type_id,
            resource_scales,
            requested_resources,
        )

    @staticmethod
    def kwargs_from_wire(wire_tuple: tuple) -> dict:
        """Get the whole  for a TaskResources."""
        return {
            "id": int(wire_tuple[0]),
            "task_id": int(wire_tuple[1]),
            "queue_id": int(wire_tuple[2]),
            "task_resources_type_id": str(wire_tuple[3]),
            "resource_scales": str(wire_tuple[4]),
            "requested_resources": str(wire_tuple[5]),
        }


class SerializeTaskResourceUsage:
    """Serialize the data to and from the database for Task resource usage."""

    @staticmethod
    def to_wire(
        num_attempts: Optional[int] = None,
        nodename: Optional[str] = None,
        runtime: Optional[int] = None,
        memory: Optional[int] = None,
    ) -> tuple:
        """Submit the Task resource usage information to the database."""
        return num_attempts, nodename, runtime, memory

    @staticmethod
    def kwargs_from_wire(wire_tuple: tuple) -> dict:
        """Get the Task resource usage information from the database."""
        return {
            "num_attempts": wire_tuple[0],
            "nodename": wire_tuple[1],
            "runtime": wire_tuple[2],
            "memory": wire_tuple[3],
        }


class SerializeTaskTemplateResourceUsage:
    """Serialize the data to and from the database for TaskTemplate resource usage."""

    @staticmethod
    def to_wire(
        num_tasks: Optional[int] = None,
        min_mem: Optional[int] = None,
        max_mem: Optional[int] = None,
        mean_mem: Optional[float] = None,
        min_runtime: Optional[int] = None,
        max_runtime: Optional[int] = None,
        mean_runtime: Optional[float] = None,
        median_mem: Optional[float] = None,
        median_runtime: Optional[float] = None,
        ci_mem: Optional[List[float]] = None,
        ci_runtime: Optional[List[float]] = None,
    ) -> tuple:
        """Submit the TaskTemplate resource usage information to the database."""
        return (
            num_tasks,
            min_mem,
            max_mem,
            mean_mem,
            min_runtime,
            max_runtime,
            mean_runtime,
            median_mem,
            median_runtime,
            ci_mem,
            ci_runtime,
        )

    @staticmethod
    def kwargs_from_wire(wire_tuple: tuple) -> dict:
        """Get the TaskTemplate resource usage information from the database."""
        return {
            "num_tasks": wire_tuple[0],
            "min_mem": wire_tuple[1],
            "max_mem": wire_tuple[2],
            "mean_mem": wire_tuple[3],
            "min_runtime": wire_tuple[4],
            "max_runtime": wire_tuple[5],
            "mean_runtime": wire_tuple[6],
            "median_mem": wire_tuple[7],
            "median_runtime": wire_tuple[8],
            "ci_mem": wire_tuple[9],
            "ci_runtime": wire_tuple[10],
        }


class SerializeDistributorArray:
    """"""

    @staticmethod
    def to_wire(array_id: int, max_concurrently_running: int) -> tuple:
        """Submit the TaskTemplate resource usage information to the database."""
        return array_id, max_concurrently_running

    @staticmethod
    def kwargs_from_wire(wire_tuple: tuple) -> dict:
        """Get the TaskTemplate resource usage information from the database."""
        return {"array_id": wire_tuple[0], "max_concurrently_running": wire_tuple[1]}


class SerializeDistributorWorkflow:
    """"""

    @staticmethod
    def to_wire(workflow_id: int, max_concurrently_running: int) -> tuple:
        """"""
        return (
            workflow_id,
            max_concurrently_running,
        )

    @staticmethod
    def kwargs_from_wire(wire_tuple: tuple) -> dict:
        """"""
<<<<<<< HEAD
        return {"workflow_id": wire_tuple[0], "max_concurrently_running": wire_tuple[1]}
=======
        return {
            "workflow_id": wire_tuple[0],
            "max_concurrently_running": wire_tuple[1]
        }

class SerializeTaskResources:
    """"""
    @staticmethod
    def to_wire(
        task_resources_id: int,
        queue_id: int,
        task_resources_type_id: str,
        requested_resources: str
    ) -> tuple:
        """"""
        return (
            task_resources_id,
            queue_id,
            task_resources_type_id,
            requested_resources,
        )

    @staticmethod
    def kwargs_from_wire(wire_tuple: tuple) -> dict:
        """"""
        return {
            "task_resources_id": wire_tuple[0],
            "queue_id": wire_tuple[1],
            "task_resources_type_id": wire_tuple[2],
            "requested_resources": wire_tuple[3]
        }
>>>>>>> ebfc3f1b
<|MERGE_RESOLUTION|>--- conflicted
+++ resolved
@@ -55,7 +55,6 @@
 
     @staticmethod
     def to_wire(
-<<<<<<< HEAD
         task_instance_id: int,
         task_id: int,
         workflow_run_id: int,
@@ -63,22 +62,16 @@
         status: str,
         distributor_id: Union[int, None],
         cluster_id: Optional[int] = None,
+        task_resources_id: Optional[int] = None,
         array_id: Optional[int] = None,
         array_batch_num: Optional[int] = None,
         array_step_id: Optional[int] = None,
         subtask_id: Optional[str] = None,
-=======
-        task_instance_id: int, task_id: int, workflow_run_id: int, workflow_id: int, status: str,
-        distributor_id: Union[int, None], cluster_id: Optional[int] = None,
-        task_resources_id: Optional[int] = None, array_id: Optional[int] = None,
-        array_batch_num: Optional[int] = None, array_step_id: Optional[int] = None, 
-        subtask_id: Optional[str] = None
->>>>>>> ebfc3f1b
+
     ) -> tuple:
         """Submit the above args for an DistributorTaskInstance object to the database."""
         if array_id is None:
             subtask_id = str(distributor_id)
-<<<<<<< HEAD
         return (
             task_instance_id,
             task_id,
@@ -87,16 +80,12 @@
             status,
             distributor_id,
             cluster_id,
+            task_resources_id,
             array_id,
             array_batch_num,
             array_step_id,
             subtask_id,
         )
-=======
-        return task_instance_id, task_id, workflow_run_id, workflow_id, status,\
-               distributor_id, cluster_id, task_resources_id,\
-               array_id, array_batch_num, array_step_id, subtask_id
->>>>>>> ebfc3f1b
 
     @staticmethod
     def kwargs_from_wire(wire_tuple: tuple) -> dict:
@@ -336,39 +325,6 @@
         }
 
 
-class SerializeTaskResources:
-    """Serialize the data to and from the db for a TaskResources."""
-
-    @staticmethod
-    def to_wire(
-        task_id: int,
-        queue_id: int,
-        task_resources_type_id: str,
-        resource_scales: str,
-        requested_resources: str,
-    ) -> tuple:
-        """Submit the TaskResources info to the database."""
-        return (
-            task_id,
-            queue_id,
-            task_resources_type_id,
-            resource_scales,
-            requested_resources,
-        )
-
-    @staticmethod
-    def kwargs_from_wire(wire_tuple: tuple) -> dict:
-        """Get the whole  for a TaskResources."""
-        return {
-            "id": int(wire_tuple[0]),
-            "task_id": int(wire_tuple[1]),
-            "queue_id": int(wire_tuple[2]),
-            "task_resources_type_id": str(wire_tuple[3]),
-            "resource_scales": str(wire_tuple[4]),
-            "requested_resources": str(wire_tuple[5]),
-        }
-
-
 class SerializeTaskResourceUsage:
     """Serialize the data to and from the database for Task resource usage."""
 
@@ -471,13 +427,11 @@
     @staticmethod
     def kwargs_from_wire(wire_tuple: tuple) -> dict:
         """"""
-<<<<<<< HEAD
-        return {"workflow_id": wire_tuple[0], "max_concurrently_running": wire_tuple[1]}
-=======
         return {
             "workflow_id": wire_tuple[0],
             "max_concurrently_running": wire_tuple[1]
         }
+
 
 class SerializeTaskResources:
     """"""
@@ -504,5 +458,4 @@
             "queue_id": wire_tuple[1],
             "task_resources_type_id": wire_tuple[2],
             "requested_resources": wire_tuple[3]
-        }
->>>>>>> ebfc3f1b
+        }