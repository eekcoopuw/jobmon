"""Serializing data when going to and from the database."""
import ast
from datetime import datetime
from typing import Dict, List, Optional, Tuple, Union


class SerializeDistributorTask:
    """Serialize the data to and from the database for an DistributorTask object."""

    @staticmethod
    def to_wire(
        task_id: int,
        array_id: int,
        name: str,
        command: str,
        requested_resources: dict,
    ) -> tuple:
        """Submitting the above args to the database for an DistributorTask object."""
        return (
            task_id,
            array_id,
            name,
            command,
            requested_resources
        )

    @staticmethod
    def kwargs_from_wire(wire_tuple: tuple) -> dict:
        """Coerce types for all nullables that are cast using ast.literal_eval.

        It is a potential security issue but was the only solution I could find to turning
        the data into json twice.
        """
        return {
            "task_id": int(wire_tuple[0]),
            "array_id": int(wire_tuple[1]) if wire_tuple[1] is not None else None,
            "name": wire_tuple[2],
            "command": wire_tuple[3],
            "requested_resources": {}
            if wire_tuple[4] is None
            else ast.literal_eval(wire_tuple[4])
        }


class SerializeSwarmTask:
    """Serialize the data to and from the db for a Swarm Task."""

    @staticmethod
    def to_wire(task_id: int, status: str) -> tuple:
        """Submit task id and status to the database from a SwarmTask object."""
        return task_id, status

    @staticmethod
    def kwargs_from_wire(wire_tuple: tuple) -> dict:
        """Get task id and status for a SwarmTask."""
        return {"task_id": int(wire_tuple[0]), "status": wire_tuple[1]}


class SerializeTaskInstance:
    """Serialize the data to and from the database for an DistributorTaskInstance."""

    @staticmethod
    def to_wire(
        task_instance_id: int, workflow_run_id: int, distributor_id: Union[int, None],
<<<<<<< HEAD
        cluster_type_id: Optional[int] = 0, array_id: Optional[int] = None,
        array_batch_num: Optional[int] = None, array_step_id: Optional[int] = None, 
        subtask_id: Optional[str] = None
    ) -> tuple:
        """Submit the above args for an DistributorTaskInstance object to the database."""
        if array_id is None:
            subtask_id = str(distributor_id)
        return task_instance_id, workflow_run_id, distributor_id, cluster_type_id, \
               array_id, array_batch_num, array_step_id, subtask_id
                  
=======
            array_id: Union[int, None]
    ) -> tuple:
        """Submit the above args for an DistributorTaskInstance object to the database."""
        return task_instance_id, workflow_run_id, distributor_id, array_id

>>>>>>> f387b78c
    @staticmethod
    def kwargs_from_wire(wire_tuple: tuple) -> dict:
        """Retrieve the DistributorTaskInstance information from the database."""
        distributor_id = int(wire_tuple[2]) if wire_tuple[2] else None
        array_id = int(wire_tuple[3]) if wire_tuple[3] else None
<<<<<<< HEAD
        array_batch_num = int(wire_tuple[5]) if wire_tuple[5] else None
        array_step_id = int(wire_tuple[6]) if wire_tuple[6] else None
        subtask_id = str(wire_tuple[7]) if wire_tuple[7] else None
        if array_id is None and subtask_id is None:
            subtask_id = str(distributor_id)
=======
>>>>>>> f387b78c
        return {
            "task_instance_id": int(wire_tuple[0]),
            "workflow_run_id": int(wire_tuple[1]),
            "distributor_id": distributor_id,
<<<<<<< HEAD
            "array_id": array_id,
            "cluster_type_id": int(wire_tuple[4]),
            "array_batch_num": array_batch_num,
            "array_step_id": array_step_id,
            "subtask_id": subtask_id
=======
            "array_id": array_id
>>>>>>> f387b78c
        }


class SerializeTaskInstanceErrorLog:
    """Serialize the data to and from the database for an TaskInstanceErrorLog."""

    @staticmethod
    def to_wire(
        task_instance_error_log_id: int, error_time: datetime, description: str
    ) -> tuple:
        """Submit the args for an SerializeTaskInstanceErrorLog object to the database."""
        return task_instance_error_log_id, error_time, description

    @staticmethod
    def kwargs_from_wire(wire_tuple: tuple) -> dict:
        """Retrieve the SerializeTaskInstanceErrorLog information from the database."""
        return {
            "task_instance_error_log_id": int(wire_tuple[0]),
            "error_time": str(wire_tuple[1]),
            "description": str(wire_tuple[2]),
        }


class SerializeExecutorTaskInstanceErrorLog:
    """Serialize the data to and from the database for an ExecutorTaskInstanceErrorLog."""

    @staticmethod
    def to_wire(
        task_instance_error_log_id: int, error_time: datetime, description: str
    ) -> tuple:
        """A to_wire method.

        Submit the above args for an SerializeExecutorTaskInstanceErrorLog
        object to the database.
        """
        return task_instance_error_log_id, error_time, description

    @staticmethod
    def kwargs_from_wire(wire_tuple: tuple) -> dict:
        """Retrieve the SerializeExecutorTaskInstanceErrorLog information from the database."""
        return {
            "task_instance_error_log_id": int(wire_tuple[0]),
            "error_time": str(wire_tuple[1]),
            "description": str(wire_tuple[2]),
        }


class SerializeClientTool:
    """Serialize the data to and from the database for a Tool object."""

    @staticmethod
    def to_wire(id: int, name: str) -> tuple:
        """Submit the id and name of a Tool to the database."""
        return (id, name)

    @staticmethod
    def kwargs_from_wire(wire_tuple: tuple) -> dict:
        """Get a Tool's information from the database."""
        return {"id": int(wire_tuple[0]), "name": wire_tuple[1]}


class SerializeClientToolVersion:
    """Serialize the data to and from the database for a ToolVersion."""

    @staticmethod
    def to_wire(id: int, tool_id: int) -> tuple:
        """Submit the id and tool_id for a Tool Version to the database."""
        return (id, tool_id)

    @staticmethod
    def kwargs_from_wire(wire_tuple: tuple) -> dict:
        """Get the Tool Version information from thee database."""
        return {"id": int(wire_tuple[0]), "tool_id": int(wire_tuple[1])}


class SerializeClientTaskTemplate:
    """Serialize the data to and from the database for a TaskTemplate."""

    @staticmethod
    def to_wire(id: int, tool_version_id: int, template_name: str) -> tuple:
        """Submit the TaskTemplate information for transfer over http."""
        return (id, tool_version_id, template_name)

    @staticmethod
    def kwargs_from_wire(wire_tuple: tuple) -> dict:
        """Convert packed wire format to kwargs for use in services."""
        return {
            "id": int(wire_tuple[0]),
            "tool_version_id": int(wire_tuple[1]),
            "template_name": wire_tuple[2],
        }


class SerializeClientTaskTemplateVersion:
    """Serialize the data to and from the database for a TaskTemplateVersion."""

    @staticmethod
    def to_wire(
        task_template_version_id: int,
        command_template: str,
        node_args: List[str],
        task_args: List[str],
        op_args: List[str],
        id_name_map: dict,
    ) -> Tuple[int, str, List[str], List[str], List[str], dict]:
        """Submit the TaskTemplateVersion information to the database."""
        return (
            task_template_version_id,
            command_template,
            node_args,
            task_args,
            op_args,
            id_name_map,
        )

    @staticmethod
    def kwargs_from_wire(wire_tuple: tuple) -> Dict:
        """Get the TaskTemplateVersion info from the database."""
        return {
            "task_template_version_id": int(wire_tuple[0]),
            "command_template": wire_tuple[1],
            "node_args": wire_tuple[2],
            "task_args": wire_tuple[3],
            "op_args": wire_tuple[4],
            "id_name_map": wire_tuple[5],
        }


class SerializeWorkflowRun:
    """Serialize the data to and from the database for a WorkflowRun."""

    @staticmethod
    def to_wire(id: int, workflow_id: int) -> tuple:
        """Submit the WorkflowRun information to the database."""
        return (id, workflow_id)

    @staticmethod
    def kwargs_from_wire(wire_tuple: tuple) -> dict:
        """Get the WorkflowRun information from the database."""
        return {"id": int(wire_tuple[0]), "workflow_id": int(wire_tuple[1])}


class SerializeClusterType:
    """Serialize the data to and from the database for a ClusterType."""

    @staticmethod
    def to_wire(id: int, name: str, package_location: str) -> tuple:
        """Submit the ClusterType information to the database."""
        return (id, name, package_location)

    @staticmethod
    def kwargs_from_wire(wire_tuple: tuple) -> dict:
        """Get the Cluster information from the database."""
        return {
            "id": int(wire_tuple[0]),
            "name": str(wire_tuple[1]),
            "package_location": str(wire_tuple[2]),
        }


class SerializeCluster:
    """Serialize the data to and from the database for a Cluster."""

    @staticmethod
    def to_wire(
        id: int, name: str, cluster_type_name: str, package_location: str
    ) -> tuple:
        """Submit the Cluster information to the database."""
        return (id, name, cluster_type_name, package_location)

    @staticmethod
    def kwargs_from_wire(wire_tuple: tuple) -> dict:
        """Get the Cluster information from the database."""
        return {
            "id": int(wire_tuple[0]),
            "name": str(wire_tuple[1]),
            "cluster_type_name": str(wire_tuple[2]),
            "package_location": str(wire_tuple[3]),
        }


class SerializeQueue:
    """Serialize the data to and from the database for a Queue."""

    @staticmethod
    def to_wire(id: int, name: str, parameters: str) -> tuple:
        """Submit the Queue information to the database."""
        return (id, name, parameters)

    @staticmethod
    def kwargs_from_wire(wire_tuple: tuple) -> dict:
        """Get the Queue information from the database."""
        return {
            "queue_id": int(wire_tuple[0]),
            "queue_name": str(wire_tuple[1]),
            "parameters": {}
            if wire_tuple[2] is None
            else ast.literal_eval(wire_tuple[2]),
        }


class SerializeTaskResources:
    """Serialize the data to and from the db for a TaskResources."""

    @staticmethod
    def to_wire(
        task_id: int,
        queue_id: int,
        task_resources_type_id: str,
        resource_scales: str,
        requested_resources: str,
    ) -> tuple:
        """Submit the TaskResources info to the database."""
        return (
            task_id,
            queue_id,
            task_resources_type_id,
            resource_scales,
            requested_resources,
        )

    @staticmethod
    def kwargs_from_wire(wire_tuple: tuple) -> dict:
        """Get the whole  for a TaskResources."""
        return {
            "id": int(wire_tuple[0]),
            "task_id": int(wire_tuple[1]),
            "queue_id": int(wire_tuple[2]),
            "task_resources_type_id": str(wire_tuple[3]),
            "resource_scales": str(wire_tuple[4]),
            "requested_resources": str(wire_tuple[5]),
        }


class SerializeTaskResourceUsage:
    """Serialize the data to and from the database for Task resource usage."""

    @staticmethod
    def to_wire(
        num_attempts: Optional[int] = None,
        nodename: Optional[str] = None,
        runtime: Optional[int] = None,
        memory: Optional[int] = None,
    ) -> tuple:
        """Submit the Task resource usage information to the database."""
        return num_attempts, nodename, runtime, memory

    @staticmethod
    def kwargs_from_wire(wire_tuple: tuple) -> dict:
        """Get the Task resource usage information from the database."""
        return {
            "num_attempts": wire_tuple[0],
            "nodename": wire_tuple[1],
            "runtime": wire_tuple[2],
            "memory": wire_tuple[3],
        }


class SerializeTaskTemplateResourceUsage:
    """Serialize the data to and from the database for TaskTemplate resource usage."""

    @staticmethod
    def to_wire(
        num_tasks: Optional[int] = None,
        min_mem: Optional[int] = None,
        max_mem: Optional[int] = None,
        mean_mem: Optional[float] = None,
        min_runtime: Optional[int] = None,
        max_runtime: Optional[int] = None,
        mean_runtime: Optional[float] = None,
        median_mem: Optional[float] = None,
        median_runtime: Optional[float] = None,
        ci_mem: Optional[List[float]] = None,
        ci_runtime: Optional[List[float]] = None,
    ) -> tuple:
        """Submit the TaskTemplate resource usage information to the database."""
        return (
            num_tasks,
            min_mem,
            max_mem,
            mean_mem,
            min_runtime,
            max_runtime,
            mean_runtime,
            median_mem,
            median_runtime,
            ci_mem,
            ci_runtime,
        )

    @staticmethod
    def kwargs_from_wire(wire_tuple: tuple) -> dict:
        """Get the TaskTemplate resource usage information from the database."""
        return {
            "num_tasks": wire_tuple[0],
            "min_mem": wire_tuple[1],
            "max_mem": wire_tuple[2],
            "mean_mem": wire_tuple[3],
            "min_runtime": wire_tuple[4],
            "max_runtime": wire_tuple[5],
            "mean_runtime": wire_tuple[6],
            "median_mem": wire_tuple[7],
            "median_runtime": wire_tuple[8],
            "ci_mem": wire_tuple[9],
            "ci_runtime": wire_tuple[10],
        }


class SerializeDistributorArray:
    """"""
    @staticmethod
    def to_wire(
        array_id: int,
        task_resources_id: int,
        requested_resources: Dict,
    ) -> tuple:
        """Submit the TaskTemplate resource usage information to the database."""
        return (
            array_id,
            task_resources_id,
            requested_resources,
        )

    @staticmethod
    def kwargs_from_wire(wire_tuple: tuple) -> dict:
        """Get the TaskTemplate resource usage information from the database."""
        return {
            "array_id": wire_tuple[0],
            "task_resources_id": wire_tuple[1],
            "requested_resources": {}
            if wire_tuple[2] is None
            else ast.literal_eval(wire_tuple[2])
        }<|MERGE_RESOLUTION|>--- conflicted
+++ resolved
@@ -62,7 +62,6 @@
     @staticmethod
     def to_wire(
         task_instance_id: int, workflow_run_id: int, distributor_id: Union[int, None],
-<<<<<<< HEAD
         cluster_type_id: Optional[int] = 0, array_id: Optional[int] = None,
         array_batch_num: Optional[int] = None, array_step_id: Optional[int] = None, 
         subtask_id: Optional[str] = None
@@ -72,40 +71,26 @@
             subtask_id = str(distributor_id)
         return task_instance_id, workflow_run_id, distributor_id, cluster_type_id, \
                array_id, array_batch_num, array_step_id, subtask_id
-                  
-=======
-            array_id: Union[int, None]
-    ) -> tuple:
-        """Submit the above args for an DistributorTaskInstance object to the database."""
-        return task_instance_id, workflow_run_id, distributor_id, array_id
-
->>>>>>> f387b78c
+
     @staticmethod
     def kwargs_from_wire(wire_tuple: tuple) -> dict:
         """Retrieve the DistributorTaskInstance information from the database."""
         distributor_id = int(wire_tuple[2]) if wire_tuple[2] else None
         array_id = int(wire_tuple[3]) if wire_tuple[3] else None
-<<<<<<< HEAD
         array_batch_num = int(wire_tuple[5]) if wire_tuple[5] else None
         array_step_id = int(wire_tuple[6]) if wire_tuple[6] else None
         subtask_id = str(wire_tuple[7]) if wire_tuple[7] else None
         if array_id is None and subtask_id is None:
             subtask_id = str(distributor_id)
-=======
->>>>>>> f387b78c
         return {
             "task_instance_id": int(wire_tuple[0]),
             "workflow_run_id": int(wire_tuple[1]),
             "distributor_id": distributor_id,
-<<<<<<< HEAD
             "array_id": array_id,
             "cluster_type_id": int(wire_tuple[4]),
             "array_batch_num": array_batch_num,
             "array_step_id": array_step_id,
             "subtask_id": subtask_id
-=======
-            "array_id": array_id
->>>>>>> f387b78c
         }
 
 
