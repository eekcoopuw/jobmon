"""Serializing data when going to and from the database."""
import ast
<<<<<<< HEAD
from typing import Dict, List, Tuple, Union
=======
from datetime import datetime
from typing import Union
>>>>>>> 30ec3ca6


class SerializeExecutorTask:
    """Serialize the data to and from the database for an ExecutorTask object."""

    @staticmethod
    def to_wire(task_id: int, workflow_id: int, node_id: int,
                task_args_hash: int, name: str, command: str, status: str,
                max_runtime_seconds: int, context_args: str,
                resource_scales: str, queue: str, num_cores: int,
                m_mem_free: str, j_resource: str, hard_limits: str) -> tuple:
        """Submitting the above args to the database for an ExecutorTask object."""
        return (task_id, workflow_id, node_id, task_args_hash, name, command,
                status, max_runtime_seconds, context_args, resource_scales,
                queue, num_cores, m_mem_free, j_resource, hard_limits)

    @staticmethod
    def kwargs_from_wire(wire_tuple: tuple) -> dict:
        """Coerce types for all nullables that are cast using ast.literal_eval is a potential
        security issue but was the only solution I could find to turning the data into json
        twice.
        """
        max_runtime_seconds = int(wire_tuple[7]) if wire_tuple[7] else None
        context_args = ast.literal_eval(
            wire_tuple[8]) if wire_tuple[8] else None
        resource_scales = ast.literal_eval(
            wire_tuple[9]) if wire_tuple[9] else None
        num_cores = int(wire_tuple[11]) if wire_tuple[11] else None
        m_mem_free = float(wire_tuple[12]) if wire_tuple[12] else None

        return {"task_id": int(wire_tuple[0]),
                "workflow_id": int(wire_tuple[1]),
                "node_id": int(wire_tuple[2]),
                "task_args_hash": int(wire_tuple[3]),
                "name": wire_tuple[4],
                "command": wire_tuple[5],
                "status": wire_tuple[6],
                "max_runtime_seconds": max_runtime_seconds,
                "context_args": context_args,
                "resource_scales": resource_scales,
                "queue": wire_tuple[10],
                "num_cores": num_cores,
                "m_mem_free": m_mem_free,
                "j_resource": wire_tuple[13],
                "hard_limits": wire_tuple[14]
                }


class SerializeSwarmTask:
    """Serialize the data to and from the db for a Swarm Task."""

    @staticmethod
    def to_wire(task_id: int, status: str) -> tuple:
        """Submit task id and status to the database from a SwarmTask object."""
        return task_id, status

    @staticmethod
    def kwargs_from_wire(wire_tuple: tuple) -> dict:
        """Get task id and status for a SwarmTask."""
        return {"task_id": int(wire_tuple[0]), "status": wire_tuple[1]}


class SerializeExecutorTaskInstance:
    """Serialize the data to and from the database for an ExecutorTaskInstance."""

    @staticmethod
    def to_wire(task_instance_id: int, workflow_run_id: int,
                executor_id: Union[int, None]) -> tuple:
        """Submit the above args for an ExecutorTaskInstance object to the database."""
        return task_instance_id, workflow_run_id, executor_id

    @staticmethod
    def kwargs_from_wire(wire_tuple: tuple) -> dict:
        """Retrieve the ExecutorTaskInstance information from the database."""
        executor_id = int(wire_tuple[2]) if wire_tuple[2] else None
        return {"task_instance_id": int(wire_tuple[0]),
                "workflow_run_id": int(wire_tuple[1]),
                "executor_id": executor_id}


class SerializeExecutorTaskInstanceErrorLog:
    """Serialize the data to and from the database for an ExecutorTaskInstanceErrorLog."""

    @staticmethod
    def to_wire(task_instance_error_log_id: int, error_time: datetime,
                description: str) -> tuple:
        """
        Submit the above args for an SerializeExecutorTaskInstanceErrorLog
        object to the database.
        """
        return task_instance_error_log_id, error_time, description

    @staticmethod
    def kwargs_from_wire(wire_tuple: tuple) -> dict:
        """Retrieve the SerializeExecutorTaskInstanceErrorLog information from the database."""
        return {"task_instance_error_log_id": int(wire_tuple[0]),
                "error_time": str(wire_tuple[1]),
                "description": str(wire_tuple[2])}


class SerializeClientTool:
    """Serialize the data to and from the database for a Tool object."""

    @staticmethod
    def to_wire(id: int, name: str) -> tuple:
        """Submit the id and name of a Tool to the database."""
        return (id, name)

    @staticmethod
    def kwargs_from_wire(wire_tuple: tuple) -> dict:
        """Get a Tool's information from the database."""
        return {"id": int(wire_tuple[0]), "name": wire_tuple[1]}


class SerializeClientToolVersion:
    """Serialize the data to and from the database for a ToolVersion."""

    @staticmethod
    def to_wire(id: int, tool_id: int) -> tuple:
        """Submit the id and tool_id for a Tool Version to the database."""
        return (id, tool_id)

    @staticmethod
    def kwargs_from_wire(wire_tuple: tuple) -> dict:
        """Get the Tool Version information from thee database."""
        return {"id": int(wire_tuple[0]), "tool_id": int(wire_tuple[1])}


class SerializeClientTaskTemplate:
    """Serialize the data to and from the database for a TaskTemplate."""

    @staticmethod
    def to_wire(id: int, tool_version_id: int, template_name: str):
        """Submit the TaskTemplate information for transfer over http."""
        return (id, tool_version_id, template_name)

    @staticmethod
    def kwargs_from_wire(wire_tuple: tuple) -> dict:
        """Convert packed wire format to kwargs for use in services."""
        return {"id": int(wire_tuple[0]), "tool_version_id": int(wire_tuple[1]),
                "template_name": wire_tuple[2]}


class SerializeClientTaskTemplateVersion:
    """Serialize the data to and from the database for a TaskTemplateVersion."""

    @staticmethod
    def to_wire(task_template_version_id: int, command_template: str, node_args: List[str],
                task_args: List[str], op_args: List[str], id_name_map: dict
                ) -> Tuple[int, str, List[str], List[str], List[str], dict]:
        """Submit the TaskTemplateVersion information to the database."""
        return (task_template_version_id, command_template, node_args, task_args, op_args,
                id_name_map)

    @staticmethod
    def kwargs_from_wire(wire_tuple: tuple) -> Dict:
        """Get the TaskTemplateVersion info from the database."""
        return {"task_template_version_id": int(wire_tuple[0]),
                "command_template": wire_tuple[1],
                "node_args": wire_tuple[2],
                "task_args": wire_tuple[3],
                "op_args": wire_tuple[4],
                "id_name_map": wire_tuple[5]}


class SerializeWorkflowRun:
    """Serialize the data to and from the database for a WorkflowRun."""

    @staticmethod
    def to_wire(id: int, workflow_id: int) -> tuple:
        """Submit the WorkflowRun information to the database."""
        return (id, workflow_id)

    @staticmethod
    def kwargs_from_wire(wire_tuple: tuple) -> dict:
        """Get the WorkflowRun information from the database."""
        return {"id": int(wire_tuple[0]),
                "workflow_id": int(wire_tuple[1])}


class SerializeClusterType:
    """Serialize the data to and from the database for a ClusterType."""

    @staticmethod
    def to_wire(id: int, name: str, package_location: str) -> tuple:
        """Submit the ClusterType information to the database."""
        return (id, name, package_location)

    @staticmethod
    def kwargs_from_wire(wire_tuple: tuple) -> dict:
        """Get the Cluster information from the database."""
        return {"id": int(wire_tuple[0]),
                "name": str(wire_tuple[1]),
                "package_location": str(wire_tuple[2])}


class SerializeCluster:
    """Serialize the data to and from the database for a Cluster."""

    @staticmethod
    def to_wire(id: int, name: str, cluster_type_name: str, package_location: str) -> tuple:
        """Submit the Cluster information to the database."""
        return (id, name, cluster_type_name, package_location)

    @staticmethod
    def kwargs_from_wire(wire_tuple: tuple) -> dict:
        """Get the Cluster information from the database."""
        return {"id": int(wire_tuple[0]),
                "name": str(wire_tuple[1]),
                "cluster_type_name": str(wire_tuple[2]),
                "package_location": str(wire_tuple[3])}


class SerializeQueue:
    """Serialize the data to and from the database for a Queue."""

    @staticmethod
    def to_wire(id: int, name: str, parameters: str) -> tuple:
        """Submit the Queue information to the database."""
        return (id, name, parameters)

    @staticmethod
    def kwargs_from_wire(wire_tuple: tuple) -> dict:
        """Get the Queue information from the database."""
        return {"queue_id": int(wire_tuple[0]),
                "queue_name": str(wire_tuple[1]),
                "parameters": ast.literal_eval(wire_tuple[2])}

class SerializeTaskResources:
    """Serialize the data to and from the db for a TaskResources."""

    @staticmethod
    def to_wire(task_id: int, queue_id: int,  task_resources_type_id: str,
                resource_scales: str, requested_resources: str) -> tuple:
        """Submit the TaskResources info to the database."""
        return task_id, queue_id, task_resources_type_id, resource_scales, requested_resources

    @staticmethod
    def kwargs_from_wire(wire_tuple: tuple) -> dict:
        """Get the whole  for a TaskResources."""
        return {"id": int(wire_tuple[0]), "task_id": int(wire_tuple[1]),
                "queue_id": int(wire_tuple[2]),
                "task_resources_type_id": str(wire_tuple[3]),
                "resource_scales": str(wire_tuple[4]),
                "requested_resources": str(wire_tuple[5])}
<|MERGE_RESOLUTION|>--- conflicted
+++ resolved
@@ -1,11 +1,7 @@
 """Serializing data when going to and from the database."""
 import ast
-<<<<<<< HEAD
+from datetime import datetime
 from typing import Dict, List, Tuple, Union
-=======
-from datetime import datetime
-from typing import Union
->>>>>>> 30ec3ca6
 
 
 class SerializeExecutorTask:
@@ -234,6 +230,7 @@
                 "queue_name": str(wire_tuple[1]),
                 "parameters": ast.literal_eval(wire_tuple[2])}
 
+
 class SerializeTaskResources:
     """Serialize the data to and from the db for a TaskResources."""
 
@@ -250,4 +247,4 @@
                 "queue_id": int(wire_tuple[2]),
                 "task_resources_type_id": str(wire_tuple[3]),
                 "resource_scales": str(wire_tuple[4]),
-                "requested_resources": str(wire_tuple[5])}
+                "requested_resources": str(wire_tuple[5])}