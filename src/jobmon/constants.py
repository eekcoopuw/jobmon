--- conflicted
+++ resolved
@@ -54,15 +54,10 @@
 
 
 class WorkflowStatus:
-<<<<<<< HEAD
+    """Statuses used for Workflows."""
+
     REGISTERING = 'G'
     QUEUED = 'Q'
-=======
-    """Statuses used for Workflows."""
-
-    REGISTERED = 'G'
-    BOUND = 'B'
->>>>>>> e29dab9d
     ABORTED = 'A'
     RUNNING = 'R'
     HALTED = 'H'
