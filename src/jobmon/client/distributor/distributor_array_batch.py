from __future__ import annotations

import ast
import hashlib
import logging
from typing import Callable, Dict, List, Set, Tuple, TYPE_CHECKING, Union

from jobmon.client.distributor.distributor_command import DistributorCommand
from jobmon.cluster_type.base import ClusterDistributor
from jobmon.constants import TaskInstanceStatus
from jobmon.exceptions import InvalidResponse
from jobmon.requester import http_request_ok, Requester
from jobmon.serializers import SerializeTaskResources

if TYPE_CHECKING:
    from jobmon.client.distributor.distributor_task_instance import (
        DistributorTaskInstance,
    )


logger = logging.getLogger(__name__)


class DistributorArrayBatch:
    def __init__(
        self,
        array_id: int,
        batch_number: int,
        task_resources_id: int,
        task_instances: Set[DistributorTaskInstance],
        requester: Requester,
    ):
        self.array_id = array_id
        self.batch_number = batch_number
        self.task_resources_id = task_resources_id
        self.task_instances = task_instances

        self._requested_resources: Dict = {}

        self.requester = requester

        # TODO: array class should have a name in the client model GBDSCI-4184
        self.name = "foo"

    @property
    def distributor_id(self) -> Union[str, int]:
        if self._distributor_id is None:
            raise AttributeError(
                "Distributor ID cannot be accessed before the task instance is launched."
            )
        return self._distributor_id

    @distributor_id.setter
    def distributor_id(self, val: int):
        self._distributor_id = val
        for task_instance in self.task_instances:
            task_instance.distributor_id = val

    @property
    def requested_resources(self) -> Dict:
        if not self._requested_resources:
            raise AttributeError(
                "Requested Resources cannot be accessed before the array batch is prepared for"
                " launch."
            )
        return self._requested_resources

    def _load_requested_resources(self) -> None:
        app_route = f"/task_resources/{self.task_resources_id}"
        return_code, response = self.requester.send_request(
            app_route=app_route, message={}, request_type="get", logger=logger
        )
        if http_request_ok(return_code) is False:
            raise InvalidResponse(
                f"Unexpected status code {return_code} from POST "
                f"request through route {app_route}. Expected "
                f"code 200. Response content: {response}"
            )

        task_resources_dict = SerializeTaskResources.kwargs_from_wire(response["task_resources"])
        self._requested_resources = ast.literal_eval(task_resources_dict["requested_resources"])

    def prepare_array_batch_for_launch(self) -> None:
        """Add the current batch number to the current set of registered task instance ids."""
        app_route = f"/task_instance/record_array_batch_num/{self.batch_number}"
        rc, resp = self.requester.send_request(
            app_route=app_route,
            message={
                "task_instance_ids": [
                    task_instance.task_instance_id
                    for task_instance in self.task_instances
                ]
            },
            request_type="post",
        )
        if not http_request_ok(rc):
            raise InvalidResponse(
                f"Unexpected status code {rc} from POST "
                f"request through route {app_route}. Expected "
                f"code 200. Response content: {resp}"
            )
        array_step_id = 0
        for task_instance in sorted(self.task_instances):
            task_instance.array_step_id = array_step_id
            array_step_id += 1

        self._load_requested_resources()
        for task_instance in self.task_instances:
            task_instance.requested_resources = self.requested_resources

    def process_queueing_errors(
        self, cluster: ClusterDistributor, distributor_service: DistributorService
    ) -> None:
        assert distributor_service is not None


        errors = cluster.get_array_queueing_errors(self.distributor_id)

        # Add work to terminate the eqw task instances, if any
        if len(errors) > 0:
            command = DistributorCommand(self.terminate_task_instances, cluster, errors, distributor_service)
            distributor_service.distributor_commands.append(command)

    def terminate_task_instances(
        self, cluster: ClusterDistributor, errors: Dict[str, str], distributor_service: DistributorService
    ) -> None:
        """Terminate task instances with errors."""
        assert distributor_service is not None

<<<<<<< HEAD
        commands = []
        task_instances = {ti.distributor_id: ti for ti in self.task_instances}
        for distributor_id, error_msg in errors.items():
            task_instance = task_instances[distributor_id]
            commands.append(
                DistributorCommand(
                    task_instance.transition_to_error,
                    error_msg,
                    TaskInstanceStatus.UNKNOWN_ERROR,
                )
            )
=======
        for task_instance in self.task_instances:
            for distributor_id, error_msg in errors.items():
                command = DistributorCommand(task_instance.transition_to_error,
                                               error_msg, TaskInstanceStatus.UNKNOWN_ERROR)
                distributor_service.distributor_commands.append(command)
>>>>>>> ebfc3f1b

        cluster.terminate_task_instances(list(errors.keys()))


    def __hash__(self) -> int:
        """Hash to encompass tool version id, workflow args, tasks and dag."""
        hash_value = hashlib.sha1()
        hash_value.update(str(hash(self.array_id)).encode("utf-8"))
        hash_value.update(str(self.batch_number).encode("utf-8"))
        return int(hash_value.hexdigest(), 16)<|MERGE_RESOLUTION|>--- conflicted
+++ resolved
@@ -127,28 +127,13 @@
         """Terminate task instances with errors."""
         assert distributor_service is not None
 
-<<<<<<< HEAD
-        commands = []
-        task_instances = {ti.distributor_id: ti for ti in self.task_instances}
-        for distributor_id, error_msg in errors.items():
-            task_instance = task_instances[distributor_id]
-            commands.append(
-                DistributorCommand(
-                    task_instance.transition_to_error,
-                    error_msg,
-                    TaskInstanceStatus.UNKNOWN_ERROR,
-                )
-            )
-=======
         for task_instance in self.task_instances:
             for distributor_id, error_msg in errors.items():
                 command = DistributorCommand(task_instance.transition_to_error,
-                                               error_msg, TaskInstanceStatus.UNKNOWN_ERROR)
+                                             error_msg, TaskInstanceStatus.UNKNOWN_ERROR)
                 distributor_service.distributor_commands.append(command)
->>>>>>> ebfc3f1b
 
         cluster.terminate_task_instances(list(errors.keys()))
-
 
     def __hash__(self) -> int:
         """Hash to encompass tool version id, workflow args, tasks and dag."""
