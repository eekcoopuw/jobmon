--- conflicted
+++ resolved
@@ -85,12 +85,8 @@
         task_instance.array = self
 
     def create_array_batches(
-<<<<<<< HEAD
-        self, eligable_task_instances: Set[DistributorTaskInstance]
-=======
         self,
         eligible_task_instances: Set[DistributorTaskInstance]
->>>>>>> ebfc3f1b
     ) -> List[DistributorArrayBatch]:
         # TODO: would this logic make more sense in the SWARM???
 
