--- conflicted
+++ resolved
@@ -1,21 +1,13 @@
 from __future__ import annotations
 
 import logging
-<<<<<<< HEAD
-from typing import Callable
-=======
 from typing import Any, Callable
->>>>>>> d5f6ab8d
 
 logger = logging.getLogger(__name__)
 
 
 class DistributorCommand:
-<<<<<<< HEAD
-    def __init__(self, func: Callable[..., None], *args: str, **kwargs: str) -> None:
-=======
     def __init__(self, func: Callable[..., None], *args: Any, **kwargs: Any) -> None:
->>>>>>> d5f6ab8d
         """A command to be run by the distributor service.
 
         Args:
