--- conflicted
+++ resolved
@@ -17,13 +17,8 @@
     # this API should always match what's returned by
     # serializers.SerializeTask
     def __init__(self, task_id: int, workflow_id: int, node_id: int, task_args_hash: int,
-<<<<<<< HEAD
                  name: str, command: str, status: str, queue_id: int,
                  requested_resources: dict, requester: Requester):
-=======
-                 name: str, command: str, status: str, executor_parameters,
-                 requester: Requester):
->>>>>>> aa7a1569
         """
         This is a Task object used on the RESTful API client side
         when constructing task instances.
