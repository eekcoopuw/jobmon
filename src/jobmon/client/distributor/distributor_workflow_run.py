--- conflicted
+++ resolved
@@ -186,7 +186,7 @@
         submits an array task on a given distributor
         adds the new task instances to self.running_array_task_instances
         """
-<<<<<<< HEAD
+
         # all task instances associated with an array and a batch number
         ids_to_launch = array.registered_array_task_instance_ids
         array.add_batch_number_to_task_instances()
@@ -204,22 +204,16 @@
         self._launched_array_task_instance_ids.extend(ids_to_launch)
         array.clear_registered_task_registry()
 
-=======
         # Clear the registered tasks and move into launched
         ids_to_launch = array.registered_array_task_instance_ids
->>>>>>> 92dfb4d3
         app_route = f"/task_instance/transition/{TaskInstanceStatus.LAUNCHED}"
         rc, resp = self.requester.send_request(
             app_route=app_route,
             message={
                 'array_id': array.array_id,
-<<<<<<< HEAD
                 # TODO: Will bulk update be too slow? Should we chunk?
                 'task_instance_ids': tuple(ids_to_launch),
                 'distributor_id': array_distributor_id
-=======
-                'task_instance_ids': tuple(ids_to_launch)
->>>>>>> 92dfb4d3
             },
             request_type='post'
         )
@@ -230,18 +224,13 @@
                 f"code 200. Response content: {resp}"
             )
 
-<<<<<<< HEAD
         # Pull unsuccessful transitions from the response, and add to a triaging queue
         erroneous_ti_transitions = resp['erroneous_transitions']
         self._triaging_queue.extend(erroneous_ti_transitions)
-=======
-        self._launched_array_task_instance_ids.extend(ids_to_launch)
-        array.clear_registered_task_registry()
 
         # Fetch the command
-        command = cluster.build_worker_node_command(task_instance_id=None,
-                                                    array_id=array.array_id)
-        array_distributor_id = cluster.submit_array_to_batch_distributor(command)
->>>>>>> 92dfb4d3
+        worker_node_command = cluster.build_worker_node_command(task_instance_id=None,
+                                                                array_id=array.array_id)
+        array_distributor_id = cluster.submit_array_to_batch_distributor(worker_node_command)
 
         return array_distributor_id