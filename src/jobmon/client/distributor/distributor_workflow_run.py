from __future__ import annotations

import logging

from jobmon.constants import WorkflowRunStatus
from jobmon.exceptions import InvalidResponse
from jobmon.requester import http_request_ok, Requester

logger = logging.getLogger(__name__)


class DistributorWorkflowRun:
    """Implements workflow level bulk routes and tracks the in memory state on the distributor.

    when polling from the database we should work in task space and translate into array
    space in memory where appropriate.

    when pushing to the database we should work in CommandType (Workflow/Array/Task) space
    """
<<<<<<< HEAD
=======

>>>>>>> d5f6ab8d
    def __init__(self, workflow_run_id: int, requester: Requester) -> None:
        """Initialization of DistributorWorkflowRun object."""
        self.workflow_run_id = workflow_run_id
        self.status = ""
        self.requester = requester

    def _update_status(self, status: str) -> None:
        """Update the status of the workflow_run with whatever status is passed."""
        app_route = f"/workflow_run/{self.workflow_run_id}/update_status"
        return_code, response = self.requester.send_request(
            app_route=app_route,
            message={"status": status},
            request_type="put",
        )
        if http_request_ok(return_code) is False:
            raise InvalidResponse(
                f"Unexpected status code {return_code} from POST "
                f"request through route {app_route}. Expected "
                f"code 200. Response content: {response}"
            )
        self.status = status

    def transition_to_instantiated(self) -> None:
        self._update_status(WorkflowRunStatus.INSTANTIATED)

    def transition_to_launched(self) -> None:
        self._update_status(WorkflowRunStatus.LAUNCHED)

    def __hash__(self) -> int:
        """Returns the ID of the workflow run."""
        return self.workflow_run_id

    def __eq__(self, other: object) -> bool:
        """Check if the hashes of two WorkflowRuns are equivalent."""
        if not isinstance(other, DistributorWorkflowRun):
            return False
        else:
            return hash(self) == hash(other)

    def __lt__(self, other: DistributorWorkflowRun) -> bool:
        """Check if one hash is less than the hash of another."""
        return hash(self) < hash(other)<|MERGE_RESOLUTION|>--- conflicted
+++ resolved
@@ -17,10 +17,7 @@
 
     when pushing to the database we should work in CommandType (Workflow/Array/Task) space
     """
-<<<<<<< HEAD
-=======
 
->>>>>>> d5f6ab8d
     def __init__(self, workflow_run_id: int, requester: Requester) -> None:
         """Initialization of DistributorWorkflowRun object."""
         self.workflow_run_id = workflow_run_id
