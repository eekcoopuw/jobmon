--- conflicted
+++ resolved
@@ -402,25 +402,9 @@
         Args:
             task (DistributorTask): A Task that we want to execute
         """
-<<<<<<< HEAD
         task_instance = DistributorTaskInstance.register_task_instance(
-            task.task_id, self.workflow_run_id, self.distributor, self.requester
-=======
-        try:
-            task_instance = DistributorTaskInstance.register_task_instance(
-                task.task_id, self.workflow_run_id, self.distributor.cluster_type_name,
-                self.requester
-            )
-        except Exception as e:
-            # we can't do anything more at this point so must return None
-            logger.error(e)
-            return None
-
-        logger.debug("Executing {}".format(task.command))
-
-        command = self.distributor.build_worker_node_command(
-            task_instance_id=task_instance.task_instance_id
->>>>>>> 90b8944e
+            task.task_id, self.workflow_run_id, self.distributor.cluster_type_name,
+            self.requester
         )
         logger.debug("Executing {}".format(task.command))
         command = self.distributor.build_worker_node_command(task_instance.task_instance_id)
@@ -432,13 +416,15 @@
             executor_id = self.distributor.submit_to_batch_distributor(
                 command=command,
                 name=task.name,
-                executor_parameters=task.requested_resources
+                requested_resources=task.requested_resources
             )
         except Exception as e:
-            task_instance.register_no_executor_id(no_id_err_msg=str(e))
+            task_instance.register_no_distributor_id(no_id_err_msg=str(e))
         else:
             report_by_buffer = (self._task_heartbeat_interval * self._report_by_buffer)
-            task_instance.register_submission_to_batch_executor(executor_id, report_by_buffer)
+            task_instance.register_submission_to_batch_distributor(
+                executor_id, report_by_buffer
+            )
             self._submitted_or_running[executor_id] = task_instance
 
         return task_instance
@@ -482,12 +468,9 @@
         if http_request_ok(return_code) is False:
             to_terminate: List = []
         else:
-<<<<<<< HEAD
-            to_terminate = [DistributorTaskInstance.from_wire(ti, self.distributor, self.requester
-                                                              ).distributor_id
-=======
-            to_terminate = [DistributorTaskInstance.from_wire(
-                ti, self.distributor.cluster_type_name, self.requester).distributor_id
->>>>>>> 90b8944e
-                            for ti in response["task_instances"]]
+            to_terminate = [
+                DistributorTaskInstance.from_wire(ti, self.distributor.cluster_type_name,
+                                                  self.requester).distributor_id
+                for ti in response["task_instances"]
+            ]
         self.distributor.terminate_task_instances(to_terminate)