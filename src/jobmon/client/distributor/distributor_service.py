--- conflicted
+++ resolved
@@ -320,13 +320,10 @@
 
         # Submit to batch distributor
         try:
-<<<<<<< HEAD
-            distributor_id = self.cluster_interface.submit_to_batch_distributor(
-=======
-            distributor_id, output_path, error_path = self.cluster.submit_to_batch_distributor(
->>>>>>> 446dac43
+            resp = self.cluster_interface.submit_to_batch_distributor(
                 command=command, name=name, requested_resources=requested_resources
             )
+            distributor_id, output_path, error_path = resp  # unpack response tuple
         except Exception as e:
             task_instance.transition_to_no_distributor_id(no_id_err_msg=str(e))
 
