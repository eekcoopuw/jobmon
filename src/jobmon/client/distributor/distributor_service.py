from __future__ import annotations


import logging
import signal
import sys
import time
from typing import Dict, List, Optional, Set

from jobmon.client.distributor.distributor_command import DistributorCommand
from jobmon.client.distributor.distributor_workflow_run import DistributorWorkflowRun
from jobmon.client.distributor.distributor_task_instance import DistributorTaskInstance
from jobmon.client.distributor.task_instance_batch import TaskInstanceBatch
from jobmon.cluster_type.base import ClusterDistributor
from jobmon.constants import TaskInstanceStatus
from jobmon.exceptions import InvalidResponse
from jobmon.requester import http_request_ok, Requester
from jobmon.serializers import SerializeTaskInstanceBatch


logger = logging.getLogger(__name__)


class DistributorService:
    def __init__(
        self,
        cluster: ClusterDistributor,
        requester: Requester,
        workflow_run_heartbeat_interval: int = 30,
        task_instance_heartbeat_interval: int = 90,
        heartbeat_report_by_buffer: float = 3.1,
        distributor_poll_interval: int = 10,
        worker_node_entry_point: Optional[str] = None,
        raise_on_error: bool = False
    ) -> None:

        # operational args
        self._worker_node_entry_point = worker_node_entry_point
        self._workflow_run_heartbeat_interval = workflow_run_heartbeat_interval
        self._task_instance_heartbeat_interval = task_instance_heartbeat_interval
        self._heartbeat_report_by_buffer = heartbeat_report_by_buffer
        self._distributor_poll_interval = distributor_poll_interval
        self.raise_on_error = raise_on_error

        # interrupt signal
        self._signal_recieved = False

        # indexing of task instance by associated id
        self._task_instances: Dict[int, DistributorTaskInstance] = {}

        # work queue
        self.distributor_commands: List[DistributorCommand] = []

        # indexing of task instanes by status
        self._task_instance_status_map: Dict[str, Set[DistributorTaskInstance]] = {
            TaskInstanceStatus.QUEUED: set(),
            TaskInstanceStatus.INSTANTIATED: set(),
            TaskInstanceStatus.LAUNCHED: set(),
            TaskInstanceStatus.RUNNING: set(),
            TaskInstanceStatus.TRIAGING: set(),
            TaskInstanceStatus.KILL_SELF: set(),
        }
        # order through which we processes work
        self._status_processing_order = [
            TaskInstanceStatus.QUEUED,
            TaskInstanceStatus.INSTANTIATED,
            TaskInstanceStatus.LAUNCHED,
            TaskInstanceStatus.TRIAGING,
            TaskInstanceStatus.KILL_SELF,
        ]
        self._command_generator_map = {
            TaskInstanceStatus.QUEUED: self._check_queued_for_work,
            TaskInstanceStatus.INSTANTIATED: self._check_instantiated_for_work,
            TaskInstanceStatus.LAUNCHED: self._check_launched_for_work,
            TaskInstanceStatus.TRIAGING: self._check_triaging_for_work,
            TaskInstanceStatus.KILL_SELF: self._check_kill_self_for_work,
        }

        # syncronization timings
        self._last_heartbeat_time = time.time()

        # cluster API
        self.cluster = cluster

        # web service API
        self.requester = requester

    @property
    def _next_report_increment(self) -> float:
        return self._heartbeat_report_by_buffer * self._task_instance_heartbeat_interval

    def set_workflow_run(self, workflow_run_id: int):
        workflow_run = DistributorWorkflowRun(workflow_run_id, self.requester)
        self.workflow_run = workflow_run
        self.workflow_run.transition_to_instantiated()

    def run(self):
        # start the cluster
        try:
            self._initialize_signal_handlers()
            self.cluster.start()
            self.workflow_run.transition_to_launched()

            # signal via pipe that we are alive
            sys.stderr.write("ALIVE")
            sys.stderr.flush()

            # process commands forever
            initial_status = self._status_processing_order.pop(0)
            status = initial_status
            loop_start = time.time()
            while not self._signal_recieved:

                if status == initial_status:
                    # log how long the loop took and take a break if needed
                    loop_duration = time.time() - loop_start
                    if loop_duration < self._distributor_poll_interval:
                        time.sleep(self._distributor_poll_interval - loop_duration)
                    loop_start = time.time()

                # process the next status
                status_start = time.time()
                self.process_status(status)
                self._status_processing_order.append(status)
                duration = int(time.time() - status_start)
                logger.info(f"Status processing loop for status={status} took {duration}s.")

                status = self._status_processing_order.pop(0)

        finally:
            # stop distributor
            self.cluster.stop()

            # signal via pipe that we are shutdown
            sys.stderr.write("SHUTDOWN")
            sys.stderr.flush()

    def process_status(self, status: str):
        """"""
        try:

            # syncronize statuses from the db and get new work
            self._check_for_work(status)

            while self.distributor_commands and not self._signal_recieved:
                # check if we need to pause for a heartbeat
                time_diff = time.time() - self._last_heartbeat_time
                if time_diff > self._workflow_run_heartbeat_interval:
                    self._update_status_map(status)
                    self.log_task_instance_report_by_date()

                # get the first callable and run it. log any errors
                distributor_command = self.distributor_commands.pop(0)
                distributor_command(self.raise_on_error)

        finally:
            # update task mappings
            self._update_status_map(status)

            # make sure distributor_commands is empty
            self.distributor_commands = []

    def instantiate_task_instances(
        self,
        task_instances: List[DistributorTaskInstance]
    ) -> None:
        app_route = "/task_instance/instantiate_task_instances"
        return_code, result = self.requester.send_request(
            app_route=app_route,
            message={"task_instance_ids": [task_instance.task_instance_id
                                           for task_instance in task_instances]},
            request_type="post"
        )
        if not http_request_ok(return_code):
            raise InvalidResponse(
                f"Unexpected status code {return_code} from POST "
                f"request through route {app_route}. Expected "
                f"code 200. Response content: {result}"
            )

        # construct batch. associations are made inside batch init
        for batch in result["task_instance_batches"]:
            task_instance_batch_kwargs = SerializeTaskInstanceBatch.kwargs_from_wire(batch)

            task_instance_batch = TaskInstanceBatch(
                array_id=task_instance_batch_kwargs["array_id"],
                array_batch_num=task_instance_batch_kwargs["array_batch_num"],
                task_resources_id=task_instance_batch_kwargs["task_resources_id"],
                requester=self.requester,
            )

            for task_instance_id in task_instance_batch_kwargs["task_instance_ids"]:
                task_instance = self._task_instances[task_instance_id]
                task_instance.status = TaskInstanceStatus.INSTANTIATED
                task_instance_batch.add_task(task_instance)

    def launch_task_instance_batch(self, task_instance_batch: TaskInstanceBatch) -> None:
        # record batch info in db
        task_instance_batch.prepare_task_instance_batch_for_launch()

        # build worker node command
        command = self.cluster.build_worker_node_command(
            task_instance_id=None,
            array_id=task_instance_batch.array_id,
            batch_number=task_instance_batch.batch_number,
        )
        try:
            # submit array to distributor
            distributor_id_map = self.cluster.submit_array_to_batch_distributor(
                command=command,
                name=task_instance_batch.name,
                requested_resources=task_instance_batch.requested_resources,
                array_length=len(task_instance_batch.task_instances),
            )

        except NotImplementedError:
            # create DistributorCommands to submit the launch if array isn't implemented
            for task_instance in task_instance_batch.task_instances:
                distributor_command = DistributorCommand(
                    self.launch_task_instance,
                    task_instance,
                    "TODO:GETNAME",
                )
                self.distributor_commands.append(distributor_command)

        except Exception as e:
            # if other error, transition to No ID status
            for task_instance in task_instance_batch.task_instances:
                distributor_command = DistributorCommand(
                    task_instance.transition_to_no_distributor_id, no_id_err_msg=str(e)
                )
                self.distributor_commands.append(distributor_command)

        else:
            # if successful log a transition to launched
<<<<<<< HEAD
            distributor_command = DistributorCommand(array_batch.transition_to_launched,
                                                     distributor_id_map,
                                                     self._next_report_increment)

            self.distributor_commands.append(distributor_command)
=======
            for task_instance in task_instance_batch.task_instances:
                distributor_id = distributor_id_map[task_instance.array_step_id]
                distributor_command = DistributorCommand(
                    task_instance.transition_to_launched, distributor_id,
                    self._next_report_increment
                )
                self.distributor_commands.append(distributor_command)
>>>>>>> e915f6d6

    def launch_task_instance(self, task_instance: DistributorTaskInstance, name: str) -> None:
        """
        submits a task instance on a given distributor.
        adds the new task instance to self.submitted_or_running_task_instances
        """
        # load resources
        try:
            requested_resources = task_instance.batch.requested_resources
        except AttributeError:
            task_instance.batch.load_requested_resources()
            requested_resources = task_instance.batch.requested_resources

        # Fetch the worker node command
        command = self.cluster.build_worker_node_command(
            task_instance_id=task_instance.task_instance_id
        )

        # Submit to batch distributor
        try:
            distributor_id = self.cluster.submit_to_batch_distributor(
                command=command,
                name=name,
                requested_resources=requested_resources
            )

        except Exception as e:
            task_instance.transition_to_no_distributor_id(no_id_err_msg=str(e))

        else:
            # move from register queue to launch queue
            task_instance.transition_to_launched(distributor_id, self._next_report_increment)

    def triage_error(self, task_instance: DistributorTaskInstance) -> None:
        r_value, r_msg = self.cluster.get_remote_exit_info(task_instance.distributor_id)
        task_instance.transition_to_error(r_msg, r_value)

    def kill_self(self, task_instance: DistributorTaskInstance) -> None:
        self.cluster.terminate_task_instances([task_instance.distributor_id])
        task_instance.transition_to_error(
            "Task instance was self-killed.", TaskInstanceStatus.ERROR_FATAL
        )

    def log_task_instance_report_by_date(self) -> None:
        task_instances_launched = self._task_instance_status_map[TaskInstanceStatus.LAUNCHED]

        submitted_or_running = self.cluster.get_submitted_or_running(
            [x.distributor_id for x in task_instances_launched]
        )

        task_instance_ids_to_heartbeat: List[int] = []
        for task_instance_launched in task_instances_launched:
            if task_instance_launched.distributor_id in submitted_or_running:
                task_instance_ids_to_heartbeat.append(task_instance_launched.task_instance_id)

        """Log the heartbeat to show that the task instance is still alive."""
        logger.debug(f"Logging heartbeat for task_instance {task_instance_ids_to_heartbeat}")
        message: Dict = {"next_report_increment": self._next_report_increment,
                         "task_instance_ids": task_instance_ids_to_heartbeat}
        rc, _ = self.requester.send_request(
            app_route="/task_instance/log_report_by/batch",
            message=message,
            request_type="post",
            logger=logger,
        )

    def _initialize_signal_handlers(self):
        def handle_sighup(signal, frame):
            logging.info("received SIGHUP")
            self._signal_recieved = True

        def handle_sigterm(signal, frame):
            logging.info("received SIGTERM")
            self._signal_recieved = True

        def handle_sigint(signal, frame):
            logging.info("received SIGINT")
            self._signal_recieved = True

        signal.signal(signal.SIGTERM, handle_sigterm)
        signal.signal(signal.SIGHUP, handle_sighup)
        signal.signal(signal.SIGINT, handle_sigint)

    def _check_for_work(self, status: str):
        """Got to DB to check the list tis status."""
        message = {
            "task_instance_ids": [
                task_instance.task_instance_id
                for task_instance in self._task_instance_status_map[status]
            ],
            "status": status,
        }
        app_route = f"/workflow_run/{self.workflow_run.workflow_run_id}/sync_status"
        return_code, result = self.requester.send_request(
            app_route=app_route, message=message, request_type="post"
        )
        if http_request_ok(return_code) is False:
            raise InvalidResponse(
                f"{app_route} Returned={return_code}. Message={message}"
            )

        # mutate the statuses and update the status map
        status_updates: Dict[str, str] = result["status_updates"]
        for task_instance_id_str, status in status_updates.items():
            task_instance_id = int(task_instance_id_str)
            try:
                task_instance = self._task_instances[task_instance_id]

            except KeyError:
                task_instance = DistributorTaskInstance(
                    task_instance_id,
                    self.workflow_run.workflow_run_id,
                    status,
                    self.requester,
                )
                self._task_instance_status_map[task_instance.status].add(task_instance)
                self._task_instances[task_instance.task_instance_id] = task_instance

            else:
                # remove from old status set
                previous_status = task_instance.status
                self._task_instance_status_map[previous_status].remove(task_instance)

                # change to new status and move to new set
                task_instance.status = status

                try:
                    self._task_instance_status_map[task_instance.status].add(task_instance)
                except KeyError:
                    # If the task instance is in a terminal state, e.g. D, E, etc.,
                    # expire it from the distributor
                    continue

        # generate new distributor commands from this status
        try:
            command_generator = self._command_generator_map[status]
            command_generator()
        except KeyError:
            # no command generators based on this status. EG: RUNNING
            pass

    def _update_status_map(self, status: str):
        """Given a status, update the internal status map"""
        task_instances = self._task_instance_status_map.pop(status)
        self._task_instance_status_map[status] = set()
        for task_instance in task_instances:
            self._task_instance_status_map[task_instance.status].add(task_instance)

    def _check_queued_for_work(self) -> None:
        queued_task_instances = self._task_instance_status_map[
            TaskInstanceStatus.QUEUED
        ]
        self.distributor_commands.append(
            DistributorCommand(self.instantiate_task_instances, list(queued_task_instances))
        )

    def _check_instantiated_for_work(self) -> None:
        # compute the task_instances that can be launched
        instantiated_task_instances = list(
            self._task_instance_status_map[TaskInstanceStatus.INSTANTIATED]
        )
        task_instance_batches = set(
            [task_instance.batch for task_instance in instantiated_task_instances]
        )

        for batch in task_instance_batches:
            distributor_command = DistributorCommand(self.launch_task_instance_batch, batch)
            self.distributor_commands.append(distributor_command)

    def _check_launched_for_work(self) -> None:
        # no actual work for launched
        pass

    def _check_triaging_for_work(self) -> None:
        """For TaskInstances with TRIAGING status, check the nature of no heartbeat,
        and change the statuses accordingly."""
        triaging_task_instances = self._task_instance_status_map[
            TaskInstanceStatus.TRIAGING
        ]
        for task_instance in triaging_task_instances:
            distributor_command = DistributorCommand(self.triage_error, task_instance)
            self.distributor_commands.append(distributor_command)

    def _check_kill_self_for_work(self) -> None:
        """For TaskInstances with KILL_SELF status, terminate it and
        transition it to error accordingly"""

        kill_self_task_instances = self._task_instance_status_map[
            TaskInstanceStatus.KILL_SELF
        ]

        for task_instance in kill_self_task_instances:
            distributor_command = DistributorCommand(self.kill_self, task_instance)
            self.distributor_commands.append(distributor_command)<|MERGE_RESOLUTION|>--- conflicted
+++ resolved
@@ -233,21 +233,11 @@
 
         else:
             # if successful log a transition to launched
-<<<<<<< HEAD
-            distributor_command = DistributorCommand(array_batch.transition_to_launched,
+            distributor_command = DistributorCommand(task_instance_batch.transition_to_launched,
                                                      distributor_id_map,
                                                      self._next_report_increment)
 
             self.distributor_commands.append(distributor_command)
-=======
-            for task_instance in task_instance_batch.task_instances:
-                distributor_id = distributor_id_map[task_instance.array_step_id]
-                distributor_command = DistributorCommand(
-                    task_instance.transition_to_launched, distributor_id,
-                    self._next_report_increment
-                )
-                self.distributor_commands.append(distributor_command)
->>>>>>> e915f6d6
 
     def launch_task_instance(self, task_instance: DistributorTaskInstance, name: str) -> None:
         """
