from __future__ import annotations

from datetime import datetime
import logging
import time
import sys
from types import TracebackType
from typing import Dict, List, Optional, Set, Type

import tblib.pickling_support

from jobmon.client.distributor.distributor_array import DistributorArray
from jobmon.client.distributor.distributor_array_batch import DistributorArrayBatch
from jobmon.client.distributor.distributor_command import DistributorCommand
from jobmon.client.distributor.distributor_task import DistributorTask
from jobmon.client.distributor.distributor_workflow import DistributorWorkflow
from jobmon.client.distributor.distributor_workflow_run import DistributorWorkflowRun
from jobmon.client.distributor.distributor_task_instance import DistributorTaskInstance
from jobmon.cluster_type.base import ClusterDistributor
from jobmon.constants import TaskInstanceStatus, WorkflowRunStatus
from jobmon.exceptions import InvalidResponse, ResumeSet, WorkflowRunStateError
from jobmon.requester import http_request_ok, Requester


logger = logging.getLogger(__name__)

tblib.pickling_support.install()


class ExceptionWrapper(object):
    """Handle exceptions."""

    def __init__(self, ee: Exception) -> None:
        """Initialization of execution wrapper."""
        self.ee = ee
        self.type: Optional[Type[BaseException]]
        self.value: Optional[BaseException]
        self.tb: Optional[TracebackType]
        self.type, self.value, self.tb = sys.exc_info()

    def re_raise(self) -> None:
        """Raise errors and add their traceback."""
        raise self.ee.with_traceback(self.tb)


class DistributorService:

    def __init__(
        self,
        cluster: ClusterDistributor,
        requester: Requester,
        workflow_run_heartbeat_interval: int = 30,
        task_instance_heartbeat_interval: int = 90,
        heartbeat_report_by_buffer: float = 3.1,
        n_queued: int = 100,
        distributor_poll_interval: int = 10,
        worker_node_entry_point: Optional[str] = None
    ) -> None:

        # operational args
        self._worker_node_entry_point = worker_node_entry_point
        self._workflow_run_heartbeat_interval = workflow_run_heartbeat_interval
        self._task_instance_heartbeat_interval = task_instance_heartbeat_interval
        self._heartbeat_report_by_buffer = heartbeat_report_by_buffer
        self._n_queued = n_queued
        self._distributor_poll_interval = distributor_poll_interval

        # indexing of task instanes by status
        self._task_instance_status_map: Dict[str, Set[DistributorTaskInstance]] = {}

        # indexing of task instance by associated id
        self._task_instances: Dict[int, DistributorTaskInstance] = {}
        self._tasks: Dict[int, DistributorTask] = {}
        self._arrays: Dict[int, DistributorArray] = {}
        self._workflows: Dict[int, DistributorWorkflow] = {}

        # work queue
        self.distributor_commands: List[DistributorCommand] = []

        # order through which we processes work
        self._status_processing_order = [
            TaskInstanceStatus.QUEUED,
            TaskInstanceStatus.INSTANTIATED,
            TaskInstanceStatus.LAUNCHED,
            TaskInstanceStatus.TRIAGING,
        ]
        self._command_generator_map = {
            TaskInstanceStatus.QUEUED: self._check_queued_for_work,
            TaskInstanceStatus.INSTANTIATED: self._check_instantiated_for_work,
            TaskInstanceStatus.LAUNCHED: self._check_launched_for_work,
            TaskInstanceStatus.TRIAGING: self._check_triaging_for_work,
        }

        # syncronization timings
        dt_string = datetime.now().strftime("%Y-%m-%d %H:%M:%S")
        self._last_status_sync_time = {
            status: dt_string for status in self._status_processing_order
        }
        self._last_heartbeat_time = datetime.now()

        # cluster API
        self.cluster = cluster

        # web service API
        self.requester = requester

    @property
    def _next_report_increment(self) -> float:
        return self._heartbeat_report_by_buffer * self._task_instance_heartbeat_interval

    def set_workflow_run(self, workflow_run_id: int):
        workflow_run = DistributorWorkflowRun(workflow_run_id, self.requester)
        self.workflow_run = workflow_run

    def run(self):
        keep_running = True
        while keep_running:
            self.process_next_status()

    def process_next_status(self):
        """"""
        try:
            status = self._status_processing_order.pop(0)

            # syncronize statuses from the db and get new work
            self._check_for_work(status)

            while self.distributor_commands:
                # check if we need to pause for a heartbeat
                time_diff = time.time() - self.workflow_run.last_heartbeat
                if time_diff > self._workflow_run_heartbeat_interval:
                    self.heartbeat()

                # get the first callable and run it
                distributor_command = self.distributor_commands.pop(0)
                distributor_command()

        finally:
            # update task mappings
            self._update_status_map(status)

            self._status_processing_order.append(status)

    def instantiate_task_instance(self, task_instance: DistributorTaskInstance) -> None:
        # add associations
        task_instance.transition_to_instantiated()
        self._task_instances[task_instance.task_instance_id] = task_instance
        self._get_task(task_instance.task_id).add_task_instance(task_instance)
        self._get_array(task_instance.array_id).add_task_instance(task_instance)
        self._get_workflow(task_instance.workflow_id).add_task_instance(task_instance)

    def launch_array_batch(self, array_batch: DistributorArrayBatch) -> None:
        # record batch info in db
        array_batch.prepare_array_batch_for_launch()

        # build worker node command
        command = self.cluster.build_worker_node_command(
            task_instance_id=None,
            array_id=array_batch.array_id,
            batch_number=array_batch.batch_number
        )
        try:
            # submit array to distributor
            array_batch.distributor_id = self.cluster.submit_array_to_batch_distributor(
                command=command,
                name=array_batch.name,
                requested_resources=array_batch.requested_resources,
                array_length=len(array_batch.task_instances)
            )

        except NotImplementedError:
            # create DistributorCommands to submit the launch if array isn't implemented
            for task_instance in array_batch.task_instances:
                distributor_command = DistributorCommand(self.launch_task_instance)
                self.distributor_commands.append(distributor_command)

        except Exception as e:
            # if other error, transition to No ID status
            for task_instance in array_batch.task_instances:
                distributor_command = DistributorCommand(
                    task_instance.transition_to_no_distributor_id, no_id_err_msg=str(e)
                )
                self.distributor_commands.append(distributor_command)

        else:
            # if successful log a transition to launched
            for task_instance in array_batch.task_instances:
                distributor_command = DistributorCommand(
                    task_instance.transition_to_launched, self._next_report_increment
                )
                self.distributor_commands.append(distributor_command)

    def launch_task_instance(self, task_instance: DistributorTaskInstance) -> None:
        """
        submits a task instance on a given distributor.
        adds the new task instance to self.submitted_or_running_task_instances
        """
        # Fetch the worker node command
        command = self.cluster.build_worker_node_command(
            task_instance_id=task_instance.task_instance_id
        )

        # Submit to batch distributor
        try:
            task_instance.distributor_id = self.cluster.submit_to_batch_distributor(
                command=command,
                name=task_instance.name,
                requested_resources=task_instance.requested_resources
            )

        except Exception as e:
            task_instance.transition_to_no_distributor_id(no_id_err_msg=str(e))

        else:
            # move from register queue to launch queue
            task_instance.transition_to_launched(self._next_report_increment)

    def heartbeat(self) -> None:
        task_instances = self._task_instance_status_map[TaskInstanceStatus.LAUNCHED].union(
            self._task_instance_status_map[TaskInstanceStatus.RUNNING]
        )

        # 1) build maps between task_instances and distributor_ids
        # 2) log heartbeats for instances. compute triaging tasks

        # 4) if resume set. create distributor commands to terminate all task instances.
        #     a) terminate task instance should set all task instances to Kill Self state.
        #     b) terminate task instance should emit a global qdel/scancel for all affected tis
        # 5) workflow run should mark itself terminated and raise an exception

    def _check_for_work(self, status: str):
        """Got to DB to check the list tis status."""
        message = {
            "task_instance_ids": [task_instance.task_instance_id for task_instance in
                                  self._task_instance_status_map[status]],
            "status": status,
            "last_sync": self._last_status_sync_time[status]
        }
        app_route = f"/workflow_run/{self.workflow_run.workflow_run_id}/sync_status"
        return_code, result = self.requester.send_request(
            app_route=app_route,
            message=message,
            request_type='post'
        )
        if http_request_ok(return_code) is False:
            raise InvalidResponse(
                f"{app_route} Returned={return_code}. Message={message}"
            )

        # mutate the statuses and update the status map
        status_updates: Dict[int, str] = result["status_updates"]
        for task_instance_id, status in status_updates.items():
            try:
                task_instance = self._task_instances[task_instance_id]

            except KeyError:
                task_instance = DistributorTaskInstance(
                    task_instance_id, self.workflow_run.workflow_run_id, status, self.requester
                )

            else:
                # remove from old status set
                previous_status = task_instance.status
                self._task_instance_status_map[previous_status].remove(task_instance)

                # change to new status and move to new set
                task_instance.status = status

            finally:
                self._task_instance_status_map[task_instance.status].add(task_instance)

        # update the last sync time
        self._last_status_sync_time[status] = result["time"]

        # generate new distributor commands from this status
        try:
            command_generator = self._command_generator_map[status]
            command_generator()
        except KeyError:
            # no command generators based on this status. EG: RUNNING
            pass

    def _update_status_map(self, status: str):
        """Given a status, update the internal status map"""
        task_instances = self._task_instance_status_map.pop(status)
        self._task_instance_status_map[status] = set()
        for task_instance in task_instances:
            self._task_instance_status_map[task_instance.status].add(task_instance)

    def _check_queued_for_work(self) -> None:
        queued_task_instances = self._task_instance_status_map[TaskInstanceStatus.QUEUED]
        for task_instance in queued_task_instances:
            self.distributor_commands.append(
                DistributorCommand(self.instantiate_task_instance, task_instance)
            )

    def _check_instantiated_for_work(self) -> None:
        # compute the task_instances that can be launched
        instantiated_task_instances = list(
            self._task_instance_status_map[TaskInstanceStatus.INSTANTIATED]
        )

        # capacity numbers
        workflow_capacity_lookup: Dict[int, int] = {}
        array_capacity_lookup: Dict[int, int] = {}

        # store arrays and eligable task_instances for later
        arrays: Set[DistributorArray] = set()
        eligable_task_instances: Set[DistributorTaskInstance] = set()

        # loop through all instantiated instances while we have capacity
        while instantiated_task_instances:
            task_instance = instantiated_task_instances.pop(0)
            array_id = task_instance.array_id
            workflow_id = task_instance.workflow_id

            # lookup array capacity. if first iteration, compute it on the array class
            array_capacity = array_capacity_lookup.get(
                array_id, self._get_array_capacity(array_id)
            )
            workflow_capacity = workflow_capacity_lookup.get(
                workflow_id, self._get_workflow_capacity(workflow_id)
            )

            # add to eligable_task_instances set if there is capacity
            if workflow_capacity > 0 and array_capacity > 0:
                eligable_task_instances.add(task_instance)

                # keep the set of arrays for later
                arrays.add(task_instance.array)

                # decrement the capacities
                workflow_capacity -= 1
                array_capacity -= 1

            # set the new capacities
            array_capacity_lookup[array_id] = array_capacity
            workflow_capacity_lookup[workflow_id] = workflow_capacity

        # loop through all arrays from earlier and cluster into batches
        for array in arrays:
            # TODO: perhaps this is top level command. We need to record array batch number
            # on the array itself for the resume case.
            array_batches = array.create_array_batches(eligable_task_instances)

            for array_batch in array_batches:
                distributor_command = DistributorCommand(self.launch_array_batch, array_batch)
                self.distributor_commands.append(distributor_command)

    def _check_launched_for_work(self) -> None:
        array_batches: Set[DistributorArrayBatch] = set()
        launched_task_instances = self._task_instance_status_map[TaskInstanceStatus.LAUNCHED]
        for task_instance in launched_task_instances:
            array_batches.add(task_instance.array_batch)

        for array_batch in array_batches:
            distributor_command = DistributorCommand(
                array_batch.get_queueing_errors,
                self.cluster
            )
            self.distributor_commands.append(distributor_command)

<<<<<<< HEAD
=======
    def _check_triaging_for_work(self) -> None:
        """For TaskInstances with TRIAGING status, check the nature of no heartbeat,
        and change the statuses accordingly"""
        triaging_task_instances = list(
            self._task_instance_status_map[TaskInstanceStatus.TRIAGING]
        )

        while triaging_task_instances:
            task_instance = triaging_task_instances.pop(0)
            task_instance.triage_error(self.distributor)

    def _heartbeat(self) -> None:
        task_instances = self._task_instance_status_map[TaskInstanceStatus.LAUNCHED].union(
            self._task_instance_status_map[TaskInstanceStatus.RUNNING]
        )

        # build maps between task_instances and distributor_ids
        # log heartbeats

>>>>>>> de8bb0d9
    def _get_array(self, array_id: int) -> DistributorArray:
        """Get a task from the task cache or create it and add it to the initializing queue

        Args:
            task_id: the task to get
        """
        try:
            array = self._arrays[array_id]
        except KeyError:
            array = DistributorArray(array_id, requester=self.requester)
            self.distributor_commands.append(DistributorCommand(array.get_metadata))
            self._arrays[array.array_id] = array
        return array

    def _get_task(self, task_id: int) -> DistributorTask:
        """Get an array from the array cache or create it and add it to the initializing queue

        Args:
            array_id: the array to get
        """
        try:
            task = self._tasks[task_id]
        except KeyError:
            task = DistributorTask(task_id, requester=self.requester)
            self.distributor_commands.append(DistributorCommand(task.get_metadata))
            self._tasks[task.task_id] = task
        return task

    def _get_workflow(self, workflow_id) -> DistributorWorkflow:
        """Get a workflow from the workflow cache or create it and add it to the initializing

        Args:
            workflow_id: the workflow to get
        """
        try:
            workflow_id = self._workflows[workflow_id]
        except KeyError:
            workflow = DistributorWorkflow(workflow_id, requester=self.requester)
            self.distributor_commands.append(DistributorCommand(workflow.get_metadata))
            self._workflows[workflow.workflow_id] = workflow
        return workflow

    def _get_workflow_capacity(self, workflow_id: int) -> int:
        workflow = self._workflows[workflow_id]
        launched = workflow.task_instances.intersection(
            self._task_instance_status_map[TaskInstanceStatus.LAUNCHED]
        )
        running = workflow.task_instances.intersection(
            self._task_instance_status_map[TaskInstanceStatus.RUNNING]
        )
        concurrency = workflow.max_concurrently_running
        return concurrency - len(launched) - len(running)

    def _get_array_capacity(self, array_id: int) -> int:
        array = self._arrays[array_id]
        launched = array.task_instances.intersection(
            self._task_instance_status_map[TaskInstanceStatus.LAUNCHED]
        )
        running = array.task_instances.intersection(
            self._task_instance_status_map[TaskInstanceStatus.RUNNING]
        )
        concurrency = array.max_concurrently_running
        return concurrency - len(launched) - len(running)<|MERGE_RESOLUTION|>--- conflicted
+++ resolved
@@ -89,6 +89,7 @@
             TaskInstanceStatus.INSTANTIATED: self._check_instantiated_for_work,
             TaskInstanceStatus.LAUNCHED: self._check_launched_for_work,
             TaskInstanceStatus.TRIAGING: self._check_triaging_for_work,
+            TaskInstanceStatus.KILL_SELF: ""
         }
 
         # syncronization timings
@@ -215,18 +216,16 @@
             # move from register queue to launch queue
             task_instance.transition_to_launched(self._next_report_increment)
 
-    def heartbeat(self) -> None:
+    def triage_error(self, task_instance: DistributorTaskInstance) -> None:
+        r_value, r_msg = self.cluster.get_remote_exit_info(task_instance.distributor_id)
+        task_instance.transition_to_error(r_msg, r_value)
+
+    def log_task_instance_report_by_date(self) -> None:
         task_instances = self._task_instance_status_map[TaskInstanceStatus.LAUNCHED].union(
             self._task_instance_status_map[TaskInstanceStatus.RUNNING]
         )
-
         # 1) build maps between task_instances and distributor_ids
-        # 2) log heartbeats for instances. compute triaging tasks
-
-        # 4) if resume set. create distributor commands to terminate all task instances.
-        #     a) terminate task instance should set all task instances to Kill Self state.
-        #     b) terminate task instance should emit a global qdel/scancel for all affected tis
-        # 5) workflow run should mark itself terminated and raise an exception
+        # 2) log heartbeats for instances.
 
     def _check_for_work(self, status: str):
         """Got to DB to check the list tis status."""
@@ -360,28 +359,14 @@
             )
             self.distributor_commands.append(distributor_command)
 
-<<<<<<< HEAD
-=======
     def _check_triaging_for_work(self) -> None:
         """For TaskInstances with TRIAGING status, check the nature of no heartbeat,
         and change the statuses accordingly"""
-        triaging_task_instances = list(
-            self._task_instance_status_map[TaskInstanceStatus.TRIAGING]
-        )
-
-        while triaging_task_instances:
-            task_instance = triaging_task_instances.pop(0)
-            task_instance.triage_error(self.distributor)
-
-    def _heartbeat(self) -> None:
-        task_instances = self._task_instance_status_map[TaskInstanceStatus.LAUNCHED].union(
-            self._task_instance_status_map[TaskInstanceStatus.RUNNING]
-        )
-
-        # build maps between task_instances and distributor_ids
-        # log heartbeats
-
->>>>>>> de8bb0d9
+        triaging_task_instances = self._task_instance_status_map[TaskInstanceStatus.TRIAGING]
+        for task_instance in triaging_task_instances:
+            distributor_command = DistributorCommand(self.triage_error, task_instance)
+            self.distributor_commands.append(distributor_command)
+
     def _get_array(self, array_id: int) -> DistributorArray:
         """Get a task from the task cache or create it and add it to the initializing queue
 
