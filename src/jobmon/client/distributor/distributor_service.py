from __future__ import annotations

from datetime import datetime
import logging
import signal
import sys
import time
from typing import Dict, List, Optional, Set

from jobmon.client.distributor.distributor_array import DistributorArray
from jobmon.client.distributor.distributor_array_batch import DistributorArrayBatch
from jobmon.client.distributor.distributor_command import DistributorCommand
from jobmon.client.distributor.distributor_task import DistributorTask
from jobmon.client.distributor.distributor_workflow import DistributorWorkflow
from jobmon.client.distributor.distributor_workflow_run import DistributorWorkflowRun
from jobmon.client.distributor.distributor_task_instance import DistributorTaskInstance
from jobmon.cluster_type.base import ClusterDistributor
from jobmon.constants import TaskInstanceStatus
from jobmon.exceptions import InvalidResponse
from jobmon.requester import http_request_ok, Requester


logger = logging.getLogger(__name__)


class DistributorService:
    def __init__(
        self,
        cluster: ClusterDistributor,
        requester: Requester,
        workflow_run_heartbeat_interval: int = 30,
        task_instance_heartbeat_interval: int = 90,
        heartbeat_report_by_buffer: float = 3.1,
        n_queued: int = 100,
        distributor_poll_interval: int = 10,
        worker_node_entry_point: Optional[str] = None,
    ) -> None:

        # operational args
        self._worker_node_entry_point = worker_node_entry_point
        self._workflow_run_heartbeat_interval = workflow_run_heartbeat_interval
        self._task_instance_heartbeat_interval = task_instance_heartbeat_interval
        self._heartbeat_report_by_buffer = heartbeat_report_by_buffer
        self._n_queued = n_queued
        self._distributor_poll_interval = distributor_poll_interval

        # interrupt signal
        self._signal_recieved = False

        # indexing of task instance by associated id
        self._task_instances: Dict[int, DistributorTaskInstance] = {}
        self._tasks: Dict[int, DistributorTask] = {}
        self._arrays: Dict[int, DistributorArray] = {}
        self._workflows: Dict[int, DistributorWorkflow] = {}

        # work queue
        self.distributor_commands: List[DistributorCommand] = []

        # indexing of task instanes by status
        self._task_instance_status_map: Dict[str, Set[DistributorTaskInstance]] = {
            TaskInstanceStatus.QUEUED: set(),
            TaskInstanceStatus.INSTANTIATED: set(),
            TaskInstanceStatus.LAUNCHED: set(),
            TaskInstanceStatus.RUNNING: set(),
            TaskInstanceStatus.TRIAGING: set(),
        }
        # order through which we processes work
        self._status_processing_order = [
            TaskInstanceStatus.QUEUED,
            TaskInstanceStatus.INSTANTIATED,
            TaskInstanceStatus.LAUNCHED,
            TaskInstanceStatus.TRIAGING,
        ]
        self._command_generator_map = {
            TaskInstanceStatus.QUEUED: self._check_queued_for_work,
            TaskInstanceStatus.INSTANTIATED: self._check_instantiated_for_work,
            TaskInstanceStatus.LAUNCHED: self._check_launched_for_work,
            TaskInstanceStatus.TRIAGING: self._check_triaging_for_work,
        }

        # syncronization timings
        dt_string = datetime.now().strftime("%Y-%m-%d %H:%M:%S")
        self._last_status_sync_time = {
            status: dt_string for status in self._status_processing_order
        }
        self._last_heartbeat_time = time.time()

        # cluster API
        self.cluster = cluster

        # web service API
        self.requester = requester

    @property
    def _next_report_increment(self) -> float:
        return self._heartbeat_report_by_buffer * self._task_instance_heartbeat_interval

    def set_workflow_run(self, workflow_run_id: int):
        workflow_run = DistributorWorkflowRun(workflow_run_id, self.requester)
        self.workflow_run = workflow_run
        self.workflow_run.transition_to_instantiated()

    def run(self):
        # start the cluster
        try:
            self._initialize_signal_handlers()
            self.cluster.start()
            self.workflow_run.transition_to_launched()

            # signal via pipe that we are alive
            sys.stderr.write("ALIVE")
            sys.stderr.flush()

            # process commands forever
            while not self._signal_recieved:

                loop_start = time.time()

                # process the next status
                status = self._status_processing_order.pop(0)
                self.process_status(status)
                self._status_processing_order.append(status)

                # log how long the loop took and take a break if needed
                loop_duration = time.time() - loop_start
                logger.info(
                    f"Status processing loop for status={status} took {int(loop_duration)}s."
                )
                if loop_duration < self._distributor_poll_interval:
                    time.sleep(self._distributor_poll_interval - loop_duration)

        finally:
            # stop distributor
            self.cluster.stop([])

            # signal via pipe that we are shutdown
            sys.stderr.write("SHUTDOWN")
            sys.stderr.flush()

    def process_status(self, status: str):
        """"""
        try:

            # syncronize statuses from the db and get new work
            self._check_for_work(status)

            while self.distributor_commands and not self._signal_recieved:
                # check if we need to pause for a heartbeat
                time_diff = time.time() - self._last_heartbeat_time
                if time_diff > self._workflow_run_heartbeat_interval:
                    self.heartbeat()

                # get the first callable and run it. log any errors
                distributor_command = self.distributor_commands.pop(0)
                distributor_command()
                if distributor_command.error_raised:
                    logger.error(distributor_command.exception)

        finally:
            # update task mappings
            self._update_status_map(status)

            # make sure distributor_commands is empty
            self.distributor_commands = []

    def instantiate_task_instance(self, task_instance: DistributorTaskInstance) -> None:
        # add associations
        task_instance.transition_to_instantiated()

        self._task_instances[task_instance.task_instance_id] = task_instance
        self._get_task(task_instance.task_id).add_task_instance(task_instance)
        self._get_array(task_instance.array_id).add_task_instance(task_instance)
        self._get_workflow(task_instance.workflow_id).add_task_instance(task_instance)

    def launch_array_batch(self, array_batch: DistributorArrayBatch) -> None:
        # record batch info in db
        array_batch.prepare_array_batch_for_launch()

        # build worker node command
        command = self.cluster.build_worker_node_command(
            task_instance_id=None,
            array_id=array_batch.array_id,
            batch_number=array_batch.batch_number,
        )
        try:
            # submit array to distributor
            array_batch.distributor_id = self.cluster.submit_array_to_batch_distributor(
                command=command,
                name=array_batch.name,
                requested_resources=array_batch.requested_resources,
                array_length=len(array_batch.task_instances),
            )

        except NotImplementedError:
            # create DistributorCommands to submit the launch if array isn't implemented
            for task_instance in array_batch.task_instances:
                distributor_command = DistributorCommand(self.launch_task_instance, task_instance, array_batch.name)
                self.distributor_commands.append(distributor_command)

        except Exception as e:
            # if other error, transition to No ID status
            for task_instance in array_batch.task_instances:
                distributor_command = DistributorCommand(
                    task_instance.transition_to_no_distributor_id, no_id_err_msg=str(e)
                )
                self.distributor_commands.append(distributor_command)

        else:
            # if successful log a transition to launched
            for task_instance in array_batch.task_instances:
                subtask_id = self.cluster.get_subtask_id(array_batch.distributor_id,
                                                        task_instance.array_step_id)
                distributor_command = DistributorCommand(
                    task_instance.transition_to_launched, array_batch.distributor_id,
                    self._next_report_increment, subtask_id
                )
                self.distributor_commands.append(distributor_command)

    def launch_task_instance(self, task_instance: DistributorTaskInstance, name: str) -> None:
        """
        submits a task instance on a given distributor.
        adds the new task instance to self.submitted_or_running_task_instances
        """
        # Fetch the worker node command
        command = self.cluster.build_worker_node_command(
            task_instance_id=task_instance.task_instance_id
        )

        # Submit to batch distributor
        try:
            task_instance.distributor_id = self.cluster.submit_to_batch_distributor(
                command=command,
<<<<<<< HEAD
                name=task_instance.name,
                requested_resources=task_instance.requested_resources,
=======
                name=name,
                requested_resources=task_instance.requested_resources
>>>>>>> ebfc3f1b
            )

        except Exception as e:
            task_instance.transition_to_no_distributor_id(no_id_err_msg=str(e))

        else:
            # move from register queue to launch queue
            task_instance.transition_to_launched(task_instance.distributor_id,
                                                 self._next_report_increment
                                                )

    def triage_error(self, task_instance: DistributorTaskInstance) -> None:
        r_value, r_msg = self.cluster.get_remote_exit_info(task_instance.distributor_id)
        task_instance.transition_to_error(r_msg, r_value)

    def log_task_instance_report_by_date(self) -> None:
<<<<<<< HEAD
        task_instances = self._task_instance_status_map[
            TaskInstanceStatus.LAUNCHED
        ].union(self._task_instance_status_map[TaskInstanceStatus.RUNNING])
        # 1) build maps between task_instances and distributor_ids
        # 2) log heartbeats for instances.
=======
        task_instances_launched = self._task_instance_status_map[TaskInstanceStatus.LAUNCHED]

        distributor_ids_launched = list(set([x.distributor_id for x in task_instances_launched]))

        submitted_or_running = \
            self.cluster.get_submitted_or_running(distributor_ids=distributor_ids_launched)

        task_instance_ids_to_heartbeat: List[int] = []

        for task_instance_launched in task_instances_launched:
            if (task_instance_launched.distributor_id, task_instance_launched.array_step_id) in submitted_or_running:
                task_instance_ids_to_heartbeat.append(task_instance_launched.task_instance_id)

        """Log the heartbeat to show that the task instance is still alive."""
        logger.debug(f"Logging heartbeat for task_instance {task_instance_ids_to_heartbeat}")
        message: Dict = {"next_report_increment": self._next_report_increment,
                         "task_instance_ids": task_instance_ids_to_heartbeat}
        rc, _ = self.requester.send_request(
            app_route=f"/task_instance/log_report_by/batch",
            message=message,
            request_type="post",
            logger=logger,
        )

>>>>>>> ebfc3f1b

    def _initialize_signal_handlers(self):
        def handle_sighup(signal, frame):
            logging.info("received SIGHUP")
            self._signal_recieved = True

        def handle_sigterm(signal, frame):
            logging.info("received SIGTERM")
            self._signal_recieved = True

        def handle_sigint(signal, frame):
            logging.info("received SIGINT")
            self._signal_recieved = True

        signal.signal(signal.SIGTERM, handle_sigterm)
        signal.signal(signal.SIGHUP, handle_sighup)
        signal.signal(signal.SIGINT, handle_sigint)

    def _check_for_work(self, status: str):
        """Got to DB to check the list tis status."""
        message = {
            "task_instance_ids": [
                task_instance.task_instance_id
                for task_instance in self._task_instance_status_map[status]
            ],
            "status": status,
            "last_sync": self._last_status_sync_time[status],
        }
        app_route = f"/workflow_run/{self.workflow_run.workflow_run_id}/sync_status"
        return_code, result = self.requester.send_request(
            app_route=app_route, message=message, request_type="post"
        )
        if http_request_ok(return_code) is False:
            raise InvalidResponse(
                f"{app_route} Returned={return_code}. Message={message}"
            )

        # mutate the statuses and update the status map
        status_updates: Dict[str, str] = result["status_updates"]
        for task_instance_id_str, status in status_updates.items():
            task_instance_id = int(task_instance_id_str)
            try:
                task_instance = self._task_instances[task_instance_id]

            except KeyError:
                task_instance = DistributorTaskInstance(
                    task_instance_id,
                    self.workflow_run.workflow_run_id,
                    status,
                    self.requester,
                )
                self._task_instance_status_map[task_instance.status].add(task_instance)

            else:
                # remove from old status set
                previous_status = task_instance.status
                self._task_instance_status_map[previous_status].remove(task_instance)

                # change to new status and move to new set
                task_instance.status = status

                self._task_instance_status_map[task_instance.status].add(task_instance)

        # update the last sync time
        self._last_status_sync_time[status] = result["time"]

        # generate new distributor commands from this status
        try:
            command_generator = self._command_generator_map[status]
            command_generator()
        except KeyError:
            # no command generators based on this status. EG: RUNNING
            pass

    def _update_status_map(self, status: str):
        """Given a status, update the internal status map"""
        task_instances = self._task_instance_status_map.pop(status)
        self._task_instance_status_map[status] = set()
        for task_instance in task_instances:
            self._task_instance_status_map[task_instance.status].add(task_instance)

    def _check_queued_for_work(self) -> None:
        queued_task_instances = self._task_instance_status_map[
            TaskInstanceStatus.QUEUED
        ]
        for task_instance in queued_task_instances:
            self.distributor_commands.append(
                DistributorCommand(self.instantiate_task_instance, task_instance)
            )

    def _check_instantiated_for_work(self) -> None:
        # compute the task_instances that can be launched
        instantiated_task_instances = list(
            self._task_instance_status_map[TaskInstanceStatus.INSTANTIATED]
        )

        # capacity numbers
        workflow_capacity_lookup: Dict[int, int] = {}
        array_capacity_lookup: Dict[int, int] = {}

        # store arrays and eligible task_instances for later
        arrays: Set[DistributorArray] = set()
        eligible_task_instances: Set[DistributorTaskInstance] = set()

        # loop through all instantiated instances while we have capacity
        while instantiated_task_instances:
            task_instance = instantiated_task_instances.pop(0)
            array_id = task_instance.array_id
            workflow_id = task_instance.workflow_id

            # lookup array capacity. if first iteration, compute it on the array class
            array_capacity = array_capacity_lookup.get(
                array_id, self._get_array_capacity(array_id)
            )
            workflow_capacity = workflow_capacity_lookup.get(
                workflow_id, self._get_workflow_capacity(workflow_id)
            )

            # add to eligible_task_instances set if there is capacity
            if workflow_capacity > 0 and array_capacity > 0:
                eligible_task_instances.add(task_instance)

                # keep the set of arrays for later
                arrays.add(task_instance.array)

                # decrement the capacities
                workflow_capacity -= 1
                array_capacity -= 1

            # set the new capacities
            array_capacity_lookup[array_id] = array_capacity
            workflow_capacity_lookup[workflow_id] = workflow_capacity

        # loop through all arrays from earlier and cluster into batches
        for array in arrays:
            array_batches = array.create_array_batches(eligible_task_instances)

            for array_batch in array_batches:
                distributor_command = DistributorCommand(
                    self.launch_array_batch, array_batch
                )
                self.distributor_commands.append(distributor_command)

    def _check_launched_for_work(self) -> None:
<<<<<<< HEAD
        array_batches: Set[DistributorArrayBatch] = set()
        launched_task_instances = self._task_instance_status_map[
            TaskInstanceStatus.LAUNCHED
        ]
=======
        array_batches_launched: Set[DistributorArrayBatch] = set()
        launched_task_instances = self._task_instance_status_map[TaskInstanceStatus.LAUNCHED]
>>>>>>> ebfc3f1b
        for task_instance in launched_task_instances:
            array_batches_launched.add(task_instance.array_batch)

        for array_batch in array_batches_launched:
            distributor_command = DistributorCommand(
<<<<<<< HEAD
                array_batch.get_queueing_errors, self.cluster
=======
                array_batch.process_queueing_errors,
                self.cluster,
                self
>>>>>>> ebfc3f1b
            )
            self.distributor_commands.append(distributor_command)

    def _check_triaging_for_work(self) -> None:
        """For TaskInstances with TRIAGING status, check the nature of no heartbeat,
        and change the statuses accordingly"""
        triaging_task_instances = self._task_instance_status_map[
            TaskInstanceStatus.TRIAGING
        ]
        for task_instance in triaging_task_instances:
            distributor_command = DistributorCommand(self.triage_error, task_instance)
            self.distributor_commands.append(distributor_command)

    def _get_array(self, array_id: int) -> DistributorArray:
        """Get a task from the task cache or create it and add it to the initializing queue

        Args:
            task_id: the task to get
        """
        try:
            array = self._arrays[array_id]
        except KeyError:
            array = DistributorArray(array_id, requester=self.requester)
            self.distributor_commands.append(DistributorCommand(array.get_metadata))
            self._arrays[array.array_id] = array
        return array

    def _get_task(self, task_id: int) -> DistributorTask:
        """Get an array from the array cache or create it and add it to the initializing queue

        Args:
            array_id: the array to get
        """
        try:
            task = self._tasks[task_id]
        except KeyError:
            task = DistributorTask(task_id, requester=self.requester)
            self.distributor_commands.append(DistributorCommand(task.get_metadata))
            self._tasks[task.task_id] = task
        return task

    def _get_workflow(self, workflow_id) -> DistributorWorkflow:
        """Get a workflow from the workflow cache or create it and add it to the initializing

        Args:
            workflow_id: the workflow to get
        """
        try:
            workflow = self._workflows[workflow_id]
        except KeyError:
            workflow = DistributorWorkflow(workflow_id, requester=self.requester)
            self.distributor_commands.append(DistributorCommand(workflow.get_metadata))
            self._workflows[workflow.workflow_id] = workflow
        return workflow

    def _get_workflow_capacity(self, workflow_id: int) -> int:
        workflow = self._workflows[workflow_id]
        launched = workflow.task_instances.intersection(
            self._task_instance_status_map[TaskInstanceStatus.LAUNCHED]
        )
        running = workflow.task_instances.intersection(
            self._task_instance_status_map[TaskInstanceStatus.RUNNING]
        )
        concurrency = workflow.max_concurrently_running
        return concurrency - len(launched) - len(running)

    def _get_array_capacity(self, array_id: int) -> int:
        array = self._arrays[array_id]
        launched = array.task_instances.intersection(
            self._task_instance_status_map[TaskInstanceStatus.LAUNCHED]
        )
        running = array.task_instances.intersection(
            self._task_instance_status_map[TaskInstanceStatus.RUNNING]
        )
        concurrency = array.max_concurrently_running
        return concurrency - len(launched) - len(running)

    def heartbeat(self):
        pass<|MERGE_RESOLUTION|>--- conflicted
+++ resolved
@@ -194,7 +194,11 @@
         except NotImplementedError:
             # create DistributorCommands to submit the launch if array isn't implemented
             for task_instance in array_batch.task_instances:
-                distributor_command = DistributorCommand(self.launch_task_instance, task_instance, array_batch.name)
+                distributor_command = DistributorCommand(
+                    self.launch_task_instance,
+                    task_instance,
+                    array_batch.name
+                )
                 self.distributor_commands.append(distributor_command)
 
         except Exception as e:
@@ -209,7 +213,7 @@
             # if successful log a transition to launched
             for task_instance in array_batch.task_instances:
                 subtask_id = self.cluster.get_subtask_id(array_batch.distributor_id,
-                                                        task_instance.array_step_id)
+                                                         task_instance.array_step_id)
                 distributor_command = DistributorCommand(
                     task_instance.transition_to_launched, array_batch.distributor_id,
                     self._next_report_increment, subtask_id
@@ -230,13 +234,8 @@
         try:
             task_instance.distributor_id = self.cluster.submit_to_batch_distributor(
                 command=command,
-<<<<<<< HEAD
-                name=task_instance.name,
-                requested_resources=task_instance.requested_resources,
-=======
                 name=name,
                 requested_resources=task_instance.requested_resources
->>>>>>> ebfc3f1b
             )
 
         except Exception as e:
@@ -245,32 +244,23 @@
         else:
             # move from register queue to launch queue
             task_instance.transition_to_launched(task_instance.distributor_id,
-                                                 self._next_report_increment
-                                                )
+                                                 self._next_report_increment)
 
     def triage_error(self, task_instance: DistributorTaskInstance) -> None:
         r_value, r_msg = self.cluster.get_remote_exit_info(task_instance.distributor_id)
         task_instance.transition_to_error(r_msg, r_value)
 
     def log_task_instance_report_by_date(self) -> None:
-<<<<<<< HEAD
-        task_instances = self._task_instance_status_map[
-            TaskInstanceStatus.LAUNCHED
-        ].union(self._task_instance_status_map[TaskInstanceStatus.RUNNING])
-        # 1) build maps between task_instances and distributor_ids
-        # 2) log heartbeats for instances.
-=======
         task_instances_launched = self._task_instance_status_map[TaskInstanceStatus.LAUNCHED]
 
-        distributor_ids_launched = list(set([x.distributor_id for x in task_instances_launched]))
-
-        submitted_or_running = \
-            self.cluster.get_submitted_or_running(distributor_ids=distributor_ids_launched)
+        distributor_ids_launched = set([x.distributor_id for x in task_instances_launched])
+
+        submitted_or_running = self.cluster.get_submitted_or_running(distributor_ids_launched)
 
         task_instance_ids_to_heartbeat: List[int] = []
-
         for task_instance_launched in task_instances_launched:
-            if (task_instance_launched.distributor_id, task_instance_launched.array_step_id) in submitted_or_running:
+            key = (task_instance_launched.distributor_id, task_instance_launched.array_step_id)
+            if key in submitted_or_running:
                 task_instance_ids_to_heartbeat.append(task_instance_launched.task_instance_id)
 
         """Log the heartbeat to show that the task instance is still alive."""
@@ -283,8 +273,6 @@
             request_type="post",
             logger=logger,
         )
-
->>>>>>> ebfc3f1b
 
     def _initialize_signal_handlers(self):
         def handle_sighup(signal, frame):
@@ -429,27 +417,16 @@
                 self.distributor_commands.append(distributor_command)
 
     def _check_launched_for_work(self) -> None:
-<<<<<<< HEAD
-        array_batches: Set[DistributorArrayBatch] = set()
-        launched_task_instances = self._task_instance_status_map[
-            TaskInstanceStatus.LAUNCHED
-        ]
-=======
         array_batches_launched: Set[DistributorArrayBatch] = set()
         launched_task_instances = self._task_instance_status_map[TaskInstanceStatus.LAUNCHED]
->>>>>>> ebfc3f1b
         for task_instance in launched_task_instances:
             array_batches_launched.add(task_instance.array_batch)
 
         for array_batch in array_batches_launched:
             distributor_command = DistributorCommand(
-<<<<<<< HEAD
-                array_batch.get_queueing_errors, self.cluster
-=======
                 array_batch.process_queueing_errors,
                 self.cluster,
                 self
->>>>>>> ebfc3f1b
             )
             self.distributor_commands.append(distributor_command)
 
