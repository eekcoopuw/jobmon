--- conflicted
+++ resolved
@@ -102,41 +102,9 @@
     def run(self):
         # start the cluster
         try:
-<<<<<<< HEAD
             self._initialize_signal_handlers()
             self.cluster.start()
             self.workflow_run.transition_to_launched()
-=======
-            error_state, error_msg = self.distributor.get_remote_exit_info(
-                distributor_id
-            )
-        except RemoteExitInfoNotAvailable:
-            error_state = TaskInstanceStatus.UNKNOWN_ERROR
-            error_msg = (
-                f"Unknown error caused task_instance_id "
-                f"{task_instance.task_instance_id} to be lost"
-            )
-        else:
-            if error_state == TaskInstanceStatus.UNKNOWN_ERROR:
-                error_msg = (
-                    f"Unknown error caused task_instance_id "
-                    f"{task_instance.task_instance_id} to be lost. "
-                    f"{error_msg}"
-                )
-        task_instance.error_state = error_state
-        task_instance.error_msg = error_msg
-
-    def _instantiate_workflows(self) -> None:
-        """Move the workflow and workflow run to instantiating."""
-        # Update workflow run
-        wfr_route = f"/workflow_run/{self.workflow_run_id}/update_status"
-        rc, resp = self.requester.send_request(
-            app_route=wfr_route,
-            message={"status": WorkflowRunStatus.INSTANTIATING},
-            request_type="put",
-            logger=logger,
-        )
->>>>>>> 8462f840
 
             # signal via pipe that we are alive
             sys.stderr.write("ALIVE")
@@ -537,7 +505,4 @@
             self._task_instance_status_map[TaskInstanceStatus.RUNNING]
         )
         concurrency = array.max_concurrently_running
-        return concurrency - len(launched) - len(running)
-
-    def heartbeat(self):
-        pass+        return concurrency - len(launched) - len(running)