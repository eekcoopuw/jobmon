"""Configuration setting for client-side only."""
from __future__ import annotations

import logging
import logging.config
import sys
from typing import Dict, Optional, Type


_DEFAULT_LOG_FORMAT = (
    "%(asctime)s [%(name)-12s] %(module)s %(levelname)-8s: %(message)s"
)

default_config: Dict = {
    "version": 1,
    "disable_existing_loggers": False,
    "formatters": {
        "default": {"format": _DEFAULT_LOG_FORMAT, "datefmt": "%Y-%m-%d %H:%M:%S"}
    },
    "handlers": {
        "default": {
            "level": "INFO",
            "class": "logging.StreamHandler",
            "formatter": "default",
            "stream": sys.stdout,
        }
    },
}


class JobmonLoggerConfig:
    """A class to automatically format and attach handlers to client logging modules."""

    dict_config = default_config

    @classmethod
<<<<<<< HEAD
    def set_default_config(cls: Type[JobmonLoggerConfig], dict_config: Optional[Dict] = None) \
            -> None:
=======
    def set_default_config(
        cls: Type[JobmonLoggerConfig], dict_config: Optional[Dict] = None
    ) -> None:
>>>>>>> d5f6ab8d
        """Set the default logging configuration for this factory.

        Args:
            dict_config: A logging dict config to utilize when adding new loggers. each logger
                added via add_logger method expects to find a handler called "default"
        """
        if dict_config is None:
            dict_config = default_config

        if not isinstance(dict_config, dict):
            raise ValueError(
                f"dict_config param must be a dict or None. Got {type(dict_config)}"
            )
        else:
            cls.dict_config = dict_config
            logging.config.dictConfig(cls.dict_config)

    @classmethod
    def attach_default_handler(
<<<<<<< HEAD
        cls: Type[JobmonLoggerConfig],
        logger_name: str,
        log_level: int = logging.INFO
=======
        cls: Type[JobmonLoggerConfig], logger_name: str, log_level: int = logging.INFO
>>>>>>> d5f6ab8d
    ) -> None:
        """A method to setup the default logging config for a specific logger_name.

        Args:
            logger_name: The logger to setup
            log_level: the log severity of the handler.

        Returns: None
        """
        logger_config = {
            "loggers": {
                logger_name: {
                    "handlers": ["default"],
                    "level": log_level,
                    "propagate": False,
                },
            }
        }
        cls.dict_config.update(logger_config)
        logging.config.dictConfig(cls.dict_config)<|MERGE_RESOLUTION|>--- conflicted
+++ resolved
@@ -34,14 +34,9 @@
     dict_config = default_config
 
     @classmethod
-<<<<<<< HEAD
-    def set_default_config(cls: Type[JobmonLoggerConfig], dict_config: Optional[Dict] = None) \
-            -> None:
-=======
     def set_default_config(
         cls: Type[JobmonLoggerConfig], dict_config: Optional[Dict] = None
     ) -> None:
->>>>>>> d5f6ab8d
         """Set the default logging configuration for this factory.
 
         Args:
@@ -61,13 +56,7 @@
 
     @classmethod
     def attach_default_handler(
-<<<<<<< HEAD
-        cls: Type[JobmonLoggerConfig],
-        logger_name: str,
-        log_level: int = logging.INFO
-=======
         cls: Type[JobmonLoggerConfig], logger_name: str, log_level: int = logging.INFO
->>>>>>> d5f6ab8d
     ) -> None:
         """A method to setup the default logging config for a specific logger_name.
 
