import getpass
from typing import List, Tuple, Optional

import structlog as logging
import pandas as pd

from jobmon.client.client_config import ClientConfig
from jobmon.requester import Requester
from jobmon.constants import TaskStatus


logger = logging.getLogger(__name__)


def workflow_status(workflow_id: List[int] = [], user: List[str] = [],
                    json: bool = False, requester_url: Optional[str] = None) -> pd.DataFrame:
    """Get metadata about workflow progress

    Args:
        workflow_id: workflow_id/s to retrieve info for. If not specified will pull all
            workflows by user
        user: user/s to retrieve info for. If not specified will return for current user.
        json: Flag to return data as JSON

    Returns:
        dataframe of all workflows and their status
    """
    logger.debug("workflow_status workflow_id:{}".format(str(workflow_id)))
    msg: dict = {}
    if workflow_id:
        msg["workflow_id"] = workflow_id
    if user:
        msg["user"] = user
    else:
        msg["user"] = getpass.getuser()

    if requester_url is None:
        requester_url = ClientConfig.from_defaults().url
    requester = Requester(requester_url)

    rc, res = requester.send_request(
        app_route="/cli/workflow_status",
        message=msg,
        request_type="get",
        logger=logger
    )
    if json:
        return res["workflows"]
    else:
        return pd.read_json(res["workflows"])


def workflow_tasks(workflow_id: int, status: List[str] = None, json: bool = False,
                   requester_url: Optional[str] = None) -> pd.DataFrame:
    """Get metadata about task state for a given workflow

    Args:
        workflow_id: workflow_id/s to retrieve info for
        status: limit task state to one of [PENDING, RUNNING, DONE, FATAL] tasks
        json: Flag to return data as JSON

    Returns:
        Dataframe of tasks for a given workflow
    """
    logger.info("workflow id: {}".format(workflow_id))
    msg = {}
    if status:
        msg["status"] = [i.upper() for i in status]

    if requester_url is None:
        requester_url = ClientConfig.from_defaults().url
    requester = Requester(requester_url)

    rc, res = requester.send_request(
        app_route=f"/cli/workflow/{workflow_id}/workflow_tasks",
        message=msg,
        request_type="get",
        logger=logger
    )
    if json:
        return res["workflow_tasks"]
    else:
        return pd.read_json(res["workflow_tasks"])


def task_status(task_ids: List[int], status: Optional[List[str]] = None, json: bool = False,
                requester_url: Optional[str] = None) -> Tuple[str, pd.DataFrame]:
    """Get metadata about a task and its task instances

    Args:
        task_ids: a list of task_ids to retrieve task_instance metadata for
        status: a list of statuses to check for
        json: Flag to return data as JSON

    Returns:
        Task status and task_instance metadata
    """
    logger.info("task_status task_ids:{}".format(str(task_ids)))
    msg = {}
    msg["task_ids"] = task_ids
    if status:
        msg["status"] = [i.upper() for i in status]

    if requester_url is None:
        requester_url = ClientConfig.from_defaults().url
    requester = Requester(requester_url)

    rc, res = requester.send_request(
        app_route="/cli/task_status",
        message=msg,
        request_type="get",
        logger=logger
    )
    if json:
        return res["task_instance_status"]
    else:
        return pd.read_json(res["task_instance_status"])


def concurrency_limit(workflow_id: int, max_tasks: int, requester_url: Optional[str] = None) -> str:
    """ Update a workflow's max_running_instances field in the database

    Used to dynamically adjust the allowed number of jobs concurrently running.

    Args:
        workflow_id: ID of the running workflow whose max_running value needs to be reset
        max_tasks: new allowed value of parallel tasks

    Returns: string displaying success or failure of the update.
    """

    msg = {}
    msg["max_tasks"] = max_tasks

    if requester_url is None:
        requester_url = ClientConfig.from_defaults().url
    requester = Requester(requester_url)

    _, resp = requester.send_request(
        app_route=f"/cli/workflow/{workflow_id}/update_max_running",
        message=msg,
        request_type="put")

    return resp['message']


def update_task_status(task_ids: List[int], workflow_id: int, new_status: str,
                       requester_url: Optional[str] = None) -> None:
    """
    Set the specified task IDs to the new status, pending validation.

    Args:
        task_ids: List of task IDs to reset in the database
        workflow_id: The workflow to which each task belongs. Users can only self-service
            1 workflow at a time for the moment.
        new_status: the status to set tasks to
    """

    if requester_url is None:
        requester_url = ClientConfig.from_defaults().url
    requester = Requester(requester_url)

    # Validate the username is appropriate
    user = getpass.getuser()

    validate_username(workflow_id, user, requester)
<<<<<<< HEAD
    workflow_status = validate_workflow(task_ids, requester)

    # Validate the allowed statuses. For now, only "D" and "G" allowed.
    allowed_statuses = [TaskStatus.REGISTERED, TaskStatus.DONE]
    assert new_status in allowed_statuses, f"Only {allowed_statuses} allowed to be set via CLI"

    # Conditional logic: If the new status is "D", only need to set task to "D"
    # Else: All downstreams must also be set to "G", and task instances set to "K"
    if new_status == TaskStatus.REGISTERED:
        subdag_tasks = get_sub_task_tree(task_ids).keys()
        task_ids = task_ids + [*subdag_tasks]

    _, resp = requester.send_request(
        app_route='/viz/task/update_statuses',
        message={'task_ids': task_ids,
                 'new_status': new_status,
                 'workflow_status': workflow_status,
                 'workflow_id': workflow_id},
        request_type='put')

    return resp
=======
    validate_workflow(task_ids, requester)

    subdag_tasks = get_sub_task_tree(task_ids, ["G"], requester).keys()

    pass  # Not in scope of GBDSCI-3001.
    # TODO: Confirm with the client about the subdag and continue modify status
>>>>>>> 10046ff9


def validate_username(workflow_id: int, username: str, requester: Requester) -> None:

    # Validate that the user is approved to make these changes
    rc, res = requester.send_request(
<<<<<<< HEAD
        app_route=f"/viz/workflow/{workflow_id}/usernames",
=======
        app_route=f"/cli/workflow/{workflow_id}/usernames",
>>>>>>> 10046ff9
        message={},
        request_type="get")

    if username not in res['usernames']:
        raise AssertionError(f"User {username} is not allowed to reset this workflow.",
                             f"Only the following users have permission: {', '.join(res['usernames'])}")

    return


def validate_workflow(task_ids: List[int], requester: Requester) -> None:
    rc, res = requester.send_request(
<<<<<<< HEAD
        app_route="/viz/workflow_validation",
=======
        app_route="/cli/workflow_validation",
>>>>>>> 10046ff9
        message={'task_ids': task_ids},
        request_type="get")

    if not bool(res["validation"]):
        raise AssertionError("The give task ids belong to multiple workflow.")
<<<<<<< HEAD
    return res['workflow_status']
=======
    return
>>>>>>> 10046ff9


def get_sub_task_tree(task_ids: list, task_status: list = None, requester: Requester = None) -> dict:
    # This is to make the test case happy. Otherwise, requester should not be None.
    if requester is None:
        requester = Requester(ClientConfig.from_defaults().url)
    # Valid input
    rc, res = requester.send_request(
<<<<<<< HEAD
        app_route=f"/viz/task/subdag",
=======
        app_route=f"/cli/task/subdag",
>>>>>>> 10046ff9
        message={'task_ids': task_ids,
            'task_status': task_status},
        request_type="get")
    if rc != 200:
        raise AssertionError(f"Server return HTTP error code: {rc}")
    task_tree_dict = res["sub_task"]
    return task_tree_dict<|MERGE_RESOLUTION|>--- conflicted
+++ resolved
@@ -164,7 +164,6 @@
     user = getpass.getuser()
 
     validate_username(workflow_id, user, requester)
-<<<<<<< HEAD
     workflow_status = validate_workflow(task_ids, requester)
 
     # Validate the allowed statuses. For now, only "D" and "G" allowed.
@@ -178,7 +177,7 @@
         task_ids = task_ids + [*subdag_tasks]
 
     _, resp = requester.send_request(
-        app_route='/viz/task/update_statuses',
+        app_route='/cli/task/update_statuses',
         message={'task_ids': task_ids,
                  'new_status': new_status,
                  'workflow_status': workflow_status,
@@ -186,25 +185,13 @@
         request_type='put')
 
     return resp
-=======
-    validate_workflow(task_ids, requester)
-
-    subdag_tasks = get_sub_task_tree(task_ids, ["G"], requester).keys()
-
-    pass  # Not in scope of GBDSCI-3001.
-    # TODO: Confirm with the client about the subdag and continue modify status
->>>>>>> 10046ff9
 
 
 def validate_username(workflow_id: int, username: str, requester: Requester) -> None:
 
     # Validate that the user is approved to make these changes
     rc, res = requester.send_request(
-<<<<<<< HEAD
-        app_route=f"/viz/workflow/{workflow_id}/usernames",
-=======
         app_route=f"/cli/workflow/{workflow_id}/usernames",
->>>>>>> 10046ff9
         message={},
         request_type="get")
 
@@ -217,21 +204,13 @@
 
 def validate_workflow(task_ids: List[int], requester: Requester) -> None:
     rc, res = requester.send_request(
-<<<<<<< HEAD
-        app_route="/viz/workflow_validation",
-=======
         app_route="/cli/workflow_validation",
->>>>>>> 10046ff9
         message={'task_ids': task_ids},
         request_type="get")
 
     if not bool(res["validation"]):
         raise AssertionError("The give task ids belong to multiple workflow.")
-<<<<<<< HEAD
     return res['workflow_status']
-=======
-    return
->>>>>>> 10046ff9
 
 
 def get_sub_task_tree(task_ids: list, task_status: list = None, requester: Requester = None) -> dict:
@@ -240,11 +219,7 @@
         requester = Requester(ClientConfig.from_defaults().url)
     # Valid input
     rc, res = requester.send_request(
-<<<<<<< HEAD
-        app_route=f"/viz/task/subdag",
-=======
         app_route=f"/cli/task/subdag",
->>>>>>> 10046ff9
         message={'task_ids': task_ids,
             'task_status': task_status},
         request_type="get")
