"""Client command line interface for workflow/task status and concurrency limiting."""
import argparse
import json
from typing import Any, Optional

import configargparse

from jobmon.client.client_config import ClientConfig
from jobmon.client.status_commands import get_task_dependencies
from jobmon.config import CLI, PARSER_KWARGS, ParserDefaults


class _HelpAction(argparse._HelpAction):
    """To show help for all subparsers in one place."""

    def __call__(
        self,
        parser: Any,
        namespace: argparse.Namespace,
        values: Any,
        option_string: str = None,
    ) -> None:
        """Add subparsers' help info when jobmon --help is called."""
        print(parser.format_help())
        subparsers_actions = [
            action
            for action in parser._actions
            if isinstance(action, argparse._SubParsersAction)
        ]
        print("Jobmon Usage Options:")
        for sub_action in subparsers_actions:
            for choice, subparser in sub_action.choices.items():
                print(
                    f"{choice.upper()} (for more information specify 'jobmon {choice} "
                    f"--help'):"
                )
                print(subparser.format_usage())
        parser.exit()


class ClientCLI(CLI):
    """Client command line interface for workflow/task status and concurrency limiting."""

    def __init__(self) -> None:
        """Initialization of client CLI."""
        self.parser = configargparse.ArgumentParser(add_help=False, **PARSER_KWARGS)
        self.parser.add_argument(
            "--help", action=_HelpAction, help="Help if you need Help"
        )
        self._subparsers = self.parser.add_subparsers(
            dest="sub_command", parser_class=configargparse.ArgumentParser
        )

        self._add_workflow_status_subparser()
        self._add_workflow_tasks_subparser()
        self._add_task_template_resources_subparser()
        self._add_task_status_subparser()
        self._add_update_task_status_subparser()
        self._add_update_config_subparser()
        self._add_concurrency_limit_subparser()
        self._add_version_subparser()
        self._add_task_dependencies_subparser()
        self._add_workflow_reset_subparser()
        self._add_create_resource_yaml_subparser()

    @staticmethod
    def workflow_status(args: configargparse.Namespace) -> None:
        """Workflow status checking options."""
        from tabulate import tabulate
        from jobmon.client.status_commands import workflow_status as workflow_status_cmd

        cc = ClientConfig(args.web_service_fqdn, args.web_service_port)
        limit = args.limit if args.limit is None or args.limit > 0 else -1
        df = workflow_status_cmd(args.workflow_id, args.user, args.json, cc.url, limit)
        if args.json:
            print(df)
        else:
            print(tabulate(df, headers="keys", tablefmt="psql", showindex=False))

    @staticmethod
    def workflow_tasks(args: configargparse.Namespace) -> None:
        """Check the tasks for a given workflow."""
        from tabulate import tabulate
        from jobmon.client.status_commands import workflow_tasks as workflow_tasks_cmd

        cc = ClientConfig(args.web_service_fqdn, args.web_service_port)
        limit = args.limit if args.limit is None or args.limit > 0 else -1
        df = workflow_tasks_cmd(args.workflow_id, args.status, args.json, cc.url, limit)
        if args.json:
            print(df)
        else:
            print(tabulate(df, headers="keys", tablefmt="psql", showindex=False))

    @staticmethod
    def task_template_resources(args: configargparse.Namespace) -> None:
        """Aggregates the resource usage for a given TaskTemplateVersion."""
        from jobmon.client.status_commands import task_template_resources

        cc = ClientConfig(args.web_service_fqdn, args.web_service_port)
        resources = task_template_resources(
            args.task_template_version, args.workflows, args.node_args, cc.url
        )
        print(resources)

    @staticmethod
    def task_status(args: configargparse.Namespace) -> None:
        """Check task status."""
        from tabulate import tabulate
        from jobmon.client.status_commands import task_status as task_status_cmd

        cc = ClientConfig(args.web_service_fqdn, args.web_service_port)
        df = task_status_cmd(args.task_ids, args.status, args.json, cc.url)
        print(f"\nTASK_IDS: {args.task_ids}")
        if args.json:
            print(df)
        else:
            print(tabulate(df, headers="keys", tablefmt="psql", showindex=False))

    @staticmethod
    def update_task_status(args: configargparse.Namespace) -> None:
        """Manually update task status for resumes, reruns, etc."""
        from jobmon.client.status_commands import update_task_status

        cc = ClientConfig(args.web_service_fqdn, args.web_service_port)
        response = update_task_status(
            args.task_ids,
            args.workflow_id,
            args.new_status,
            args.force,
            args.recursive,
            cc.url,
        )
        print(f"Response is: {response}")

    @staticmethod
    def update_config(args: configargparse.Namespace) -> None:
        """Update .jobmon.ini.

        Args:
            args: only --web_service_fqdn --web_service_port are expected.
        """
        from jobmon.client.status_commands import update_config
        import requests

        cc = ClientConfig(args.web_service_fqdn, args.web_service_port)

        # validate the updated url is reachable
        try:
            _ = requests.get(cc.url)
        except requests.ConnectionError:
            raise AssertionError(f"URL {cc.url} is not reachable.")

        update_config(cc)

    @staticmethod
    def concurrency_limit(args: configargparse.Namespace) -> None:
        """Set a limit for the number of tasks that can run concurrently."""
        from jobmon.client.status_commands import (
            concurrency_limit as concurrency_limit_cmd,
        )

        cc = ClientConfig(args.web_service_fqdn, args.web_service_port)
        response = concurrency_limit_cmd(args.workflow_id, args.max_tasks, cc.url)
        print(response)

    @staticmethod
    def task_dependencies(args: configargparse.Namespace) -> None:
        """Get task's upstream and downstream tasks and their status."""
        cc = ClientConfig(args.web_service_fqdn, args.web_service_port)
        r = get_task_dependencies(args.task_id, cc.url)
        up = r["up"]
        down = r["down"]
        """Format output that should look like:
        Upstream Tasks:

             Task ID         Status
             1               D

        Downstream Tasks:

            Task ID         Status
            3               D
            4               D
        """
        print("Upstream Tasks:\n")
        print("{:<8} {:<15} {:<15}".format("", "Task ID", "Status"))
        for item in up:
            task_id = item["id"]
            status = item["status"]
            print("{:<8} {:<15} {:<15}".format("", task_id, status))
        print("\nDownstream Tasks:\n")
        print("{:<8} {:<15} {:<15}".format("", "Task ID", "Status"))
        for item in down:
            task_id = item["id"]
            status = item["status"]
            print("{:<8} {:<15} {:<15}".format("", task_id, status))

    @staticmethod
    def workflow_reset(args: configargparse.Namespace) -> None:
        """Manually reset a workflow."""
        from jobmon.client.status_commands import workflow_reset

        cc = ClientConfig(args.web_service_fqdn, args.web_service_port)
        response = workflow_reset(args.workflow_id, cc.url)
        print(f"Response is: {response}")

    @staticmethod
    def jobmon_version(args: configargparse.Namespace) -> None:
        """Return the jobmon version."""
        from jobmon import _version

        print(_version.version)

    @staticmethod
    def resource_yaml(args: configargparse.Namespace) -> None:
        """Create resource yaml."""
        from jobmon.client.status_commands import create_resource_yaml

        # input check
        if (args.workflow_id is None) ^ (args.task_id is None):
            cc = ClientConfig(args.web_service_fqdn, args.web_service_port)
            r = create_resource_yaml(
                args.workflow_id,
                args.task_id,
                args.value_mem,
                args.value_core,
                args.value_runtime,
                args.clusters,
                cc.url,
            )
            if args.print:
                print(r)
            if args.file:
                f = open(args.file, "w")
                f.write(r)
                f.close()
        else:
            print("Please provide a value for either -w or -t but not both.")

    def _add_version_subparser(self) -> None:
        version_parser = self._subparsers.add_parser("version", **PARSER_KWARGS)
        version_parser.set_defaults(func=self.jobmon_version)

    def _add_workflow_status_subparser(self) -> None:
        workflow_status_parser = self._subparsers.add_parser(
            "workflow_status", **PARSER_KWARGS
        )
        workflow_status_parser.set_defaults(func=self.workflow_status)
        workflow_status_parser.add_argument(
<<<<<<< HEAD
            "-w",
            "--workflow_id",
            nargs="*",
            help="list of workflow_ids",
            required=False,
            type=int,
=======
            "-w", "--workflow_id", nargs="*", help="list of workflow_ids", required=False,
            type=int, action='append', default=[]
>>>>>>> 56444ba9
        )
        workflow_status_parser.add_argument(
            "-u", "--user", nargs="*", help="list of users", required=False, type=str
        )
        workflow_status_parser.add_argument(
            "-n", "--json", dest="json", action="store_true"
        )
        workflow_status_parser.add_argument(
            "-l",
            "--limit",
            nargs="*",
            default=5,
            help="limit the number of returning records; default is 5",
            required=False,
            type=int,
        )
        ParserDefaults.web_service_fqdn(workflow_status_parser)
        ParserDefaults.web_service_port(workflow_status_parser)

    def _add_workflow_tasks_subparser(self) -> None:
        workflow_tasks_parser = self._subparsers.add_parser(
            "workflow_tasks", **PARSER_KWARGS
        )
        workflow_tasks_parser.set_defaults(func=self.workflow_tasks)
        workflow_tasks_parser.add_argument(
            "-w",
            "--workflow_id",
            help="workflow_id to get task statuses for",
            required=True,
            type=int,
        )
        workflow_tasks_parser.add_argument(
            "-s",
            "--status",
            nargs="*",
            help="limit tasks to a status (PENDING, RUNNING, DONE, FATAL)",
            choices=[
                "PENDING",
                "RUNNING",
                "DONE",
                "FATAL",
                "pending",
                "running",
                "done",
                "fatal",
            ],
            required=False,
        )
        workflow_tasks_parser.add_argument(
            "-n", "--json", dest="json", action="store_true"
        )
        workflow_tasks_parser.add_argument(
            "-l",
            "--limit",
            nargs="*",
            default=5,
            help="limit the number of returning records; default is 5",
            required=False,
            type=int,
        )
        ParserDefaults.web_service_fqdn(workflow_tasks_parser)
        ParserDefaults.web_service_port(workflow_tasks_parser)

    def _add_task_template_resources_subparser(self) -> None:
        tt_resources_parser = self._subparsers.add_parser(
            "task_template_resources", **PARSER_KWARGS
        )
        tt_resources_parser.set_defaults(func=self.task_template_resources)
        tt_resources_parser.add_argument(
            "-t",
            "--task_template_version",
            help="TaskTemplateVersion ID to get resource usage for",
            required=True,
            type=int,
        )
        tt_resources_parser.add_argument(
            "-w",
            "--workflows",
            nargs="*",
            help="list of workflow IDs to query by",
            required=False,
            type=int,
        )
        tt_resources_parser.add_argument(
            "-a",
            "--node_args",
            help="dictionary of node arguments to query by",
            required=False,
            type=json.loads,
        )
        ParserDefaults.web_service_fqdn(tt_resources_parser)
        ParserDefaults.web_service_port(tt_resources_parser)

    def _add_task_status_subparser(self) -> None:
        task_status_parser = self._subparsers.add_parser("task_status", **PARSER_KWARGS)
        task_status_parser.set_defaults(func=self.task_status)
        task_status_parser.add_argument(
            "-t",
            "--task_ids",
            nargs="+",
            help="task_ids to get task statuses for",
            required=True,
            type=int,
        )
        task_status_parser.add_argument(
            "-s",
            "--status",
            nargs="*",
            help="limit task instances to statuses (PENDING, RUNNING, DONE, FATAL)",
            choices=[
                "PENDING",
                "RUNNING",
                "DONE",
                "FATAL",
                "pending",
                "running",
                "done",
                "fatal",
            ],
            required=False,
        )
        task_status_parser.add_argument(
            "-n", "--json", dest="json", action="store_true"
        )
        ParserDefaults.web_service_fqdn(task_status_parser)
        ParserDefaults.web_service_port(task_status_parser)

    def _add_update_task_status_subparser(self) -> None:
        update_task_parser = self._subparsers.add_parser(
            "update_task_status", **PARSER_KWARGS
        )
        update_task_parser.set_defaults(func=self.update_task_status)
        update_task_parser.add_argument(
            "-t",
            "--task_ids",
            nargs="+",
            help="task_ids to reset",
            required=True,
            type=int,
        )
        update_task_parser.add_argument(
            "-w",
            "--workflow_id",
            help="workflow_id of the tasks to reset",
            required=True,
            type=int,
        )
        update_task_parser.add_argument(
            "-s",
            "--new_status",
            help='Status to set to. "D" for DONE; "G" for REGISTERED/(pending).',
            choices=["D", "G"],
            type=str,
        )
        ParserDefaults.web_service_fqdn(update_task_parser)
        ParserDefaults.web_service_port(update_task_parser)

    def _add_update_config_subparser(self) -> None:
        parser_kwargs = dict(PARSER_KWARGS)
        parser_kwargs.pop("args_for_setting_config_path")
        update_config_parser = self._subparsers.add_parser(
            "update_config", **parser_kwargs
        )
        update_config_parser.set_defaults(func=self.update_config)
        ParserDefaults.web_service_fqdn(update_config_parser)
        ParserDefaults.web_service_port(update_config_parser)

    def _add_concurrency_limit_subparser(self) -> None:
        concurrency_limit_parser = self._subparsers.add_parser(
            "concurrency_limit", **PARSER_KWARGS
        )
        concurrency_limit_parser.set_defaults(func=self.concurrency_limit)
        concurrency_limit_parser.add_argument(
            "-w",
            "--workflow_id",
            required=True,
            type=int,
            help="Workflow ID of the workflow to be adjusted",
        )

        # Define a custom function to validate the user's input.
        def _validate_ntasks(x: Any) -> int:
            try:
                x = int(x)
            except ValueError:
                raise argparse.ArgumentTypeError(f"{x} is not coercible to an integer.")
            if x < 0:
                raise argparse.ArgumentTypeError(
                    "Max concurrent tasks must be at least 0."
                )
            return x

        concurrency_limit_parser.add_argument(
            "-m",
            "--max_tasks",
            required=True,
            type=_validate_ntasks,
            help="Number of concurrent tasks to allow. Must be at least 1.",
        )
        ParserDefaults.web_service_fqdn(concurrency_limit_parser)
        ParserDefaults.web_service_port(concurrency_limit_parser)

    def _add_task_dependencies_subparser(self) -> None:
        task_dependencies_parser = self._subparsers.add_parser(
            "task_dependencies", **PARSER_KWARGS
        )
        task_dependencies_parser.set_defaults(func=self.task_dependencies)
        task_dependencies_parser.add_argument(
            "-t", "--task_id", help="list of task dependencies", required=True, type=int
        )
        ParserDefaults.web_service_fqdn(task_dependencies_parser)
        ParserDefaults.web_service_port(task_dependencies_parser)

    def _add_workflow_reset_subparser(self) -> None:
        workflow_reset_parser = self._subparsers.add_parser(
            "workflow_reset", **PARSER_KWARGS
        )
        workflow_reset_parser.set_defaults(func=self.workflow_reset)
        workflow_reset_parser.add_argument(
            "-w", "--workflow_id", help="workflow_id to reset", required=True, type=int
        )
        ParserDefaults.web_service_fqdn(workflow_reset_parser)
        ParserDefaults.web_service_port(workflow_reset_parser)

    def _add_create_resource_yaml_subparser(self) -> None:
        create_resource_yaml_parser = self._subparsers.add_parser(
            "create_resource_yaml", **PARSER_KWARGS
        )
        create_resource_yaml_parser.set_defaults(func=self.resource_yaml)
        create_resource_yaml_parser.add_argument(
            "-w",
            "--workflow_id",
            help="The workflow id to generate resource YAML. "
            "Must provide either -w or -t.",
            required=False,
            type=int,
        )
        create_resource_yaml_parser.add_argument(
            "-t",
            "--task_id",
            help="The workflow id to generate resource YAML. "
            "Must provide either -w or -t.",
            required=False,
            type=int,
        )
        create_resource_yaml_parser.add_argument(
            "--value_mem",
            help="The algorithm to get memory usage. Default avg.",
            choices=["avg", "max", "min"],
            required=False,
            default="avg",
            type=str,
        )
        create_resource_yaml_parser.add_argument(
            "--value_core",
            help="The algorithm to get core requested. Default avg.",
            choices=["avg", "max", "min"],
            required=False,
            default="avg",
            type=str,
        )
        create_resource_yaml_parser.add_argument(
            "--value_runtime",
            help="The algorithm to get runtime. Default max.",
            choices=["avg", "max", "min"],
            required=False,
            default="max",
            type=str,
        )
        create_resource_yaml_parser.add_argument(
            "-f",
            "--file",
            help="The file to save the YAML.",
            required=False,
            default=None,
            type=str,
        )
        create_resource_yaml_parser.add_argument(
            "-p",
            "--print",
            help="Print the result YAMl to standard output.",
            required=False,
            default=False,
            action="store_true",
        )
        create_resource_yaml_parser.add_argument(
            "-c",
            "--clusters",
            nargs="+",
            help="The clusters for the YAML.",
            required=False,
            default=["ihme_slurm"],
            type=str,
        )
        ParserDefaults.web_service_fqdn(create_resource_yaml_parser)
        ParserDefaults.web_service_port(create_resource_yaml_parser)


def main(argstr: Optional[str] = None) -> None:
    """Create CLI."""
    cli = ClientCLI()
    cli.main(argstr)<|MERGE_RESOLUTION|>--- conflicted
+++ resolved
@@ -247,17 +247,14 @@
         )
         workflow_status_parser.set_defaults(func=self.workflow_status)
         workflow_status_parser.add_argument(
-<<<<<<< HEAD
             "-w",
             "--workflow_id",
             nargs="*",
             help="list of workflow_ids",
             required=False,
             type=int,
-=======
-            "-w", "--workflow_id", nargs="*", help="list of workflow_ids", required=False,
-            type=int, action='append', default=[]
->>>>>>> 56444ba9
+            action="append",
+            default=[]
         )
         workflow_status_parser.add_argument(
             "-u", "--user", nargs="*", help="list of users", required=False, type=str
