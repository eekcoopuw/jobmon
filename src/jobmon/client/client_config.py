--- conflicted
+++ resolved
@@ -15,11 +15,8 @@
         cli = CLI()
         ParserDefaults.web_service_fqdn(cli.parser)
         ParserDefaults.web_service_port(cli.parser)
-<<<<<<< HEAD
-=======
         ParserDefaults.workflow_run_heartbeat_interval(cli.parser)
         ParserDefaults.heartbeat_report_by_buffer(cli.parser)
->>>>>>> 1da2ac48
         ParserDefaults.use_logstash(cli.parser)
         ParserDefaults.logstash_host(cli.parser)
         ParserDefaults.logstash_port(cli.parser)
@@ -29,16 +26,6 @@
         args = cli.parse_args("")
 
         return cls(host=args.web_service_fqdn, port=args.web_service_port,
-<<<<<<< HEAD
-                   use_logstash=args.use_logstash, logstash_host=args.logstash_host,
-                   logstash_port=args.logstash_port, logstash_protocol=args.logstash_protocol)
-
-    def __init__(self, host: str, port: int, use_logstash: bool = False,
-                 logstash_host: Optional[str] = None, logstash_port: Optional[str] = None,
-                 logstash_protocol: Optional[str] = None):
-        self.host = host
-        self.port = port
-=======
                    workflow_run_heartbeat_interval=args.workflow_run_heartbeat_interval,
                    heartbeat_report_by_buffer=args.heartbeat_report_by_buffer,
                    use_logstash=args.use_logstash, logstash_host=args.logstash_host,
@@ -54,7 +41,6 @@
         self.port = port
         self.workflow_run_heartbeat_interval = workflow_run_heartbeat_interval
         self.heartbeat_report_by_buffer = heartbeat_report_by_buffer
->>>>>>> 1da2ac48
         self.use_logstash = use_logstash
         self.logstash_host = logstash_host
         self.logstash_port = logstash_port
