import hashlib
<<<<<<< HEAD
from http import HTTPStatus as StatusCodes
from typing import Optional, Set, Dict, List, Tuple
=======
from typing import Optional, Set, Dict, List, Union
>>>>>>> a41ae256

import structlog as logging

from jobmon.client.client_config import ClientConfig
from jobmon.client.node import Node
from jobmon.requester import Requester, http_request_ok
<<<<<<< HEAD
from jobmon.exceptions import (NodeDependencyNotExistError, DuplicateNodeArgsError,
                               InvalidResponse)
=======
from jobmon.exceptions import NodeDependencyNotExistError, DuplicateNodeArgsError
>>>>>>> a41ae256


logger = logging.getLogger(__name__)


class Dag(object):

    def __init__(self, requester: Optional[Requester] = None):
        """The DAG (Directed Acyclic Graph) captures the tasks (nodes) as they are
        related to each other in their dependency structure. The Dag is traversed in
        the order of node dependencies so a workflow run is a single instance of
        traversing through a dag. This object stores the nodes and communicates
        with the server with regard to itself.

        Args:
            requester_url (str): url to communicate with the flask services.
        """

        self.nodes: Set[Node] = set()

        if requester is None:
            requester_url = ClientConfig.from_defaults().url
            requester = Requester(requester_url)
        self.requester = requester

    @property
    def dag_id(self) -> int:
        """Database unique ID of this DAG"""
        if not hasattr(self, "_dag_id"):
            raise AttributeError("_dag_id cannot be accessed before dag is bound")
        return self._dag_id

    def add_node(self, node: Node) -> None:
        """Add a node to this dag.
        Args:
            node (Node): Node to add to the dag
        """
        # validate node has unique node args within this task template version
        if node in self.nodes:
            raise DuplicateNodeArgsError(
                "A duplicate node was found for task_template_version_id="
                f"{node.task_template_version_id}. Node args were {node.node_args}"
            )
        # wf.add_task should call ClientNode.add_node() + pass the tasks' node
        self.nodes.add(node)

    def bind(self, chunk_size: int = 500) -> int:
        """Retrieve an id for a matching dag from the server. If it doesn't
        exist, first create one, including its edges."""

        if len(self.nodes) == 0:
            raise RuntimeError('No nodes were found in the dag. An empty dag '
                               'cannot be bound.')

<<<<<<< HEAD
        self._bulk_bind_nodes(chunk_size)

        dag_id = self._get_dag_id()
=======
>>>>>>> a41ae256
        dag_hash = hash(self)

        return_code, response = self.requester.send_request(
            app_route='/client/dag',
            message={"dag_hash": dag_hash},
            request_type='post',
            logger=logger
        )
        if http_request_ok(return_code) is False:
            raise ValueError(f'Unexpected status code {return_code} from POST request through '
                             f'route /client/dag/{dag_hash}. Expected code 200. Response '
                             f'content: {response}')
        dag_id = response["dag_id"]

        # no created date means bind edges
        if response['created_date'] is None:
            self._bulk_insert_edges(dag_id)
        self._dag_id = dag_id
        return dag_id

    def validate(self):
        nodes_in_dag = self.nodes
        for node in nodes_in_dag:
            # Make sure no task contains up/down stream tasks that are not in the workflow
            for n in node.upstream_nodes:
                if n not in nodes_in_dag:
<<<<<<< HEAD
                    raise NodeDependencyNotExistError(
                        f"Upstream node, {hash(n)}, for node, {hash(node)},"
                        "does not exist in the dag."
                    )
            for n in node.downstream_nodes:
                if n not in nodes_in_dag:
                    raise NodeDependencyNotExistError(
                        f"Downstream node, {hash(n)}, for node, {hash(node)},"
                        "does not exist in the dag."
                    )

    def _bulk_bind_nodes(self, chunk_size: int) -> None:

        def get_chunk(total_nodes: int, chunk_number: int) -> Optional[Tuple[int, int]]:
            # This function is created for unit testing
            if (chunk_number - 1) * chunk_size >= total_nodes:
                return None
            return ((chunk_number - 1) * chunk_size,
                    min(total_nodes - 1, chunk_number * chunk_size - 1))

        nodes_in_dag = list(self.nodes)
        nodes_received = {}
        total_nodes = len(self.nodes)
        chunk_number = 1
        chunk_boarder = get_chunk(total_nodes, chunk_number)
        while chunk_boarder is not None:
            # do something to bind
            nodes_to_send = []
            for i in range(chunk_boarder[0], chunk_boarder[1] + 1):
                node = nodes_in_dag[i]
                n = {"task_template_version_id": node.task_template_version_id,
                     "node_args_hash": node.node_args_hash,
                     "node_args": node.node_args}
                nodes_to_send.append(n)
            rc, response = self.requester.send_request(
                app_route='/client/nodes',
                message={'nodes': nodes_to_send},
                request_type='post',
                logger=logger
            )
            if http_request_ok(rc) is False:
                raise InvalidResponse(
                    f'Unexpected status code {rc} from GET '
                    f'request through route /client/workflow. Expected code '
                    f'200. Response content: {response}')
            else:
                nodes_received.update(response['nodes'])
            chunk_number += 1
            chunk_boarder = get_chunk(total_nodes, chunk_number)

        for node in nodes_in_dag:
            k = f"{node.task_template_version_id}:{node.node_args_hash}"
            if k in nodes_received.keys():
                node._node_id = int(nodes_received[k])
            else:
                raise InvalidResponse(
                    f"Fail to find node_id in HTTP response for node_args_hash "
                    f"{node.node_args_hash} and task_template_version_id "
                    f"{node.task_template_version_id} HTTP Response:\n {response}")

    def _get_dag_id(self) -> Optional[int]:
        dag_hash = hash(self)
        logger.info(f'Querying for dag with hash: {dag_hash}')
        return_code, response = self.requester.send_request(
            app_route='/client/dag',
            message={"dag_hash": dag_hash},
            request_type='get',
            logger=logger
        )
        if return_code == StatusCodes.OK:
            return response['dag_id']
        else:
            raise ValueError(f'Unexpected status code {return_code} from GET '
                             f'request through route /client/dag/{dag_hash} . '
                             f'Expected code 200. Response content: '
                             f'{response}')

    def _insert_dag(self) -> int:

        # convert the set into a dictionary that can be dumped and sent over
        # as json
        dag_hash = hash(self)
        nodes_and_edges: Dict[int, Dict[str, List]] = {}
=======
                    raise NodeDependencyNotExistError("Upstream node, {hash(n)}, for node, "
                                                      "{hash(node)}, does not exist in the "
                                                      "dag.")
            for n in node.downstream_nodes:
                if n not in nodes_in_dag:
                    raise NodeDependencyNotExistError("Downstream node, {hash(n)}, for node, "
                                                      "{hash(node)}, does not exist in the "
                                                      "dag.")
>>>>>>> a41ae256

    def _bulk_insert_edges(self, dag_id: int, chunk_size: int = 500) -> None:
        # compile full list of edges
        all_edges: List[Dict[str, Union[List, int]]] = []
        for node in self.nodes:
            # get the node ids for all upstream and downstream nodes
            upstream_nodes = [upstream_node.node_id
                              for upstream_node in node.upstream_nodes]
            downstream_nodes = [downstream_node.node_id
                                for downstream_node in node.downstream_nodes]
            all_edges.append({'node_id': node.node_id,
                              'upstream_node_ids': upstream_nodes,
                              'downstream_node_ids': downstream_nodes})
        logger.debug(f'message included in edge post request: {all_edges}')

        while all_edges:
            # split off first chunk elements from queue.
            edge_chunk, all_edges = all_edges[:chunk_size], all_edges[chunk_size:]

            message = {"edges_to_add": edge_chunk}
            # more edges to add. don't mark it created
            if all_edges:
                message["mark_created"] = False
            else:
                message["mark_created"] = True

            app_route = f'/client/dag/{dag_id}/edges'
            return_code, response = self.requester.send_request(
                app_route=app_route,
                message=message,
                request_type='post',
                logger=logger
            )
            if http_request_ok(return_code) is False:
                raise ValueError(f'Unexpected status code {return_code} from POST request '
                                 f'through route {app_route}. Expected code 200. Response '
                                 f'content: {response}')

    def __hash__(self) -> int:
        """Determined by hashing all sorted node hashes and their downstream"""
        hash_value = hashlib.sha1()
        if len(self.nodes) > 0:  # if the dag is empty, we want to skip this
            for node in sorted(self.nodes):
                hash_value.update(str(hash(node)).encode('utf-8'))
                for downstream_node in sorted(node.downstream_nodes):
                    hash_value.update(str(hash(downstream_node)).encode('utf-8'))
        return int(hash_value.hexdigest(), 16)<|MERGE_RESOLUTION|>--- conflicted
+++ resolved
@@ -1,22 +1,14 @@
 import hashlib
-<<<<<<< HEAD
 from http import HTTPStatus as StatusCodes
-from typing import Optional, Set, Dict, List, Tuple
-=======
-from typing import Optional, Set, Dict, List, Union
->>>>>>> a41ae256
+from typing import Optional, Set, Dict, List, Tuple, Union
 
 import structlog as logging
 
 from jobmon.client.client_config import ClientConfig
 from jobmon.client.node import Node
 from jobmon.requester import Requester, http_request_ok
-<<<<<<< HEAD
 from jobmon.exceptions import (NodeDependencyNotExistError, DuplicateNodeArgsError,
                                InvalidResponse)
-=======
-from jobmon.exceptions import NodeDependencyNotExistError, DuplicateNodeArgsError
->>>>>>> a41ae256
 
 
 logger = logging.getLogger(__name__)
@@ -71,14 +63,9 @@
             raise RuntimeError('No nodes were found in the dag. An empty dag '
                                'cannot be bound.')
 
-<<<<<<< HEAD
         self._bulk_bind_nodes(chunk_size)
 
-        dag_id = self._get_dag_id()
-=======
->>>>>>> a41ae256
         dag_hash = hash(self)
-
         return_code, response = self.requester.send_request(
             app_route='/client/dag',
             message={"dag_hash": dag_hash},
@@ -103,7 +90,6 @@
             # Make sure no task contains up/down stream tasks that are not in the workflow
             for n in node.upstream_nodes:
                 if n not in nodes_in_dag:
-<<<<<<< HEAD
                     raise NodeDependencyNotExistError(
                         f"Upstream node, {hash(n)}, for node, {hash(node)},"
                         "does not exist in the dag."
@@ -181,23 +167,6 @@
                              f'Expected code 200. Response content: '
                              f'{response}')
 
-    def _insert_dag(self) -> int:
-
-        # convert the set into a dictionary that can be dumped and sent over
-        # as json
-        dag_hash = hash(self)
-        nodes_and_edges: Dict[int, Dict[str, List]] = {}
-=======
-                    raise NodeDependencyNotExistError("Upstream node, {hash(n)}, for node, "
-                                                      "{hash(node)}, does not exist in the "
-                                                      "dag.")
-            for n in node.downstream_nodes:
-                if n not in nodes_in_dag:
-                    raise NodeDependencyNotExistError("Downstream node, {hash(n)}, for node, "
-                                                      "{hash(node)}, does not exist in the "
-                                                      "dag.")
->>>>>>> a41ae256
-
     def _bulk_insert_edges(self, dag_id: int, chunk_size: int = 500) -> None:
         # compile full list of edges
         all_edges: List[Dict[str, Union[List, int]]] = []
