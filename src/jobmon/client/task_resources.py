--- conflicted
+++ resolved
@@ -110,7 +110,6 @@
             "requested_resources": self._requested_resources,
         }
 
-<<<<<<< HEAD
     def __hash__(self) -> int:
         """Determine the hash of a task resources object."""
         return hash(self.concrete_resources)
@@ -120,7 +119,7 @@
         if not isinstance(other, TaskResources):
             return False
         return hash(self) == hash(other)
-=======
+
     def __repr__(self) -> str:
         """A representation string for a TaskResources instance."""
         repr_string = (
@@ -132,5 +131,4 @@
             repr_string += f", id={self.id})"
         except AttributeError:
             repr_string += ")"
-        return repr_string
->>>>>>> 51d2d924
+        return repr_string