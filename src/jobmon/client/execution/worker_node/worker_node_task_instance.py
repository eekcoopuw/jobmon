"""The Task Instance Object once it has been submitted to run on a worker node."""
import os
import socket
import traceback
from typing import Dict, Optional, Tuple, Union

from jobmon.client.client_config import ClientConfig
from jobmon.client.execution.strategies.base import TaskInstanceExecutorInfo
from jobmon.requester import Requester

import structlog as logging


logger = logging.getLogger(__name__)


class WorkerNodeTaskInstance:
    """The Task Instance object once it has been submitted to run on a worker node."""

    def __init__(self, task_instance_id: int,
                 task_instance_executor_info: TaskInstanceExecutorInfo,
                 requester_url: Optional[str] = None):
        """The WorkerNodeTaskInstance is a mechanism whereby a running task_instance can
        communicate back to the JobStateManager to log its status, errors, usage details, etc.

        Args:
            task_instance_id (int): the id of the job_instance_id that is
                reporting back
            task_instance_executor_info (TaskInstanceExecutorInfo): instance of
                executor that was used for this job instance
            nodename (str): hostname where this job_instance is running
            process_group_id (int): linux process_group_id that this
                job_instance is a part of
            requester_url (str): url to communicate with the flask services.
        """
        self.task_instance_id = task_instance_id
        self._executor_id: Optional[int] = None
        self._nodename: Optional[str] = None
        self._process_group_id: Optional[int] = None
        self.executor = task_instance_executor_info

        if requester_url is None:
            requester_url = ClientConfig.from_defaults().url
        self.requester = Requester(requester_url)

    @property
    def executor_id(self) -> Optional[int]:
        """Executor id given from the executor it is being run on."""
        if self._executor_id is None and self.executor.executor_id is not None:
            self._executor_id = self.executor.executor_id
        logger.debug("executor_id: " + str(self._executor_id))
        return self._executor_id

    @property
    def nodename(self) -> Optional[str]:
        """Node it is being run on."""
        if self._nodename is None:
            self._nodename = socket.getfqdn()
        return self._nodename

    @property
    def process_group_id(self) -> Optional[int]:
        """Process group to track parent and child processes."""
        if self._process_group_id is None:
            self._process_group_id = os.getpid()
        return self._process_group_id

    def log_done(self) -> int:
<<<<<<< HEAD
        """Tell the JobStateManager that this task_instance is done"""
        logger.info(f"Logging done for task_instance {self.task_instance_id}")

=======
        """Tell the JobStateManager that this task_instance is done."""
>>>>>>> e29dab9d
        message = {'nodename': self.nodename}
        if self.executor_id is not None:
            message['executor_id'] = str(self.executor_id)
        else:
            logger.debug("No executor id was found in the qsub env at this time")
        rc, _ = self.requester.send_request(
            app_route=f'/worker/task_instance/{self.task_instance_id}/log_done',
            message=message,
            request_type='post',
            logger=logger
        )
        return rc

    def log_error(self, error_message: str, exit_status: int) -> int:
<<<<<<< HEAD
        """Tell the JobStateManager that this task_instance has errored"""
        logger.info(f"Logging error for task_instance {self.task_instance_id}")

=======
        """Tell the JobStateManager that this task_instance has errored."""
>>>>>>> e29dab9d
        # clip at 10k to avoid mysql has gone away errors when posting long
        # messages
        e_len = len(error_message)
        if e_len >= 10000:
            error_message = error_message[-10000:]
            logger.info(f"Error_message is {e_len} which is more than the 10k "
                        "character limit for error messages. Only the final "
                        "10k will be captured by the database.")

        error_state, msg = self.executor.get_exit_info(exit_status, error_message)

        message = {'error_message': msg,
                   'error_state': error_state,
                   'nodename': self.nodename}

        if self.executor_id is not None:
            message['executor_id'] = str(self.executor_id)
        else:
            logger.debug("No executor_id was found in the qsub env at this time")
        rc, _ = self.requester.send_request(
            app_route=f'/worker/task_instance/{self.task_instance_id}/log_error_worker_node',
            message=message,
            request_type='post',
            logger=logger
        )
        return rc

    def log_task_stats(self) -> None:
<<<<<<< HEAD
        """Tell the JobStateManager all the applicable task_stats for this
        task_instance
        """
        logger.info(f"Logging usage for task_instance {self.task_instance_id}")

=======
        """Tell the JobStateManager all the applicable task_stats for this task_instance."""
>>>>>>> e29dab9d
        try:
            usage = self.executor.get_usage_stats()
            dbukeys = ['usage_str', 'wallclock', 'maxrss', 'maxpss', 'cpu',
                       'io']
            msg = {k: usage[k] for k in dbukeys if k in usage.keys()}
            rc, _ = self.requester.send_request(
                app_route=f'/worker/task_instance/{self.task_instance_id}/log_usage',
                message=msg,
                request_type='post',
                logger=logger
            )
        except NotImplementedError:
            logger.warning(f"Usage stats not available for "
                           f"{self.executor.__class__.__name__} executors")
        except Exception as e:
            # subprocess.CalledProcessError is raised if qstat fails.
            # Not a critical error, keep running and log an error.
            logger.error(f"Usage stats not available due to exception {e}")
            logger.error(f"Traceback {traceback.format_exc()}")

<<<<<<< HEAD
    def log_running(self, next_report_increment: Union[int, float]) -> Tuple[int, str]:
        """Tell the JobStateManager that this task_instance is running, and
        update the report_by_date to be further in the future in case it gets
        reconciled immediately"""
        logger.info(f'Log running for task_instance {self.task_instance_id}')

=======
    def log_running(self, next_report_increment: Union[int, float]
                    ) -> Tuple[int, str]:
        """Tell the JobStateManager that this task_instance is running, and update the
        report_by_date to be further in the future in case it gets reconciled immediately.
        """
>>>>>>> e29dab9d
        message = {'nodename': self.nodename,
                   'process_group_id': str(self.process_group_id),
                   'next_report_increment': next_report_increment}
        if self.executor_id is not None:
            message['executor_id'] = str(self.executor_id)
        else:
            logger.info("No Task ID was found in the qsub env at this time")
        rc, resp = self.requester.send_request(
            app_route=(f'/worker/task_instance/{self.task_instance_id}/log_running'),
            message=message,
            request_type='post',
            logger=logger
        )
        logger.debug(f"Response from log_running was: {resp}")
        return rc, resp

    def log_report_by(self, next_report_increment: Union[int, float]) -> int:
<<<<<<< HEAD
        """Log the heartbeat to show that the task instance is still alive"""
        logger.debug(f"Logging heartbeat for task_instance {self.task_instance_id}")
=======
        """Log the heartbeat to show that the task instance is still alive."""
        logger.info("log_report_by for exec id {}".format(self.executor_id))
>>>>>>> e29dab9d
        message: Dict = {"next_report_increment": next_report_increment}
        if self.executor_id is not None:
            message['executor_id'] = str(self.executor_id)
        else:
            logger.debug("No executor_id was found in the qsub env at this time")
        rc, _ = self.requester.send_request(
            app_route=f'/worker/task_instance/{self.task_instance_id}/log_report_by',
            message=message,
            request_type='post',
            logger=logger
        )
        return rc

    def in_kill_self_state(self) -> bool:
<<<<<<< HEAD
        logger.debug(f"checking kill_self for task_instance {self.task_instance_id}")
=======
        """Check if the task instance has been set to kill itself (upon resume or other error
        from miscommunication).
        """
        logger.info("kill_self for tid {}".format(self.task_instance_id))
>>>>>>> e29dab9d
        rc, resp = self.requester.send_request(
            app_route=f'/worker/task_instance/{self.task_instance_id}/kill_self',
            message={},
            request_type='get',
            logger=logger
        )
        if resp.get('should_kill'):
            logger.debug("task_instance is in a state that indicates it needs to kill itself")
            return True
        else:
            logger.debug("task instance does not need to kill itself")
            return False<|MERGE_RESOLUTION|>--- conflicted
+++ resolved
@@ -66,13 +66,8 @@
         return self._process_group_id
 
     def log_done(self) -> int:
-<<<<<<< HEAD
-        """Tell the JobStateManager that this task_instance is done"""
+        """Tell the JobStateManager that this task_instance is done."""
         logger.info(f"Logging done for task_instance {self.task_instance_id}")
-
-=======
-        """Tell the JobStateManager that this task_instance is done."""
->>>>>>> e29dab9d
         message = {'nodename': self.nodename}
         if self.executor_id is not None:
             message['executor_id'] = str(self.executor_id)
@@ -87,13 +82,9 @@
         return rc
 
     def log_error(self, error_message: str, exit_status: int) -> int:
-<<<<<<< HEAD
-        """Tell the JobStateManager that this task_instance has errored"""
+        """Tell the JobStateManager that this task_instance has errored."""
         logger.info(f"Logging error for task_instance {self.task_instance_id}")
 
-=======
-        """Tell the JobStateManager that this task_instance has errored."""
->>>>>>> e29dab9d
         # clip at 10k to avoid mysql has gone away errors when posting long
         # messages
         e_len = len(error_message)
@@ -122,15 +113,8 @@
         return rc
 
     def log_task_stats(self) -> None:
-<<<<<<< HEAD
-        """Tell the JobStateManager all the applicable task_stats for this
-        task_instance
-        """
+        """Tell the JobStateManager all the applicable task_stats for this task_instance."""
         logger.info(f"Logging usage for task_instance {self.task_instance_id}")
-
-=======
-        """Tell the JobStateManager all the applicable task_stats for this task_instance."""
->>>>>>> e29dab9d
         try:
             usage = self.executor.get_usage_stats()
             dbukeys = ['usage_str', 'wallclock', 'maxrss', 'maxpss', 'cpu',
@@ -151,20 +135,11 @@
             logger.error(f"Usage stats not available due to exception {e}")
             logger.error(f"Traceback {traceback.format_exc()}")
 
-<<<<<<< HEAD
     def log_running(self, next_report_increment: Union[int, float]) -> Tuple[int, str]:
-        """Tell the JobStateManager that this task_instance is running, and
-        update the report_by_date to be further in the future in case it gets
-        reconciled immediately"""
-        logger.info(f'Log running for task_instance {self.task_instance_id}')
-
-=======
-    def log_running(self, next_report_increment: Union[int, float]
-                    ) -> Tuple[int, str]:
         """Tell the JobStateManager that this task_instance is running, and update the
         report_by_date to be further in the future in case it gets reconciled immediately.
         """
->>>>>>> e29dab9d
+        logger.info(f'Log running for task_instance {self.task_instance_id}')
         message = {'nodename': self.nodename,
                    'process_group_id': str(self.process_group_id),
                    'next_report_increment': next_report_increment}
@@ -182,13 +157,8 @@
         return rc, resp
 
     def log_report_by(self, next_report_increment: Union[int, float]) -> int:
-<<<<<<< HEAD
-        """Log the heartbeat to show that the task instance is still alive"""
+        """Log the heartbeat to show that the task instance is still alive."""
         logger.debug(f"Logging heartbeat for task_instance {self.task_instance_id}")
-=======
-        """Log the heartbeat to show that the task instance is still alive."""
-        logger.info("log_report_by for exec id {}".format(self.executor_id))
->>>>>>> e29dab9d
         message: Dict = {"next_report_increment": next_report_increment}
         if self.executor_id is not None:
             message['executor_id'] = str(self.executor_id)
@@ -203,14 +173,10 @@
         return rc
 
     def in_kill_self_state(self) -> bool:
-<<<<<<< HEAD
-        logger.debug(f"checking kill_self for task_instance {self.task_instance_id}")
-=======
         """Check if the task instance has been set to kill itself (upon resume or other error
         from miscommunication).
         """
-        logger.info("kill_self for tid {}".format(self.task_instance_id))
->>>>>>> e29dab9d
+        logger.debug(f"checking kill_self for task_instance {self.task_instance_id}")
         rc, resp = self.requester.send_request(
             app_route=f'/worker/task_instance/{self.task_instance_id}/kill_self',
             message={},
