"""Configuration specific to scheduler."""
from typing import Optional

from jobmon.config import CLI, ParserDefaults


class SchedulerConfig:
    """Configuration specific to scheduler."""

    @classmethod
    def from_defaults(cls):
        """If no special config set up, use defaults to set config."""
        cli = CLI()

        ParserDefaults.worker_node_entry_point(cli.parser)
        ParserDefaults.workflow_run_heartbeat_interval(cli.parser)
        ParserDefaults.task_instance_heartbeat_interval(cli.parser)
        ParserDefaults.heartbeat_report_by_buffer(cli.parser)
        ParserDefaults.scheduler_n_queued(cli.parser)
        ParserDefaults.scheduler_poll_interval(cli.parser)
        ParserDefaults.web_service_fqdn(cli.parser)
        ParserDefaults.web_service_port(cli.parser)
        ParserDefaults.use_logstash(cli.parser)
        ParserDefaults.logstash_host(cli.parser)
        ParserDefaults.logstash_port(cli.parser)
        ParserDefaults.logstash_protocol(cli.parser)

        # passing an empty string forces this method to ignore sys.argv
        args = cli.parse_args("")

        return cls(
            jobmon_command=args.worker_node_entry_point,
            workflow_run_heartbeat_interval=args.workflow_run_heartbeat_interval,
            task_heartbeat_interval=args.task_instance_heartbeat_interval,
            heartbeat_report_by_buffer=args.heartbeat_report_by_buffer,
            n_queued=args.scheduler_n_queued,
            scheduler_poll_interval=args.scheduler_poll_interval,
            web_service_fqdn=args.web_service_fqdn,
            web_service_port=args.web_service_port,
            use_logstash=args.use_logstash,
            logstash_host=args.logstash_host,
            logstash_port=args.logstash_port,
            logstash_protocol=args.logstash_protocol
        )

    def __init__(self, workflow_run_heartbeat_interval: int, task_heartbeat_interval: int,
<<<<<<< HEAD
                 report_by_buffer: float, n_queued: int, scheduler_poll_interval: int,
                 web_service_fqdn: str, web_service_port: str,
=======
                 heartbeat_report_by_buffer: float, n_queued: int,
                 scheduler_poll_interval: int, web_service_fqdn: str, web_service_port: str,
>>>>>>> 1da2ac48
                 jobmon_command: Optional[str] = None, use_logstash: bool = False,
                 logstash_host: str = "", logstash_port: str = "",
                 logstash_protocol: str = ""):
        self.jobmon_command = jobmon_command
        self.workflow_run_heartbeat_interval = workflow_run_heartbeat_interval
        self.task_heartbeat_interval = task_heartbeat_interval
        self.heartbeat_report_by_buffer = heartbeat_report_by_buffer
        self.n_queued = n_queued
        self.scheduler_poll_interval = scheduler_poll_interval
        self.web_service_fqdn = web_service_fqdn
        self.web_service_port = web_service_port
        self.use_logstash = use_logstash
        self.logstash_host = logstash_host
        self.logstash_port = logstash_port
        self.logstash_protocol = logstash_protocol

    @property
    def url(self):
        """URL to connect to the jobmon flask web services."""
        return f"http://{self.web_service_fqdn}:{self.web_service_port}"<|MERGE_RESOLUTION|>--- conflicted
+++ resolved
@@ -44,13 +44,8 @@
         )
 
     def __init__(self, workflow_run_heartbeat_interval: int, task_heartbeat_interval: int,
-<<<<<<< HEAD
-                 report_by_buffer: float, n_queued: int, scheduler_poll_interval: int,
-                 web_service_fqdn: str, web_service_port: str,
-=======
                  heartbeat_report_by_buffer: float, n_queued: int,
                  scheduler_poll_interval: int, web_service_fqdn: str, web_service_port: str,
->>>>>>> 1da2ac48
                  jobmon_command: Optional[str] = None, use_logstash: bool = False,
                  logstash_host: str = "", logstash_port: str = "",
                  logstash_protocol: str = ""):
