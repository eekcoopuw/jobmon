"""SGE specific executor implementation for SGE cluster compatibility."""
import errno
import os
from subprocess import check_output
from typing import Dict, List, Optional, Tuple

from jobmon.client.execution.strategies.base import (
    Executor, ExecutorParameters, TaskInstanceExecutorInfo)
from jobmon.client.execution.strategies.sge import sge_utils
from jobmon.constants import QsubAttribute, TaskInstanceStatus
from jobmon.exceptions import RemoteExitInfoNotAvailable, ReturnCodes

import structlog as logging


logger = logging.getLogger(__name__)


def makedirs_safely(d):
    """Safe across multiple processes. First: it will only do it if it does not exist. Second,
    if there is a race between two processes on that 'if' then it still will not crash.
    """
    try:
        if not os.path.exists(d):
            os.makedirs(d)
            # python 3.2 has exist_ok flag, python 2 does not.  :-(
    except OSError as e:
        if e.errno == errno.EEXIST:
            # FYI errno.EEXIST == 17
            # Race condition - two processes try to create the same directory
            # at almost the same time!
<<<<<<< HEAD
            logger.info(f"Process could not create directory {d} because it "
                        "already existed, probably due to race condition, "
                        "no error, continuing")
=======
            logger.info("Process could not create directory {} because it already existed, "
                        "probably due to race condition, no error, continuing".format(d))
>>>>>>> e29dab9d
            pass
        else:
            logger.error("Process could not create directory {}, re-raising".format(d))
            raise


class SGEExecutor(Executor):
    """SGE specific executor to submit jobs to the SGE cluster."""

    def __init__(self,
                 stderr: Optional[str] = None,
                 stdout: Optional[str] = None,
                 project: Optional[str] = None,
                 working_dir: Optional[str] = None,
                 *args, **kwargs) -> None:
        self.stderr = stderr
        self.stdout = stdout
        self.project = project
        self.working_dir = working_dir
        super().__init__(*args, **kwargs)

    def _execute_sge(self, qsub_cmd, executor_ids) -> Tuple[int, Dict[int, int]]:
        try:
            logger.debug(f"Qsub command is: {qsub_cmd}")
            resp = check_output(qsub_cmd, shell=True, universal_newlines=True)
            if 'Your job' in resp:
                idx = resp.split().index('job')
                sge_jid = int(resp.split()[idx + 1])
                executor_ids[sge_jid] = 0  # add exec_id and set timeout counter to 0
            elif 'no suitable queue' in resp:
                logger.error(f"The job could not be submitted as requested. Got SGE error "
                             f"{resp}. Tried submitting {qsub_cmd}")
                sge_jid = QsubAttribute.NO_EXEC_ID
            else:
                logger.error(f"The qsub was successfully submitted, but the "
                             f"job id could not be parsed from the response: "
                             f"{resp}")
                sge_jid = QsubAttribute.UNPARSABLE
            return sge_jid, executor_ids

        except Exception as e:
            logger.error(
                f"Error in {self.__class__.__name__} while running {qsub_cmd}:"
                f"\n{e}")
            if isinstance(e, ValueError):
                raise e
            return QsubAttribute.NO_EXEC_ID, executor_ids

    def execute(self, command: str, name: str,
                executor_parameters: ExecutorParameters, executor_ids={}) -> \
            Tuple[int, Dict[int, int]]:
        """Submit a task after formatting it according to SGE standards."""
        logger.debug(f"PARAMS: {executor_parameters.m_mem_free}, "
                     f"{executor_parameters.num_cores}, "
                     f"{executor_parameters.queue},"
                     f" {executor_parameters.max_runtime_seconds}, "
                     f"{executor_parameters.j_resource},"
                     f" {executor_parameters.context_args}")
        qsub_command = self._build_qsub_command(
            base_cmd=self.jobmon_command + " " + command,
            name=name,
            mem=executor_parameters.m_mem_free,
            cores=executor_parameters.num_cores,
            queue=executor_parameters.queue,
            runtime=executor_parameters.max_runtime_seconds,
            j=executor_parameters.j_resource,
            context_args=executor_parameters.context_args,
            stderr=self.stderr,
            stdout=self.stdout,
            project=self.project,
            working_dir=self.working_dir)
        logger.debug(qsub_command)
        return self._execute_sge(qsub_command, executor_ids)

    def get_errored_jobs(self, executor_ids) -> Dict[int, str]:
        """Get all jobs that are in EQW and return their executor ids and error messages.
        Also, qdel the jobs.
        """
        logger.debug(f"SGE_JIDS for error: {list(executor_ids.keys())}")
        qstat_dict = sge_utils.qstat(jids=list(executor_ids.keys()))
        # qdel Eqw jobs so they get restarted naturally
        exec_ids = {}
        for job_id, info in qstat_dict.items():
            if info["status"] == "Eqw":
                resp = sge_utils.qstat_details(job_id)
                error_reason = resp[job_id]["error reason"]
                exec_ids[job_id] = error_reason
        if exec_ids:
            sge_utils.qdel(list(exec_ids.keys()))
        return exec_ids

    def get_actual_submitted_or_running(self, executor_ids, report_by_buffer) -> \
            Tuple[List[int], Dict[int, int]]:
        """Check which tasks are active."""
        logger.debug(f"SGE_JIDS for active: {list(executor_ids.keys())}")
        if executor_ids:
            qstat_dict = sge_utils.qstat(jids=list(executor_ids.keys()))
        else:
            return [], executor_ids  # nothing in qstat, nothing in exec_ids
        sge_ids = list(qstat_dict.keys())
        sge_ids = [int(eid) for eid in sge_ids]
        executor_ids = self._update_track_executor_ids(sge_ids=sge_ids,
                                                       report_by_buffer=report_by_buffer,
                                                       executor_ids=executor_ids)
        logger.debug(f"qstat: {sge_ids}, exec_ids: {executor_ids}")
        return sge_ids, executor_ids

    def _update_track_executor_ids(self, sge_ids, report_by_buffer, executor_ids) -> \
            Dict[int, int]:
        """Using the latest executor ids available in qstat, update the list of sge job ids to
        be tracked. Checks missing sge jids a few times to ensure they are fully gone before
        removing them (sometimes exec ids disappear and come back).
        """
        for key in list(executor_ids.keys()):
            if int(key) not in sge_ids:
                logger.debug(f"{int(key)} not found in sge_ids: {sge_ids}")
                val = executor_ids[key]
                if val > (report_by_buffer + 1):
                    # if the jid has been polled for longer than its timeout period
                    logger.debug(f"LOST: {key}")
                    res, _ = sge_utils.qacct_exit_status(key)
                    if res != sge_utils.SGE_UNKNOWN_ERROR:
                        logger.debug(f"RESPONSE: {res}")
                        del(executor_ids[key])
                else:
                    executor_ids[key] = val + 1
            else:
                executor_ids[key] = 0  # reset to 0 in case it is back
        return executor_ids

    def terminate_task_instances(self, executor_ids: List[int]) -> None:
        """Only terminate the task instances that are running, not going to kill the jobs that
        are actually still in a waiting or a transitioning state.
        """
        logger.debug(f"Going to terminate: {executor_ids}")
        sge_utils.qdel(executor_ids)

    def get_remote_exit_info(self, executor_id: int) -> Tuple[str, str]:
        """Return the exit state associated with a given exit code."""
        exit_code, reason = sge_utils.qacct_exit_status(executor_id)
        logger.debug(f"exit_status info: {exit_code}")
        if exit_code in QsubAttribute.ERROR_CODE_SET_KILLED_FOR_INSUFFICIENT_RESOURCES:
            if 'over runtime' in reason:
                msg = ("Task Instance killed because it exceeded max_runtime. "
                       f"{self.__class__.__name__} accounting discovered exit "
                       f"code:{exit_code}.")
            else:
                msg = ("Insufficient resources requested. Task was lost. "
                       f"{self.__class__.__name__} accounting discovered exit "
                       f"code:{exit_code}.")
            return TaskInstanceStatus.RESOURCE_ERROR, msg
        elif exit_code == ReturnCodes.WORKER_NODE_ENV_FAILURE:
            msg = (
                "There is a discrepancy between the environment that your "
                "workflow swarm node is accessing and the environment that "
                "your worker node is accessing, because of this they will "
                "not be able to access the correct jobmon services."
                " Please check that they are accessing the environments "
                "as expected (check qsub that was submitted for hints). "
                "CHECK YOUR BASH PROFILE as it may contain a path that "
                "references a different version of jobmon than you intend "
                f"to use. {self.__class__.__name__} accounting discovered "
                f"exit code: {exit_code}")
            return TaskInstanceStatus.ERROR_FATAL, msg
        else:
            raise RemoteExitInfoNotAvailable

    def _build_qsub_command(self,
                            base_cmd: str,
                            name: str,
                            mem: float,
                            cores: int,
                            queue: str,
                            runtime: int,
                            j: bool,
                            context_args: dict,
                            stderr: Optional[str] = None,
                            stdout: Optional[str] = None,
                            project: Optional[str] = None,
                            working_dir: Optional[str] = None
                            ) -> str:
        """Process the Task's context_args, which are assumed to be a json-serialized
        dictionary.
        """
        sge_add_args = ""
        if context_args:
            if 'sge_add_args' in context_args:
                sge_add_args = context_args['sge_add_args']

        if project:
            project_cmd = f"-P {project}"
        elif not project:
            project_cmd = "-P ihme_general"
        else:
            project_cmd = ""
        if stderr:
            stderr_cmd = f"-e {stderr}"
            makedirs_safely(stderr)
        else:
            stderr_cmd = ""
        if stdout:
            stdout_cmd = f"-o {stdout}"
            makedirs_safely(stdout)
        else:
            stdout_cmd = ""
        if working_dir:
            wd_cmd = f"-wd {working_dir}"
        else:
            wd_cmd = ""
        if mem:
            mem_cmd = f"-l m_mem_free={mem}G"
        elif mem:
            mem_cmd = f"-l mem_free={mem}G"
        else:
            mem_cmd = ""
        if cores:
            cpu_cmd = f"-l fthread={cores}"
        else:
            cpu_cmd = f"-pe multi_slot {cores}"
        if j is True:
            j_cmd = "-l archive=TRUE"
        else:
            j_cmd = ""
        if queue:
            q_cmd = f"-q '{queue}'"
        else:
            # The 'new' cluster requires a queue name be passed
            # explicitly, so in the event the user does not supply one we just
            # fall back to all.q
            q_cmd = "-q all.q"
        if runtime:
            time_cmd = f"-l h_rt={runtime}"
        else:
            time_cmd = ""

        thispath = os.path.dirname(os.path.abspath(__file__))

        # NOTE: The -V or equivalent is critical here to propagate the value of
        # the JOBMON_CONFIG environment variable to downstream Jobs...
        # otherwise those Jobs could end up using a different config and not be
        # able to talk back to the appropriate server(s)
        qsub_cmd = ('qsub {wd} -N {jn} {qc} '
                    '{cpu} {j} {mem} {time} '
                    '{project} {stderr} {stdout} '
                    '-w e '
                    '{sge_add_args} '
                    '-V {path}/submit_master.sh '
                    '"{cmd}"'.format(
                        wd=wd_cmd,
                        qc=q_cmd,
                        jn=name,
                        cpu=cpu_cmd,
                        j=j_cmd,
                        mem=mem_cmd,
                        time=time_cmd,
                        sge_add_args=sge_add_args,
                        path=thispath,
                        cmd=base_cmd,
                        project=project_cmd,
                        stderr=stderr_cmd,
                        stdout=stdout_cmd))
        return qsub_cmd


class TaskInstanceSGEInfo(TaskInstanceExecutorInfo):
    """Format info from SGE about a given Task Instance."""

    def __init__(self) -> None:
        self._executor_id: Optional[int] = None

    @property
    def executor_id(self) -> Optional[int]:
        """Get SGE assigned executor id."""
        if self._executor_id is None:
            sge_jid = os.environ.get('JOB_ID')
            if sge_jid:
                self._executor_id = int(sge_jid)
        logger.debug("executor_id: {}".format(self._executor_id))
        return self._executor_id

    def get_usage_stats(self) -> Dict:
        """Collect the SGE reported resource usage for a given task instance."""
        return sge_utils.qstat_usage([self.executor_id])[self.executor_id]

    def get_exit_info(self, exit_code: int, error_msg: str) -> Tuple[str, str]:
        """Get the exit code and message from SGE."""
        if exit_code in QsubAttribute.ERROR_CODE_SET_KILLED_FOR_INSUFFICIENT_RESOURCES:
            msg = (f"Insufficient resources requested. Found exit code: "
                   f"{exit_code}. Application returned error message:\n" +
                   error_msg)
            return TaskInstanceStatus.RESOURCE_ERROR, msg
        elif exit_code == ReturnCodes.WORKER_NODE_ENV_FAILURE:
            msg = (
                "There is a discrepancy between the environment that your "
                "workflow swarm node is accessing and the environment that "
                "your worker node is accessing, because of this they will "
                "not be able to access the correct jobmon services."
                " Please check that they are accessing the environments "
                "as expected (check qsub that was submitted for hints). "
                "CHECK YOUR BASH PROFILE as it may contain a path that "
                "references a different version of jobmon than you intend "
                f"to use. {self.__class__.__name__} accounting discovered "
                f"exit code: {exit_code}")
            # TODO change this to a fatal error so they can't attempt a retry
            return TaskInstanceStatus.UNKNOWN_ERROR, msg
        else:
            return TaskInstanceStatus.ERROR, error_msg<|MERGE_RESOLUTION|>--- conflicted
+++ resolved
@@ -29,15 +29,8 @@
             # FYI errno.EEXIST == 17
             # Race condition - two processes try to create the same directory
             # at almost the same time!
-<<<<<<< HEAD
-            logger.info(f"Process could not create directory {d} because it "
-                        "already existed, probably due to race condition, "
-                        "no error, continuing")
-=======
             logger.info("Process could not create directory {} because it already existed, "
                         "probably due to race condition, no error, continuing".format(d))
->>>>>>> e29dab9d
-            pass
         else:
             logger.error("Process could not create directory {}, re-raising".format(d))
             raise
