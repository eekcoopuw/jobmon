"""Task object defines a single executable object that will be added to a Workflow.

TaskInstances will be created from it for every execution.
"""
from __future__ import annotations

import hashlib
from http import HTTPStatus as StatusCodes
import logging
from typing import Any, Callable, Dict, List, Optional, Set, Tuple, TYPE_CHECKING, Union

from jobmon.client.client_config import ClientConfig
from jobmon.client.node import Node
from jobmon.client.task_resources import TaskResources
from jobmon.constants import SpecialChars, TaskStatus
from jobmon.exceptions import InvalidResponse
from jobmon.requester import Requester
from jobmon.serializers import SerializeTaskInstanceErrorLog, SerializeTaskResourceUsage

if TYPE_CHECKING:
    from jobmon.client.array import Array
    from jobmon.client.workflow import Workflow

logger = logging.getLogger(__name__)


class Task:
    """Task object defines a single executable object that will be added to a Workflow.

    Task Instances will be created from it for every execution.
    """

    @staticmethod
    def is_valid_job_name(name: str):
        """If the name is invalid it will raises an exception.

        Primarily based on the restrictions SGE places on job names. The list of illegal
        characters might not be complete, I could not find an official list.

        Must:
          - Not be null or the empty string
          - being with a digit
          - contain am illegal character

        Args:
            name:

        Returns:
            True (or raises)

        Raises:
            ValueError: if the name is not valid.
        """
        if not name:
            raise ValueError("name cannot be None or empty")
        elif name[0].isdigit():
            raise ValueError(f"name cannot begin with a digit, saw: '{name[0]}'")
        elif any(e in name for e in SpecialChars.ILLEGAL_SPECIAL_CHARACTERS):
            raise ValueError(
                f"name contains illegal special character, illegal characters "
                f"are: '{SpecialChars.ILLEGAL_SPECIAL_CHARACTERS}'"
            )
        return True

    def __init__(
        self,
        node: Node,
        task_args: Dict[str, Any],
        op_args: Dict[str, Any],
        array: Optional[Array] = None,
        cluster_name: str = "",
        compute_resources: Optional[Dict[str, Any]] = None,
        compute_resources_callable: Optional[Callable] = None,
        resource_scales: Optional[Dict[str, float]] = None,
        fallback_queues: Optional[List[str]] = None,
        name: Optional[str] = None,
        max_attempts: int = 3,
        upstream_tasks: Optional[List[Task]] = None,
        task_attributes: Union[List, dict] = None,
        requester: Optional[Requester] = None,
    ) -> None:
        """Create a single executable object in the workflow, aka a Task.

        Relate it to a Task Template in order to classify it as a type of job within the
        context of your workflow.

        Args:
            node: Node this task is associated with.
            task_args: Task arguments that make the command unique across workflows
                usually pertaining to data flowing through the task.
            op_args: Task arguments that can change across runs of the same workflow.
                usually pertaining to trivial things like log level or code location.
            cluster_name: the name of the cluster the user wants to run their task on.
            compute_resources: A dictionary that includes the users requested resources
                for the current run. E.g. {cores: 1, mem: 1, runtime: 60, queue: all.q}.
            compute_resources_callable: callable compute resources.
            resource_scales: how much users want to scale their resource request if the
                the initial request fails.
            fallback_queues: a list of queues that a user wants to try if their original
                queue is unable to accommodate their requested resources.
            name: name that will be visible in qstat for this job
            max_attempts: number of attempts to allow the cluster to try before giving
                up. Default is 3.
            upstream_tasks: Task objects that must be run prior to this
            task_attributes: dictionary of attributes and their values or list
                of attributes that will be assigned later.
            requester: requester object to communicate with the flask services.

        Raise:
            ValueError: If the hashed command is not allowed as an SGE job name; see
                is_valid_job_name
        """
        if requester is None:
            requester_url = ClientConfig.from_defaults().url
            requester = Requester(requester_url)
        self.requester = requester

        # pre bind hash defining attributes
        self.node = node
        self.task_args = task_args
        self.mapped_task_args = (
            self.node.task_template_version.convert_arg_names_to_ids(**self.task_args)
        )
        self.task_args_hash = self._hash_task_args()
        self.op_args = op_args

        # pre bind mutable attributes
        self.command = self.node.task_template_version.command_template.format(
            **self.node.node_args, **self.task_args, **self.op_args
        )

        # Not all tasks bound to an array initially
        if array is not None:
            self.array = array

        # Names of jobs can't start with a numeric.
        if not name:
            name = self.node.default_name
        self.is_valid_job_name(name)
        self.name = name

        # upstream and downstream task relationships
        self.upstream_tasks: Set[Task] = (
            set(upstream_tasks) if upstream_tasks else set()
        )
        self.downstream_tasks: Set[Task] = set()
        for task in self.upstream_tasks:
            self.add_upstream(task)

        self.task_attributes: dict = {}
        if isinstance(task_attributes, List):
            for attr in task_attributes:
                self.task_attributes[attr] = None
        elif isinstance(task_attributes, dict):
            for attr in task_attributes:
                self.task_attributes[str(attr)] = str(task_attributes[attr])
        else:
            raise ValueError(
                "task_attributes must be provided as a list of attributes or a "
                "dictionary of attributes and their values"
            )

        # mutable operational/cluster behaviour
        self.max_attempts: int = max_attempts
        self._instance_cluster_name = cluster_name
        self._instance_compute_resources = (
            compute_resources if compute_resources is not None else {}
        )
        self._instance_compute_resources_callable = compute_resources_callable
        self._instance_resource_scales = (
            resource_scales if resource_scales is not None else {}
        )

        self.fallback_queues: List[str] = (
            fallback_queues if fallback_queues is not None else []
        )

        # error api
        self._errors: Union[
            None, Dict[str, Union[int, List[Dict[str, Union[str, int]]]]]
        ] = None

    @property
    def _raw_resources(self) -> Dict[str, Any]:
        try:
            resources = self.array.compute_resources
        except AttributeError:
            resources = {}
        resources.update(self._instance_compute_resources.copy())
        return resources

    @property
<<<<<<< HEAD
    def compute_resources(self) -> Dict[str, Any]:
        """A dictionary that includes the users requested resources for the current run.

        E.g. {cores: 1, mem: 1, runtime: 60, queue: all.q}"""
        resources = self._raw_resources
        try:
            resources.pop("queue")
        except KeyError:
            pass
        return resources
=======
    def resource_scales(self) -> Dict[str, float]:
        """A dictionary that includes the users requested resource scales for the current run.

        E.g. {memory: 0.1, runtime: 0.7}"""
        try:
            scales = self.array.resource_scales
        except AttributeError:
            scales = {}
        scales.update(self._instance_resource_scales.copy())
        return scales if scales else {"memory": 0.5, "runtime": 0.5}
>>>>>>> 446dac43

    @property
    def cluster_name(self) -> str:
        """The name of the cluster the user wants to run their task on."""
        cluster_name = self._instance_cluster_name
        if not cluster_name:
            try:
                cluster_name = self.array.cluster_name
            except AttributeError:
                # array hasn't been inferred yet. safe to return empty string for now
                pass
        return cluster_name

    @property
    def compute_resources_callable(self) -> Optional[Callable]:
        """A callable that returns a compute resources dict."""
        compute_resources_callable = self._instance_compute_resources_callable
        if compute_resources_callable is None:
            compute_resources_callable = self.array.compute_resources_callable
        return compute_resources_callable

    @property
    def queue_name(self) -> str:
        resources = self._raw_resources
        try:
            queue_name = resources.pop("queue")
        except KeyError:
            raise ValueError(
                "A queue name must be provided in the specified compute resources."
            )
        return queue_name

    @property
    def original_task_resources(self) -> TaskResources:
        """Get the id of the task if it has been bound to the db otherwise raise an error."""
        if not hasattr(self, "_original_task_resources"):
            raise AttributeError(
                "task_resources cannot be accessed before workflow is bound"
            )
        return self._original_task_resources

    @original_task_resources.setter
    def original_task_resources(self, val: TaskResources) -> None:
        if not isinstance(val, TaskResources):
            raise ValueError("task_resources must be of type=TaskResources")
        self._original_task_resources = val

    @property
    def is_bound(self) -> bool:
        """If the task template version has been bound to the database."""
        return hasattr(self, "_task_id")

    @property
    def task_id(self) -> int:
        """Get the id of the task if it has been bound to the db otherwise raise an error."""
        if not self.is_bound:
            raise AttributeError("task_id cannot be accessed before task is bound")
        return self._task_id

    @task_id.setter
    def task_id(self, val: int) -> None:
        self._task_id = val

    @property
    def initial_status(self) -> str:
        """Get initial status of the task if it has been bound to the db; else raise error."""
        if not hasattr(self, "_initial_status"):
            raise AttributeError(
                "initial_status cannot be accessed before task is bound"
            )
        return self._initial_status

    @initial_status.setter
    def initial_status(self, val: str) -> None:
        self._initial_status = val

    @property
    def final_status(self) -> str:
        """Get initial status of the task if it has been bound, otherwise raise error."""
        if not hasattr(self, "_final_status"):
            raise AttributeError(
                "final_status cannot be accessed until workflow is run"
            )
        return self._final_status

    @final_status.setter
    def final_status(self, val: str) -> None:
        self._final_status = val

    @property
    def array(self) -> Array:
        """Get the array the task has been added to or else raise an AttributeError."""
        if not hasattr(self, "_array"):
            raise AttributeError(
                "array cannot be accessed via task before task is added to array"
            )
        return self._array

    @array.setter
    def array(self, val: Array) -> None:
        self._array = val

    @property
    def workflow(self) -> Workflow:
        """Get the workflow the task has been added to or else raise an AttributeError."""
        if not hasattr(self, "_workflow"):
            raise AttributeError(
                "workflow cannot be accessed via task before workflow is added to workflow"
            )
        return self._workflow

    @workflow.setter
    def workflow(self, val: Workflow) -> None:
        self._workflow = val

    def bind(self, reset_if_running: bool = True) -> int:
        """Bind tasks to the db if they have not been bound already.

        Otherwise make sure their ExecutorParameters are up to date.
        """
        task_id, status = self._get_task_id_and_status()
        if task_id is None:
            task_id = self._add_task()
            status = TaskStatus.REGISTERING
        else:
            status = self._update_task_parameters(task_id, reset_if_running)
        self._task_id = task_id
        self._initial_status = status
        return task_id

    def add_upstream(self, ancestor: Task) -> None:
        """Add an upstream (ancestor) Task.

        This has Set semantics, an upstream task will only be added once. Symmetrically, this
        method also adds this Task as a downstream on the ancestor.
        """
        self.upstream_tasks.add(ancestor)
        ancestor.downstream_tasks.add(self)

        self.node.add_upstream_node(ancestor.node)

    def add_downstream(self, descendent: Task) -> None:
        """Add an downstream (ancestor) Task.

        This has Set semantics, a downstream task will only be added once. Symmetrically,
        this method also adds this Task as an upstream on the ancestor.
        """
        self.downstream_tasks.add(descendent)
        descendent.upstream_tasks.add(self)

        self.node.add_downstream_node(descendent.node)

    def add_attributes(self, task_attributes: dict) -> None:
        """Update or add attributes.

        Function that users can call either to update values of existing attributes or add
        new attributes.
        """
        app_route = f"/task/{self.task_id}/task_attributes"
        return_code, response = self.requester.send_request(
            app_route=app_route,
            message={"task_attributes": task_attributes},
            request_type="put",
        )
        if return_code != StatusCodes.OK:
            raise ValueError(
                f"Unexpected status code {return_code} from PUT request through "
                f"route {app_route}. Expected code 200. Response content: "
                f"{response}"
            )

    def add_attribute(self, attribute: str, value: str) -> None:
        """Function that users can call to add a single attribute for a task."""
        self.task_attributes[str(attribute)] = str(value)
        # if the task has already been bound, bind the attributes
        if self._task_id:
            self.add_attributes({str(attribute): str(value)})

    def get_errors(
        self,
    ) -> Union[None, Dict[str, Union[int, List[Dict[str, Union[str, int]]]]]]:
        """Return all errors for each task, with the recent task_instance_id actually used."""
        if (
            self._errors is None
            and hasattr(self, "_task_id")
            and self._task_id is not None
        ):
            return_code, response = self.requester.send_request(
                app_route=f"/task/{self._task_id}/most_recent_ti_error",
                message={},
                request_type="get",
            )
            if return_code == StatusCodes.OK:
                task_instance_id = response["task_instance_id"]
                if task_instance_id is not None:
                    rc, response = self.requester.send_request(
                        app_route=f"/task_instance/{task_instance_id}"
                        f"/task_instance_error_log",
                        message={},
                        request_type="get",
                    )
                    errors_ti = [
                        SerializeTaskInstanceErrorLog.kwargs_from_wire(j)
                        for j in response["task_instance_error_log"]
                    ]
                    self._errors = {
                        "task_instance_id": task_instance_id,
                        "error_log": errors_ti,
                    }

        return self._errors

    def set_compute_resources_from_yaml(
        self, cluster_name: str, yaml_file: str
    ) -> None:
        """Set default compute resources from a user provided yaml file for task level.

        TODO: Implement this method.

        Args:
            cluster_name: name of cluster to set default values for.
            yaml_file: the yaml file that is providing the compute resource values.
        """
        pass

    def update_compute_resources(self, **kwargs: Any) -> None:
        """Function that allows users to update their compute resources."""
        self.compute_resources.update(kwargs)

    def update_resource_scales(self, **kwargs: Any) -> None:
        """Function that allows users to update their resource scales."""
        self.resource_scales.update(kwargs)

    def _hash_task_args(self) -> int:
        """A hash of the encoded result of the args and values concatenated together."""
        arg_ids = list(self.mapped_task_args.keys())
        arg_ids.sort()

        arg_values = [str(self.mapped_task_args[key]) for key in arg_ids]
        str_arg_ids = [str(arg) for arg in arg_ids]

        hash_value = int(
            hashlib.sha1("".join(str_arg_ids + arg_values).encode("utf-8")).hexdigest(),
            16,
        )
        return hash_value

    def _get_task_id_and_status(self) -> Tuple[Optional[int], Optional[str]]:
        """Get the id and status for a task from the db."""
        app_route = "/task"
        return_code, response = self.requester.send_request(
            app_route=app_route,
            message={
                "workflow_id": self.workflow.workflow_id,
                "node_id": self.node.node_id,
                "task_args_hash": self.task_args_hash,
            },
            request_type="get",
        )
        if return_code != StatusCodes.OK:
            raise InvalidResponse(
                f"Unexpected status code {return_code} from GET "
                f"request through route {app_route}. Expected code "
                f"200. Response content: {response}"
            )
        return response["task_id"], response["task_status"]

    def _update_task_parameters(self, task_id: int, reset_if_running: bool) -> str:
        """Update the executor parameters in the db for a task."""
        app_route = f"/task/{task_id}/update_parameters"
        return_code, response = self.requester.send_request(
            app_route=app_route,
            message={
                "name": self.name,
                "command": self.command,
                "max_attempts": self.max_attempts,
                "reset_if_running": reset_if_running,
                "task_attributes": self.task_attributes,
            },
            request_type="put",
        )
        if return_code != StatusCodes.OK:
            raise InvalidResponse(
                f"Unexpected status code {return_code} from PUT request through route "
                f"{app_route}. Expected code 200. Response content: {response}"
            )
        return response["task_status"]

    def _add_task(self) -> int:
        """Bind a task to the db with the node, and workflow ids that have been established."""
        tasks = [
            {
                "workflow_id": self.workflow.workflow_id,
                "node_id": self.node.node_id,
                "array_id": self.array.array_id,
                "task_args_hash": self.task_args_hash,
                "name": self.name,
                "command": self.command,
                "max_attempts": self.max_attempts,
                "task_args": self.mapped_task_args,
                "task_attributes": self.task_attributes,
            }
        ]
        app_route = "/task"
        return_code, response = self.requester.send_request(
            app_route=app_route,
            message={"tasks": tasks},
            request_type="post",
        )
        if return_code != StatusCodes.OK:
            raise InvalidResponse(
                f"Unexpected status code {return_code} from POST request through route "
                f"{app_route}. Expected code 200. Response content: {response}"
            )
        return list(response["tasks"].values())[0]

    def __eq__(self, other: object) -> bool:
        """Check if the hashes of two tasks are equivalent."""
        if not isinstance(other, Task):
            return False
        else:
            return hash(self) == hash(other)

    def __lt__(self, other: Task) -> bool:
        """Check if one hash is less than the has of another Task."""
        return hash(self) < hash(other)

    def __hash__(self) -> int:
        """Create the hash for a task to determine if it is unique within a dag."""
        if not hasattr(self, "_hash_val"):
            hash_value = hashlib.sha1()
            hash_value.update(bytes(str(hash(self.node)).encode("utf-8")))
            hash_value.update(bytes(str(self.task_args_hash).encode("utf-8")))
            self._hash_val = int(hash_value.hexdigest(), 16)
        return self._hash_val

    def __repr__(self) -> str:
        """A representation string for a Task instance."""
        repr_string = (
            f"Task(command={self.command}, "
            f"name={self.name}, "
            f"node={self.node}, "
            f"task_args={self.task_args}"
        )
        try:
            repr_string += f", task_id={self.task_id})"
        except AttributeError:
            repr_string += ")"
        return repr_string

    def resource_usage(self) -> dict:
        """Get the resource usage for the successful TaskInstance of a Task."""
        app_route = "/task_resource_usage"
        return_code, response = self.requester.send_request(
            app_route=app_route,
            message={"task_id": self.task_id},
            request_type="get",
        )
        if return_code != StatusCodes.OK:
            raise InvalidResponse(
                f"Unexpected status code {return_code} from GET "
                f"request through route {app_route}. Expected code "
                f"200. Response content: {response}"
            )
        return SerializeTaskResourceUsage.kwargs_from_wire(response)<|MERGE_RESOLUTION|>--- conflicted
+++ resolved
@@ -190,7 +190,6 @@
         return resources
 
     @property
-<<<<<<< HEAD
     def compute_resources(self) -> Dict[str, Any]:
         """A dictionary that includes the users requested resources for the current run.
 
@@ -201,7 +200,7 @@
         except KeyError:
             pass
         return resources
-=======
+
     def resource_scales(self) -> Dict[str, float]:
         """A dictionary that includes the users requested resource scales for the current run.
 
@@ -212,7 +211,6 @@
             scales = {}
         scales.update(self._instance_resource_scales.copy())
         return scales if scales else {"memory": 0.5, "runtime": 0.5}
->>>>>>> 446dac43
 
     @property
     def cluster_name(self) -> str:
