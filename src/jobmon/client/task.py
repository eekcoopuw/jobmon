"""Task object defines a single executable object that will be added to a Workflow.

TaskInstances will be created from it for every execution.
"""
from __future__ import annotations

import hashlib
from http import HTTPStatus as StatusCodes
import logging
from typing import Any, Callable, Dict, List, Optional, Set, TYPE_CHECKING, Union

from jobmon.client.client_config import ClientConfig
from jobmon.client.node import Node
from jobmon.client.task_resources import TaskResources
from jobmon.constants import SpecialChars
from jobmon.exceptions import InvalidResponse
from jobmon.requester import Requester
from jobmon.serializers import SerializeTaskInstanceErrorLog, SerializeTaskResourceUsage

if TYPE_CHECKING:
    from jobmon.client.array import Array
    from jobmon.client.workflow import Workflow

logger = logging.getLogger(__name__)


class Task:
    """Task object defines a single executable object that will be added to a Workflow.

    Task Instances will be created from it for every execution.
    """

    @staticmethod
    def is_valid_job_name(name: str) -> bool:
        """If the name is invalid it will raises an exception.

        Primarily based on the restrictions SGE places on job names. The list of illegal
        characters might not be complete, I could not find an official list.

        Must:
          - Not be null or the empty string
          - being with a digit
          - contain am illegal character

        Args:
            name:

        Returns:
            True (or raises)

        Raises:
            ValueError: if the name is not valid.
        """
        if not name:
            raise ValueError("name cannot be None or empty")
        elif name[0].isdigit():
            raise ValueError(f"name cannot begin with a digit, saw: '{name[0]}'")
        elif any(e in name for e in SpecialChars.ILLEGAL_SPECIAL_CHARACTERS):
            raise ValueError(
                f"name contains illegal special character, illegal characters "
                f"are: '{SpecialChars.ILLEGAL_SPECIAL_CHARACTERS}'"
            )
        return True

    def __init__(
        self,
        node: Node,
        task_args: Dict[str, Any],
        op_args: Dict[str, Any],
        array: Optional[Array] = None,
        cluster_name: str = "",
        compute_resources: Optional[Dict[str, Any]] = None,
        compute_resources_callable: Optional[Callable] = None,
        resource_scales: Optional[Dict[str, float]] = None,
        fallback_queues: Optional[List[str]] = None,
        name: Optional[str] = None,
        max_attempts: int = 3,
        upstream_tasks: Optional[List[Task]] = None,
        task_attributes: Union[List, dict] = None,
        requester: Optional[Requester] = None,
    ) -> None:
        """Create a single executable object in the workflow, aka a Task.

        Relate it to a Task Template in order to classify it as a type of job within the
        context of your workflow.

        Args:
            node: Node this task is associated with.
            task_args: Task arguments that make the command unique across workflows
                usually pertaining to data flowing through the task.
            op_args: Task arguments that can change across runs of the same workflow.
                usually pertaining to trivial things like log level or code location.
            array: the array that the task is associated with.
            cluster_name: the name of the cluster the user wants to run their task on.
            compute_resources: A dictionary that includes the users requested resources
                for the current run. E.g. {cores: 1, mem: 1, runtime: 60, queue: all.q}.
            compute_resources_callable: callable compute resources.
            resource_scales: how much users want to scale their resource request if the
                the initial request fails.
            fallback_queues: a list of queues that a user wants to try if their original
                queue is unable to accommodate their requested resources.
            name: name that will be visible in qstat for this job
            max_attempts: number of attempts to allow the cluster to try before giving
                up. Default is 3.
            upstream_tasks: Task objects that must be run prior to this
            task_attributes: dictionary of attributes and their values or list
                of attributes that will be assigned later.
            requester: requester object to communicate with the flask services.

        Raise:
            ValueError: If the hashed command is not allowed as an SGE job name; see
                is_valid_job_name
        """
        if requester is None:
            cc = ClientConfig.from_defaults()
            requester = Requester(cc.url, max_retries=cc.tenacity_max_retries)
        self.requester = requester

        # pre bind hash defining attributes
        self.node = node
        self.task_args = task_args
        self.mapped_task_args = (
            self.node.task_template_version.convert_arg_names_to_ids(**self.task_args)
        )
        self.task_args_hash = self._hash_task_args()
        self.op_args = op_args

        # pre bind mutable attributes
        self.command = self.node.task_template_version.command_template.format(
            **self.node.node_args, **self.task_args, **self.op_args
        )

        # Not all tasks bound to an array initially
        if array is not None:
            self.array = array

        # Names of jobs can't start with a numeric.
        if not name:
            name = self.node.default_name
        self.is_valid_job_name(name)
        self.name = name

        # upstream and downstream task relationships
        self.upstream_tasks: Set[Task] = (
            set(upstream_tasks) if upstream_tasks else set()
        )
        self.downstream_tasks: Set[Task] = set()
        for task in self.upstream_tasks:
            self.add_upstream(task)

        self.task_attributes: dict = {}
        if isinstance(task_attributes, List):
            for attr in task_attributes:
                self.task_attributes[attr] = None
        elif isinstance(task_attributes, dict):
            for attr in task_attributes:
                self.task_attributes[str(attr)] = str(task_attributes[attr])
        else:
            raise ValueError(
                "task_attributes must be provided as a list of attributes or a "
                "dictionary of attributes and their values"
            )

        # mutable operational/cluster behaviour
        self.max_attempts: int = max_attempts
        self._instance_cluster_name = cluster_name
        self._instance_compute_resources = (
            compute_resources if compute_resources is not None else {}
        )
        self._instance_compute_resources_callable = compute_resources_callable
        self._instance_resource_scales = (
            resource_scales if resource_scales is not None else {}
        )

        self.fallback_queues: List[str] = (
            fallback_queues if fallback_queues is not None else []
        )

        # error api
        self._errors: Union[
            None, Dict[str, Union[int, List[Dict[str, Union[str, int]]]]]
        ] = None

    @property
    def compute_resources(self) -> Dict[str, Any]:
        try:
            resources = self.array.compute_resources
        except AttributeError:
            resources = {}
        resources.update(self._instance_compute_resources.copy())
        return resources

    @property
    def requested_resources(self) -> Dict[str, Any]:
        """A dictionary that includes the users requested resources for the current run.

        E.g. {cores: 1, mem: 1, runtime: 60, queue: all.q}.
        """
        resources = self.compute_resources
        try:
            resources.pop("queue")
        except KeyError:
            pass
        return resources

    @property
    def resource_scales(self) -> Dict[str, float]:
        """A dictionary that includes the users requested resource scales for the current run.

        E.g. {memory: 0.1, runtime: 0.7}.
        """
        try:
            scales = self.array.resource_scales
        except AttributeError:
            scales = {}
        scales.update(self._instance_resource_scales.copy())
        return scales if scales else {"memory": 0.5, "runtime": 0.5}

    @property
    def cluster_name(self) -> str:
        """The name of the cluster the user wants to run their task on."""
        cluster_name = self._instance_cluster_name
        if not cluster_name:
            try:
                cluster_name = self.array.cluster_name
            except AttributeError:
                # array hasn't been inferred yet. safe to return empty string for now
                pass
        return cluster_name

    @property
    def compute_resources_callable(self) -> Optional[Callable]:
        """A callable that returns a compute resources dict."""
        compute_resources_callable = self._instance_compute_resources_callable
        if compute_resources_callable is None:
            compute_resources_callable = self.array.compute_resources_callable
        return compute_resources_callable

    @property
    def queue_name(self) -> str:
        resources = self.compute_resources
        try:
            queue_name = resources.pop("queue")
        except KeyError:
            raise ValueError(
                "A queue name must be provided in the specified compute resources."
            )
        return queue_name

    @property
    def original_task_resources(self) -> TaskResources:
        """Get the id of the task if it has been bound to the db otherwise raise an error."""
        if not hasattr(self, "_original_task_resources"):
            raise AttributeError(
                "task_resources cannot be accessed before workflow is bound"
            )
        return self._original_task_resources

    @original_task_resources.setter
    def original_task_resources(self, val: TaskResources) -> None:
        if not isinstance(val, TaskResources):
            raise ValueError("task_resources must be of type=TaskResources")
        self._original_task_resources = val

    @property
    def is_bound(self) -> bool:
        """If the task template version has been bound to the database."""
        return hasattr(self, "_task_id")

    @property
    def task_id(self) -> int:
        """Get the id of the task if it has been bound to the db otherwise raise an error."""
        if not self.is_bound:
            raise AttributeError("task_id cannot be accessed before task is bound")
        return self._task_id

    @task_id.setter
    def task_id(self, val: int) -> None:
        self._task_id = val

    @property
    def initial_status(self) -> str:
        """Get initial status of the task if it has been bound to the db; else raise error."""
        if not hasattr(self, "_initial_status"):
            raise AttributeError(
                "initial_status cannot be accessed before task is bound"
            )
        return self._initial_status

    @initial_status.setter
    def initial_status(self, val: str) -> None:
        self._initial_status = val

    @property
    def final_status(self) -> str:
        """Get initial status of the task if it has been bound, otherwise raise error."""
        if not hasattr(self, "_final_status"):
            raise AttributeError(
                "final_status cannot be accessed until workflow is run"
            )
        return self._final_status

    @final_status.setter
    def final_status(self, val: str) -> None:
        self._final_status = val

    @property
    def array(self) -> Array:
        """Get the array the task has been added to or else raise an AttributeError."""
        if not hasattr(self, "_array"):
            raise AttributeError(
                "array cannot be accessed via task before task is added to array"
            )
        return self._array

    @array.setter
    def array(self, val: Array) -> None:
        self._array = val

    @property
    def workflow(self) -> Workflow:
        """Get the workflow the task has been added to or else raise an AttributeError."""
        if not hasattr(self, "_workflow"):
            raise AttributeError(
                "workflow cannot be accessed via task before workflow is added to workflow"
            )
        return self._workflow

    @workflow.setter
    def workflow(self, val: Workflow) -> None:
        self._workflow = val

    def add_upstream(self, ancestor: Task) -> None:
        """Add an upstream (ancestor) Task.

        This has Set semantics, an upstream task will only be added once. Symmetrically, this
        method also adds this Task as a downstream on the ancestor.
        """
        self.upstream_tasks.add(ancestor)
        ancestor.downstream_tasks.add(self)

        self.node.add_upstream_node(ancestor.node)

    def add_upstreams(self, tasks: List[Task]) -> None:
        """Add all Tasks in user provided list as upstreams."""
        for task in tasks:
            self.add_upstream(task)

    def add_downstream(self, descendent: Task) -> None:
        """Add a downstream (ancestor) Task.

        This has Set semantics, a downstream task will only be added once. Symmetrically,
        this method also adds this Task as an upstream on the ancestor.
        """
        self.downstream_tasks.add(descendent)
        descendent.upstream_tasks.add(self)

        self.node.add_downstream_node(descendent.node)

<<<<<<< HEAD
=======
    def add_downstreams(self, tasks: List[Task]) -> None:
        """Add all Tasks in user provided list as downstreams."""
        for task in tasks:
            self.add_downstream(task)

    def add_attributes(self, task_attributes: dict) -> None:
        """Update or add attributes.

        Function that users can call either to update values of existing attributes or add
        new attributes.
        """
        app_route = f"/task/{self.task_id}/task_attributes"
        return_code, response = self.requester.send_request(
            app_route=app_route,
            message={"task_attributes": task_attributes},
            request_type="put",
        )
        if return_code != StatusCodes.OK:
            raise ValueError(
                f"Unexpected status code {return_code} from PUT request through "
                f"route {app_route}. Expected code 200. Response content: "
                f"{response}"
            )

>>>>>>> fb79b515
    def add_attribute(self, attribute: str, value: str) -> None:
        """Function that users can call to add a single attribute for a task."""
        self.task_attributes[str(attribute)] = str(value)

    def get_errors(
        self,
    ) -> Union[None, Dict[str, Union[int, List[Dict[str, Union[str, int]]]]]]:
        """Return all errors for each task, with the recent task_instance_id actually used."""
        if (
            self._errors is None
            and hasattr(self, "_task_id")
            and self._task_id is not None
        ):
            return_code, response = self.requester.send_request(
                app_route=f"/task/{self._task_id}/most_recent_ti_error",
                message={},
                request_type="get",
            )
            if return_code == StatusCodes.OK:
                task_instance_id = response["task_instance_id"]
                if task_instance_id is not None:
                    rc, response = self.requester.send_request(
                        app_route=f"/task_instance/{task_instance_id}"
                        f"/task_instance_error_log",
                        message={},
                        request_type="get",
                    )
                    errors_ti = [
                        SerializeTaskInstanceErrorLog.kwargs_from_wire(j)
                        for j in response["task_instance_error_log"]
                    ]
                    self._errors = {
                        "task_instance_id": task_instance_id,
                        "error_log": errors_ti,
                    }

        return self._errors

    def set_compute_resources_from_yaml(
        self, cluster_name: str, yaml_file: str
    ) -> None:
        """Set default compute resources from a user provided yaml file for task level.

        TODO: Implement this method.

        Args:
            cluster_name: name of cluster to set default values for.
            yaml_file: the yaml file that is providing the compute resource values.
        """
        pass

    def update_compute_resources(self, **kwargs: Any) -> None:
        """Function that allows users to update their compute resources."""
        self.compute_resources.update(kwargs)

    def update_resource_scales(self, **kwargs: Any) -> None:
        """Function that allows users to update their resource scales."""
        self.resource_scales.update(kwargs)

    def _hash_task_args(self) -> int:
        """A hash of the encoded result of the args and values concatenated together."""
        arg_ids = list(self.mapped_task_args.keys())
        arg_ids.sort()

        arg_values = [str(self.mapped_task_args[key]) for key in arg_ids]
        str_arg_ids = [str(arg) for arg in arg_ids]

        hash_value = int(
            hashlib.sha1("".join(str_arg_ids + arg_values).encode("utf-8")).hexdigest(),
            16,
        )
        return hash_value

    def __eq__(self, other: object) -> bool:
        """Check if the hashes of two tasks are equivalent."""
        if not isinstance(other, Task):
            return False
        else:
            return hash(self) == hash(other)

    def __lt__(self, other: Task) -> bool:
        """Check if one hash is less than the has of another Task."""
        return hash(self) < hash(other)

    def __hash__(self) -> int:
        """Create the hash for a task to determine if it is unique within a dag."""
        if not hasattr(self, "_hash_val"):
            hash_value = hashlib.sha1()
            hash_value.update(bytes(str(hash(self.node)).encode("utf-8")))
            hash_value.update(bytes(str(self.task_args_hash).encode("utf-8")))
            self._hash_val = int(hash_value.hexdigest(), 16)
        return self._hash_val

    def __repr__(self) -> str:
        """A representation string for a Task instance."""
        repr_string = (
            f"Task(command={self.command}, "
            f"name={self.name}, "
            f"node={self.node}, "
            f"task_args={self.task_args}"
        )
        try:
            repr_string += f", task_id={self.task_id})"
        except AttributeError:
            repr_string += ")"
        return repr_string

    def resource_usage(self) -> dict:
        """Get the resource usage for the successful TaskInstance of a Task."""
        app_route = "/task_resource_usage"
        return_code, response = self.requester.send_request(
            app_route=app_route,
            message={"task_id": self.task_id},
            request_type="get",
        )
        if return_code != StatusCodes.OK:
            raise InvalidResponse(
                f"Unexpected status code {return_code} from GET "
                f"request through route {app_route}. Expected code "
                f"200. Response content: {response}"
            )
        return SerializeTaskResourceUsage.kwargs_from_wire(response)<|MERGE_RESOLUTION|>--- conflicted
+++ resolved
@@ -357,33 +357,11 @@
 
         self.node.add_downstream_node(descendent.node)
 
-<<<<<<< HEAD
-=======
     def add_downstreams(self, tasks: List[Task]) -> None:
         """Add all Tasks in user provided list as downstreams."""
         for task in tasks:
             self.add_downstream(task)
 
-    def add_attributes(self, task_attributes: dict) -> None:
-        """Update or add attributes.
-
-        Function that users can call either to update values of existing attributes or add
-        new attributes.
-        """
-        app_route = f"/task/{self.task_id}/task_attributes"
-        return_code, response = self.requester.send_request(
-            app_route=app_route,
-            message={"task_attributes": task_attributes},
-            request_type="put",
-        )
-        if return_code != StatusCodes.OK:
-            raise ValueError(
-                f"Unexpected status code {return_code} from PUT request through "
-                f"route {app_route}. Expected code 200. Response content: "
-                f"{response}"
-            )
-
->>>>>>> fb79b515
     def add_attribute(self, attribute: str, value: str) -> None:
         """Function that users can call to add a single attribute for a task."""
         self.task_attributes[str(attribute)] = str(value)
