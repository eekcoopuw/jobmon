--- conflicted
+++ resolved
@@ -327,12 +327,8 @@
                     upstream_tasks: List[Task] = [],
                     task_attributes: Union[List, dict] = {},
                     max_attempts: int = 3,
-<<<<<<< HEAD
                     compute_resources: Optional[Dict[str, Any]] = None,
                     resource_scales: Optional[Dict[str, Any]] = None,
-=======
-                    compute_resources: Dict[str, Dict[str, Any]] = None,
->>>>>>> f9c87d9d
                     cluster_name: str = "",
                     **kwargs: Any) -> Task:
         """Create an instance of a task associated with this template.
@@ -393,12 +389,8 @@
             task_template_version_id=self.active_task_template_version.id,
             node_args=node_args,
             task_args=task_args,
-<<<<<<< HEAD
             compute_resources=compute_resources,
             resource_scales=resource_scales,
-=======
-            compute_resources=resources,
->>>>>>> f9c87d9d
             cluster_name=cluster_name,
             name=name,
             max_attempts=max_attempts,
