--- conflicted
+++ resolved
@@ -309,6 +309,7 @@
                     task_args=task.task_args,
                     op_args=task.op_args,
                     cluster_name=task.cluster_name,
+                    requester=self.requester
                 )
                 self._link_array_and_workflow(array)
 
@@ -474,6 +475,9 @@
                 "please set the resume flag. If you are not trying to resume a workflow, make "
                 "sure the workflow args are unique or the tasks are unique"
             )
+        if self._newly_created and resume:
+            logger.warning("The resume flag has been set but no previous workflow_args exist."
+                           "Note that the workflow will execute as a new workflow.")
 
         # Bind tasks
         logger.info("Adding task metadata to database")
@@ -739,39 +743,12 @@
             self._clusters[cluster_name] = cluster
         return cluster
 
-<<<<<<< HEAD
     def _set_original_task_resources(self, task: Task) -> None:
         cluster = self.get_cluster_by_name(task.cluster_name)
         queue = cluster.get_queue(task.queue_name)
         task_resources = TaskResources(
             requested_resources=task.requested_resources, queue=queue
         )
-=======
-    def _create_workflow_run(
-        self,
-        resume: bool = False,
-        reset_running_jobs: bool = True,
-        resume_timeout: int = 300,
-    ) -> ClientWorkflowRun:
-        # raise error if workflow exists and is done
-        if self._status == WorkflowStatus.DONE:
-            raise WorkflowAlreadyComplete(
-                f"Workflow ({self.workflow_id}) is already in done state and cannot be resumed"
-            )
-
-        if not self._newly_created and not resume:
-            raise WorkflowAlreadyExists(
-                "This workflow already exists. If you are trying to resume a workflow, "
-                "please set the resume flag. If you are not trying to resume a workflow, make "
-                "sure the workflow args are unique or the tasks are unique"
-            )
-        elif not self._newly_created and resume:
-            self._set_workflow_resume(reset_running_jobs)
-            self._workflow_is_resumable(resume_timeout)
-        elif self._newly_created and resume:
-            logger.warning("The resume flag has been set but no previous workflow_args exist."
-                           "Note that the workflow will execute as a new workflow.")
->>>>>>> fb79b515
 
         try:
             task_resources = self._task_resources[hash(task_resources)]
