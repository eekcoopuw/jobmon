--- conflicted
+++ resolved
@@ -1,18 +1,11 @@
 """The overarching framework to create tasks and dependencies within."""
 import hashlib
+import time
 import uuid
 from multiprocessing import Event, Process, Queue
 from multiprocessing import synchronize
 from queue import Empty
-<<<<<<< HEAD
-import time
-from typing import Optional, Sequence, Dict, Union, List
-import uuid
-
-import structlog as logging
-=======
 from typing import Dict, List, Optional, Sequence, Union
->>>>>>> e29dab9d
 
 from jobmon.client.client_config import ClientConfig
 from jobmon.client.dag import Dag
@@ -21,22 +14,15 @@
     ExceptionWrapper, TaskInstanceScheduler
 from jobmon.client.execution.strategies.api import get_scheduling_executor_by_name
 from jobmon.client.execution.strategies.base import Executor
-from jobmon.client.workflow_run import WorkflowRun as ClientWorkflowRun
 from jobmon.client.swarm.swarm_task import SwarmTask
 from jobmon.client.swarm.workflow_run import WorkflowRun
 from jobmon.client.task import Task
-<<<<<<< HEAD
-from jobmon.exceptions import (WorkflowAlreadyExists, WorkflowAlreadyComplete,
-                               InvalidResponse, SchedulerStartupTimeout,
-                               SchedulerNotAlive, ResumeSet, DuplicateNodeArgsError,
-                               WorkflowNotResumable)
-from jobmon.constants import WorkflowStatus, WorkflowRunStatus
-=======
+from jobmon.client.workflow_run import WorkflowRun as ClientWorkflowRun
 from jobmon.constants import WorkflowRunStatus, WorkflowStatus
 from jobmon.exceptions import (DuplicateNodeArgsError, InvalidResponse, ResumeSet,
                                SchedulerNotAlive, SchedulerStartupTimeout,
-                               WorkflowAlreadyComplete, WorkflowAlreadyExists)
->>>>>>> e29dab9d
+                               WorkflowAlreadyComplete, WorkflowAlreadyExists,
+                               WorkflowNotResumable)
 from jobmon.requester import Requester, http_request_ok
 
 import structlog as logging
@@ -247,16 +233,10 @@
     def run(self, fail_fast: bool = False, seconds_until_timeout: int = 36000,
             resume: bool = ResumeStatus.DONT_RESUME, reset_running_jobs: bool = True,
             scheduler_response_wait_timeout: int = 180,
-<<<<<<< HEAD
             scheduler_config: Optional[SchedulerConfig] = None,
             resume_timeout: int = 300) -> WorkflowRun:
-        """Run the workflow by traversing the dag and submitting new tasks when
-        their tasks have completed successfully.
-=======
-            scheduler_config: Optional[SchedulerConfig] = None) -> WorkflowRun:
         """Run the workflow by traversing the dag and submitting new tasks when their tasks
         have completed successfully.
->>>>>>> e29dab9d
 
         Args:
             fail_fast: whether or not to break out of execution on
