"""The overarching framework to create tasks and dependencies within."""
import hashlib
import logging
from multiprocessing import Event, Process, Queue
from multiprocessing import synchronize
from queue import Empty
import time
from typing import Any, Dict, List, Optional, Sequence, TYPE_CHECKING, Union
import uuid

from jobmon.client.array import Array
from jobmon.client.client_config import ClientConfig
from jobmon.client.client_logging import ClientLogging
from jobmon.client.cluster import Cluster
from jobmon.client.dag import Dag
from jobmon.client.distributor.api import DistributorConfig
from jobmon.client.distributor.distributor_service import (
    DistributorService,
    ExceptionWrapper,
)
from jobmon.client.swarm.workflow_run import WorkflowRun as SwarmWorkflowRun
from jobmon.client.task import Task
from jobmon.client.task_resources import TaskResources
from jobmon.client.tool_version import ToolVersion
from jobmon.client.workflow_run import WorkflowRun as ClientWorkflowRun
from jobmon.constants import (
    TaskResourcesType,
    TaskStatus,
    WorkflowRunStatus,
    WorkflowStatus,
)
from jobmon.exceptions import (
    CallableReturnedInvalidObject,
    DistributorNotAlive,
    DistributorStartupTimeout,
    DuplicateNodeArgsError,
    InvalidResponse,
    ResumeSet,
    WorkflowAlreadyComplete,
    WorkflowAlreadyExists,
    WorkflowNotResumable,
)
from jobmon.requester import http_request_ok, Requester
from jobmon.serializers import SerializeCluster

ClientLogging().attach(__name__)
logger = logging.getLogger(__name__)
logger.setLevel(logging.DEBUG)


class ResumeStatus(object):
    """Enum of allowed resume statuses."""

    RESUME = True
    DONT_RESUME = False


class Workflow(object):
    """(aka Batch, aka Swarm).

    A Workflow is a framework by which a user may define the relationship
    between tasks and define the relationship between multiple runs of the same
    set of tasks. The great benefit of the Workflow is that it's resumable.
    A Workflow can only be re-loaded if two things are shown to be exact
    matches to a previous Workflow:

    1. WorkflowArgs: It is recommended to pass a meaningful unique identifier
        to workflow_args, to ease resuming. However, if the Workflow is a
        one-off project, you may instantiate the Workflow anonymously, without
        WorkflowArgs. Under the hood, the WorkflowArgs will default to a UUID
        which, as it is randomly generated, will be harder to remember and thus
        harder to resume.

        Workflow args must be hashable. For example, CodCorrect or Como version
        might be passed as Args to the Workflow. For now, the assumption is
        WorkflowArgs is a string.

    2. The tasks added to the workflow. A Workflow is built up by
        using Workflow.add_task(). In order to resume a Workflow, all the same
        tasks must be added with the same dependencies between tasks.
    """

    def __init__(
        self,
        tool_version: ToolVersion,
        workflow_args: str = "",
        name: str = "",
        description: str = "",
        workflow_attributes: Optional[Union[List, dict]] = None,
        max_concurrently_running: int = 10_000,
        requester: Optional[Requester] = None,
        chunk_size: int = 500,  # TODO: should be in the config
    ) -> None:
        """Initialization of the client workflow.

        Args:
            tool_version: ToolVersion this workflow is associated
            workflow_args: Unique identifier of a workflow
            name: Name of the workflow
            description: Description of the workflow
            workflow_attributes: Attributes that make this workflow different from other
                workflows that the user wants to record.
            max_concurrently_running: How many running jobs to allow in parallel
            requester: object to communicate with the flask services.
            chunk_size: how many tasks to bind in a single request
        """
        self._tool_version = tool_version
        self.name = name
        self.description = description
        self.max_concurrently_running = max_concurrently_running

        if requester is None:
            requester_url = ClientConfig.from_defaults().url
            requester = Requester(requester_url)
        self.requester = requester

        self._dag = Dag(requester)
        # hash to task object mapping. ensure only 1
        self.tasks: Dict[int, Task] = {}
        self.arrays: Dict[str, Array] = {}
        self._chunk_size: int = chunk_size

        if workflow_args:
            self.workflow_args = workflow_args
        else:
            self.workflow_args = str(uuid.uuid4())
            logger.info(
                "Workflow_args defaulting to uuid {}. To resume this "
                "workflow, you must re-instantiate Workflow and pass "
                "this uuid in as the workflow_args. As a uuid is hard "
                "to remember, we recommend you name your workflows and"
                " make workflow_args a meaningful unique identifier. "
                "Then add the same tasks to this workflow".format(self.workflow_args)
            )
        self.workflow_args_hash = int(
            hashlib.sha1(self.workflow_args.encode("utf-8")).hexdigest(), 16
        )

        self._distributor_com_queue: Queue = Queue()
        self._distributor_stop_event: synchronize.Event = Event()

        self.workflow_attributes: Dict[str, Any] = {}
        if workflow_attributes:
            if isinstance(workflow_attributes, List):
                for attr in workflow_attributes:
                    self.workflow_attributes[attr] = None
            elif isinstance(workflow_attributes, dict):
                for attr, val in workflow_attributes.items():
                    self.workflow_attributes[str(attr)] = str(val)
            else:
                raise ValueError(
                    "workflow_attributes must be provided as a list of attributes or a "
                    "dictionary of attributes and their values"
                )

        # Cache for clusters
        self._clusters: Dict[str, Cluster] = {}
        self.default_cluster_name: str = ""
        self.default_compute_resources_set: Dict[str, Dict[str, Any]] = {}

        self._fail_after_n_executions = 1_000_000_000

    @property
    def is_bound(self) -> bool:
        """If the workflow has been bound to the db."""
        if not hasattr(self, "_workflow_id"):
            return False
        else:
            return True

    @property
    def workflow_id(self) -> int:
        """If the workflow is bound then it will have been given an id."""
        if not self.is_bound:
            raise AttributeError(
                "workflow_id cannot be accessed before workflow is bound"
            )
        return self._workflow_id

    @property
    def dag_id(self) -> int:
        """If it has been bound, it will have an associated dag_id."""
        if not self.is_bound:
            raise AttributeError("dag_id cannot be accessed before workflow is bound")
        return self._dag.dag_id

    @property
    def task_hash(self) -> int:
        """Hash of all of the tasks."""
        hash_value = hashlib.sha1()
        tasks = sorted(self.tasks.values())
        if len(tasks) > 0:  # if there are no tasks, we want to skip this
            for task in tasks:
                hash_value.update(str(hash(task)).encode("utf-8"))
        return int(hash_value.hexdigest(), 16)

    @property
    def task_errors(self) -> Dict:
        """Return a dict of error associated with a task."""
        return {
            task.name: task.get_errors()
            for task in self.tasks.values()
            if task.final_status == TaskStatus.ERROR_FATAL
        }

    def add_attributes(self, workflow_attributes: dict) -> None:
        """Users can call either to update values of existing attributes or add new attributes.

        Args:
            workflow_attributes: attributes to be bound to the db that describe
                this workflow.
        """
        app_route = f"/workflow/{self.workflow_id}/workflow_attributes"
        return_code, response = self.requester.send_request(
            app_route=app_route,
            message={"workflow_attributes": workflow_attributes},
            request_type="put",
            logger=logger,
        )
        if http_request_ok(return_code) is False:
            raise InvalidResponse(
                f"Unexpected status code {return_code} from POST "
                f"request through route {app_route}. Expected code "
                f"200. Response content: {response}"
            )

    def add_task(self, task: Task) -> Task:
        """Add a task to the workflow to be executed.

        Set semantics - add tasks once only, based on hash name. Also creates the job. If
        is_no has no task_id the creates task_id and writes it onto object.

        Args:
            task: single task to add.
        """
        logger.debug(f"Adding Task {task}")
        if hash(task) in self.tasks.keys():
            raise ValueError(
                f"A task with hash {hash(task)} already exists. "
                f"All tasks in a workflow must have unique "
                f"commands. Your command was: {task.command}"
            )

        # infer array if not already assigned
        try:
            task.array
        except AttributeError:
            template_name = task.node.task_template_version.task_template.template_name
            try:
                array = self.arrays[template_name]
            except KeyError:
                # create array from the task template version on the node
                array = Array(
                    task_template_version=task.node.task_template_version,
                    task_args=task.task_args,
                    op_args=task.op_args,
                    cluster_name=task.cluster_name,
                    compute_resources=task.compute_resources
                )
                self._link_array_and_workflow(array)

            # add task to inferred array
            array.add_task(task)

        # add node to task
        try:
            self._dag.add_node(task.node)
        except DuplicateNodeArgsError:
            raise DuplicateNodeArgsError(
                "All tasks for a given task template in a workflow must have unique node_args."
                f"Found duplicate node args for {task}. task_template_version_id="
                f"{task.node.task_template_version_id}, node_args={task.node.node_args}"
            )

        # add task to workflow
        self.tasks[hash(task)] = task
        task.workflow = self

        logger.debug(f"Task {hash(task)} added")

        return task

    def add_tasks(self, tasks: Sequence[Task]) -> None:
        """Add a list of task to the workflow to be executed."""
        for task in tasks:
            # add the task
            self.add_task(task)

    def add_array(self, array: Array) -> None:
        """Add an array and its tasks to the workflow."""
        if len(array.tasks) == 0:
            raise ValueError("Cannot bind an array with no tasks.")
        self._link_array_and_workflow(array)
        self.add_tasks(list(array.tasks.values()))

    def _link_array_and_workflow(self, array: Array) -> None:
        template_name = array.task_template_version.task_template.template_name
        if template_name in self.arrays.keys():
            raise ValueError(
                f"An array for template_name={template_name} already exists on this workflow."
            )
        # add the references
        self.arrays[template_name] = array
        array.workflow = self

    def add_arrays(self, arrays: List[Array]) -> None:
        """Add multiple arrays to the workflow."""
        for array in arrays:
            self.add_array(array)

    def set_default_compute_resources_from_yaml(
        self, cluster_name: str, yaml_file: str
    ) -> None:
        """Set default compute resources from a user provided yaml file for workflow level.

        TODO: Implement this method.

        Args:
            cluster_name: name of cluster to set default values for.
            yaml_file: the yaml file that is providing the compute resource values.
        """
        pass

    def set_default_compute_resources_from_dict(
        self, cluster_name: str, dictionary: Dict[str, Any]
    ) -> None:
        """Set default compute resources for a given cluster_name.

        Args:
            cluster_name: name of cluster to set default values for.
            dictionary: dictionary of default compute resources to run tasks
                with. Can be overridden at task template, tool or task level.
        """
        # TODO: Do we need to handle the scenario where no cluster name is specified?
        self.default_compute_resources_set[cluster_name] = dictionary

    def set_default_cluster_name(self, cluster_name: str) -> None:
        """Set the default cluster.

        Args:
            cluster_name: name of cluster to set as default.
        """
        self.default_cluster_name = cluster_name

<<<<<<< HEAD
    def get_tasks_by_node_args(self, task_template_name: str, **kwargs: Any) -> List[Task]:
        """Query tasks by node args. Used for setting dependencies."""
        try:
            array = self.arrays[task_template_name]
        except KeyError:
            raise ValueError(
                f"task_template_name={task_template_name} not found on workflow. Known "
                f"template_names are {self.arrays.keys()}."
            )
        tasks = array.get_tasks_by_node_args(**kwargs)
=======
    def get_tasks_by_node_args(
        self, task_template_name: str, **kwargs: Any
    ) -> List["Task"]:
        """Query tasks by node args. Used for setting dependencies."""
        tasks: List["Task"] = []
        if self.arrays:
            for array in self.arrays:
                if task_template_name == array.task_template_name:
                    tasks.extend(array.get_tasks_by_node_args(**kwargs))
>>>>>>> f387b78c
        return tasks

    def run(
        self,
        fail_fast: bool = False,
        seconds_until_timeout: int = 36000,
        resume: bool = ResumeStatus.DONT_RESUME,
        reset_running_jobs: bool = True,
        distributor_response_wait_timeout: int = 180,
        distributor_config: Optional[DistributorConfig] = None,
        resume_timeout: int = 300,
    ) -> str:
        """Run the workflow.

        Traverse the dag and submitting new tasks when their tasks have completed successfully.

        Args:
            fail_fast: whether or not to break out of distributor on
                first failure
            seconds_until_timeout: amount of time (in seconds) to wait
                until the whole workflow times out. Submitted jobs will
                continue
            resume: whether the workflow should be resumed or not, if
                it is not set to resume and an identical workflow already
                exists, the workflow will error out
            reset_running_jobs: whether or not to reset running jobs upon resume
            distributor_response_wait_timeout: amount of time to wait for the
                distributor thread to start up
            distributor_config: a distributor config object
            resume_timeout: seconds to wait for a workflow to become resumable before giving up

        Returns:
            str of WorkflowRunStatus
        """
        # bind to database
        logger.info("Adding Workflow metadata to database")
        self.bind()
        logger.info(f"Workflow ID {self.workflow_id} assigned")

        # create workflow_run
        logger.info("Adding WorkflowRun metadata to database")
        wfr = self._create_workflow_run(resume, reset_running_jobs, resume_timeout)
        logger.info(f"WorkflowRun ID {wfr.workflow_run_id} assigned")

        # start distributor
        self._distributor_proc = self._start_distributor_service(
            wfr.workflow_run_id, distributor_response_wait_timeout, distributor_config
        )

        # set up swarm and initial DAG
        swarm = SwarmWorkflowRun(
            workflow_id=self.workflow_id,
            workflow_run_id=wfr.workflow_run_id,
            tasks=list(self.tasks.values()),
            fail_after_n_executions=self._fail_after_n_executions,
            requester=self.requester,
        )

        try:
            self._run_swarm(swarm, fail_fast, seconds_until_timeout)
        finally:
            # deal with task instance distributor process if it was started
            if self._distributor_alive(raise_error=False):
                logger.info(
                    "Terminating distributing process. This could take a few minutes."
                )
                self._distributor_stop_event.set()
                try:
                    # give it some time to shut down
                    self._distributor_com_queue.get(
                        timeout=distributor_response_wait_timeout
                    )
                except Empty:
                    pass
                self._distributor_proc.terminate()

            # figure out doneness
            num_new_completed = len(swarm.all_done) - swarm.num_previously_complete
            if swarm.status != WorkflowRunStatus.DONE:
                logger.info(
                    f"WorkflowRun execution ended, num failed {len(swarm.all_error)}"
                )
            else:
                logger.info(
                    f"WorkflowRun execute finished successfully, {num_new_completed} tasks"
                )

            # update workflow tasks with final status
            for task in self.tasks.values():
                task.final_status = swarm.swarm_tasks[task.task_id].status
            self._num_previously_completed = swarm.num_previously_complete
            self._num_newly_completed = num_new_completed

        return swarm.status

    def validate(self, fail: bool = True) -> None:
        """Confirm that the tasks in this workflow are valid.

        This method will access the database to confirm the requested resources are valid for
        the specified cluster. It will also confirm that the workflow args are valid.  It also
        will make sure no task contains up/down stream tasks that are not in the workflow.
        """
        # construct task resources
        for task in self.tasks.values():
            # get the cluster for this task
            cluster = self.get_cluster_by_name(task.cluster_name)

            # not dynamic resource request. Construct TaskResources
            if task.compute_resources_callable is None:
                resource_params = task.compute_resources
                try:
                    queue_name: str = resource_params["queue"]
                except KeyError:
                    queue_msg = (
                        "A queue name must be provided in the specified compute resources. Got"
                        f" compute_resources={resource_params}"
                    )
                    if fail:
                        raise ValueError(queue_msg)
                    else:
                        print(queue_msg)
                        continue

                # validate the constructed resources
                queue = cluster.get_queue(queue_name)
                is_valid, msg, valid_resources = queue.validate_resources(**resource_params)
                if fail and not is_valid:
                    raise ValueError(f"Failed validation, reasons: {msg}")
                elif not is_valid:
                    print(f"Failed validation, reasons: {msg}")

        # check if workflow is valid
        self._dag.validate()
        self._matching_wf_args_diff_hash()

    def bind(self) -> None:
        """Get a workflow_id."""
        if self.is_bound:
            return

        self.validate(fail=False)

        # bind dag
        self._dag.bind(self._chunk_size)

        # bind workflow
        app_route = "/workflow"
        return_code, response = self.requester.send_request(
            app_route=app_route,
            message={
                "tool_version_id": self._tool_version.id,
                "dag_id": self._dag.dag_id,
                "workflow_args_hash": self.workflow_args_hash,
                "task_hash": self.task_hash,
                "description": self.description,
                "name": self.name,
                "workflow_args": self.workflow_args,
                "max_concurrently_running": self.max_concurrently_running,
                "workflow_attributes": self.workflow_attributes,
            },
            request_type="post",
            logger=logger,
        )
        if http_request_ok(return_code) is False:
            raise InvalidResponse(
                f"Unexpected status code {return_code} from POST request through route "
                f"{app_route}. Expected code 200. Response content: {response}"
            )

        self._workflow_id = response["workflow_id"]
        self._status = response["status"]
        self._newly_created = response["newly_created"]

    def get_task_resources(
        self,
        command: Union[Task, Array],
        extra_resources: Optional[Dict[str, Any]] = None
    ) -> TaskResources:
        if extra_resources is None:
            extra_resources = {}

        # get cluster
        cluster = self.get_cluster_by_name(command.cluster_name)

        # get default params and update with extra params
        resource_params = command.compute_resources
        resource_params.update(extra_resources)

        # construct task_resources
        task_resources = cluster.create_valid_task_resources(
            resource_params, TaskResourcesType.VALIDATED
        )
        return task_resources

    def get_errors(
        self, limit: int = 1000
    ) -> Optional[Dict[int, Dict[str, Union[int, List[Dict[str, Union[str, int]]]]]]]:
        """Method to get all errors.

        Return a dictionary with the erring task_id as the key, and
        the Task.get_errors content as the value.
        When limit is specifically set as None from the client, this
        return set will pass back all the erred tasks in the workflow.
        """
        errors = {}

        cnt: int = 0
        for task in self.tasks.values():
            task_id = task.task_id
            task_errors = task.get_errors()
            if task_errors is not None and len(task_errors) > 0:
                errors[task_id] = task_errors
                cnt += 1
                if limit is not None and cnt >= limit - 1:
                    break

        return errors

    def get_cluster_by_name(self, cluster_name: str) -> Cluster:
        """Check if the cluster that the task specified is in the cache.

        If the cluster is not in the cache, create it and add to cache.
        """
        try:
            cluster = self._clusters[cluster_name]
        except KeyError:
            app_route = f"/cluster/{cluster_name}"
            return_code, response = self.requester.send_request(
                app_route=app_route, message={}, request_type="get", logger=logger
            )
            if http_request_ok(return_code) is False:
                raise InvalidResponse(
                    f"Unexpected status code {return_code} from POST "
                    f"request through route {app_route}. Expected code "
                    f"200. Response content: {response}"
                )
            cluster_kwargs = SerializeCluster.kwargs_from_wire(response["cluster"])
            cluster = Cluster(cluster_name=cluster_kwargs["name"])
            cluster.bind()
            self._clusters[cluster_name] = cluster
        return cluster

    def _get_callable_compute_resources(self, task: Task) -> Dict:
        if task.compute_resources_callable is not None:
            dynamic_compute_resources = task.compute_resources_callable()
            if not isinstance(dynamic_compute_resources, dict):
                raise CallableReturnedInvalidObject(
                    f"compute_resources_callable={task.compute_resources_callable} for "
                    f"task_id={task.task_id} returned an invalid type. Must return dict. got "
                    f"{type(dynamic_compute_resources)}."
                )
        else:
            if task.array.compute_resources_callable is not None:
                dynamic_compute_resources = task.array.compute_resources_callable()
                if not isinstance(dynamic_compute_resources, dict):
                    raise CallableReturnedInvalidObject(
                        f"compute_resources_callable={task.array.compute_resources_callable} "
                        f"for task_id={task.task_id} returned an invalid type. Must return "
                        f"dict. got {type(dynamic_compute_resources)}."
                    )
            else:
                # this can't be none but put a check in any case
                raise RuntimeError(
                    "Internal error. Jobmon tried to compute dynamic task resources,"
                    " but no callable was available. Please contact the maintainers "
                    "of jobmon for support."
                )

        # compute dynamic resources

        return dynamic_compute_resources

    def _create_workflow_run(
        self,
        resume: bool = ResumeStatus.DONT_RESUME,
        reset_running_jobs: bool = True,
        resume_timeout: int = 300,
    ) -> ClientWorkflowRun:
        # raise error if workflow exists and is done
        if self._status == WorkflowStatus.DONE:
            raise WorkflowAlreadyComplete(
                f"Workflow ({self.workflow_id}) is already in done state and cannot be resumed"
            )

        if not self._newly_created and not resume:
            raise WorkflowAlreadyExists(
                "This workflow already exists. If you are trying to resume a workflow, "
                "please set the resume flag. If you are not trying to resume a workflow, make "
                "sure the workflow args are unique or the tasks are unique"
            )
        elif not self._newly_created and resume:
            self._set_workflow_resume(reset_running_jobs)
            self._workflow_is_resumable(resume_timeout)

        # create workflow run
        client_wfr = ClientWorkflowRun(
            workflow=self, requester=self.requester
        )
        client_wfr.bind(reset_running_jobs, self._chunk_size)
        self._status = WorkflowStatus.QUEUED

        return client_wfr

    def _run_swarm(
        self,
        swarm: SwarmWorkflowRun,
        fail_fast: bool = False,
        seconds_until_timeout: int = 36000,
        wedged_workflow_sync_interval: int = 600,
    ) -> SwarmWorkflowRun:
        """Take a concrete DAG and queue al the Tasks that are not DONE.

        Uses forward chaining from initial fringe, hence out-of-date is not
        applied transitively backwards through the graph. It could also use
        backward chaining from an identified goal node, the effect is
        identical.

        The internal data structures are lists, but might need to be changed
        to be better at scaling.

        Conceptually:
        Put all tasks w/ finished upstreams on the ready_to_run queue
        Put tasks in Adjusting state on the ready_to_run queue

        while there are tasks ready_to_run or currently running tasks:
            queue all tasks that are ready_to_run
            wait for some jobs to complete and add downstreams to the ready_to_run queue
            rinse and repeat

        Args:
            swarm: the workflow run associated with the swarm.
            fail_fast: raise error on the first failed task.
            seconds_until_timeout: how long to block while waiting for the next task to finish
                before raising an error.
            wedged_workflow_sync_interval: the time interval to sync a workflow that is wedged.

        Return:
            workflow_run status
        """
        try:
            logger.info(f"Executing Workflow Run {swarm.workflow_run_id}")
            swarm.update_status(WorkflowRunStatus.RUNNING)
            swarm.compute_initial_dag_state()
        except Exception:
            swarm.update_status(WorkflowRunStatus.ERROR)
            raise

        # These are all Tasks.
        # While there is something ready to be run, or something is running
        while swarm.ready_to_run or swarm.active_tasks:

            # queue any ready to run and then wait until active tasks change state
            try:

                for swarm_task in swarm.queue_tasks():
                    task = self.tasks[swarm_task.task_hash]
                    callable_resources = self._get_callable_compute_resources(task)
                    task_resources = self.get_task_resources(task, callable_resources)
                    task_resources.bind()
                    swarm_task.task_resources = task_resources

                # wait till we have new work
                swarm.block_until_newly_ready_or_all_done(
                    fail_fast,
                    seconds_until_timeout=seconds_until_timeout,
                    wedged_workflow_sync_interval=wedged_workflow_sync_interval,
                    distributor_alive_callable=self._distributor_alive,
                )
            # user interrupt
            except KeyboardInterrupt:
                confirm = input("Are you sure you want to exit (y/n): ")
                confirm = confirm.lower().strip()
                if confirm == "y":
                    logger.warning(
                        "Keyboard interrupt raised and Workflow Run set to Stopped"
                    )
                    swarm.update_status(WorkflowRunStatus.STOPPED)
                    raise
                else:
                    logger.info("Continuing jobmon...")

            # scheduler died
            except DistributorNotAlive:
                # check if we got an exception from the distributor
                try:
                    resp = self._distributor_com_queue.get(False)

                # no response. set error state and re-raise DistributorNotAlive
                except Empty:
                    swarm.update_status(WorkflowRunStatus.ERROR)
                    raise

                # got response. process
                else:
                    # if response is an exception re-raise error from distributor
                    if isinstance(resp, ExceptionWrapper):
                        try:
                            resp.re_raise()

                        # if it was a resume exception we set terminate state
                        except ResumeSet:
                            swarm.terminate_workflow_run()
                            raise

                        # otherwise set to error state
                        except Exception:
                            swarm.update_status(WorkflowRunStatus.ERROR)
                            raise
                    else:
                        # response is not an exception
                        swarm.update_status(WorkflowRunStatus.ERROR)
                        raise

            except Exception:
                swarm.update_status(WorkflowRunStatus.ERROR)
                raise

        # END while fringe or all_active

        # To be a dynamic-DAG tool, we must be prepared for the DAG to have
        # changed. In general we would recompute forward from the fringe.
        # Not efficient, but correct. A more efficient algorithm would be to
        # check the nodes that were added to see if they should be in the
        # fringe, or if they have potentially affected the status of Tasks
        # that were done (error case - disallowed??)

        # update status based on tasks if no error
        if swarm.all_error:
            swarm.update_status(WorkflowRunStatus.ERROR)
        else:
            swarm.update_status(WorkflowRunStatus.DONE)

        return swarm

    def _matching_wf_args_diff_hash(self) -> None:
        """Check that that an existing workflow does not contain different tasks.

        Check that an existing workflow with the same workflow_args does not have a
        different hash, this would indicate that thgat the workflow contains different tasks.
        """
        rc, response = self.requester.send_request(
            app_route=f"/workflow/{str(self.workflow_args_hash)}",
            message={},
            request_type="get",
            logger=logger,
        )
        bound_workflow_hashes = response["matching_workflows"]
        for task_hash, tool_version_id, dag_hash in bound_workflow_hashes:
            match = self._tool_version.id == tool_version_id and (
                str(self.task_hash) != task_hash or str(hash(self._dag)) != dag_hash
            )
            if match:
                raise WorkflowAlreadyExists(
                    "The unique workflow_args already belong to a workflow "
                    "that contains different tasks than the workflow you are "
                    "creating, either change your workflow args so that they "
                    "are unique for this set of tasks, or make sure your tasks"
                    " match the workflow you are trying to resume"
                )

    def _set_workflow_resume(self, reset_running_jobs: bool = True) -> None:
        app_route = f"/workflow/{self.workflow_id}/set_resume"
        return_code, response = self.requester.send_request(
            app_route=app_route,
            message={
                "reset_running_jobs": reset_running_jobs,
                "description": self.description,
                "name": self.name,
                "max_concurrently_running": self.max_concurrently_running,
                "workflow_attributes": self.workflow_attributes,
            },
            request_type="post",
            logger=logger,
        )
        if http_request_ok(return_code) is False:
            raise InvalidResponse(
                f"Unexpected status code {return_code} from POST "
                f"request through route {app_route}. Expected "
                f"code 200. Response content: {response}"
            )

    def _workflow_is_resumable(self, resume_timeout: int = 300) -> None:
        # previous workflow exists but is resumable. we will wait till it terminates
        wait_start = time.time()
        workflow_is_resumable = False
        while not workflow_is_resumable:
            logger.info(
                f"Waiting for resume. "
                f"Timeout in {round(resume_timeout - (time.time() - wait_start), 1)}"
            )
            app_route = f"/workflow/{self.workflow_id}/is_resumable"
            return_code, response = self.requester.send_request(
                app_route=app_route, message={}, request_type="get", logger=logger
            )
            if http_request_ok(return_code) is False:
                raise InvalidResponse(
                    f"Unexpected status code {return_code} from POST "
                    f"request through route {app_route}. Expected "
                    f"code 200. Response content: {response}"
                )

            workflow_is_resumable = response.get("workflow_is_resumable")
            if (time.time() - wait_start) > resume_timeout:
                raise WorkflowNotResumable(
                    "workflow_run timed out waiting for previous "
                    "workflow_run to exit. Try again in a few minutes."
                )
            else:
                sleep_time = round(float(resume_timeout) / 10.0, 1)
                time.sleep(sleep_time)

    def _start_distributor_service(
        self,
        workflow_run_id: int,
        distributor_startup_wait_timeout: int = 180,
        distributor_config: Optional[DistributorConfig] = None,
    ) -> Process:
        if distributor_config is None:
            distributor_config = DistributorConfig.from_defaults()

        cluster_names = list(self._clusters.keys())
        if len(cluster_names) > 1:
            raise RuntimeError(
                f"Workflow can only use one cluster. Found cluster_names={cluster_names}"
            )
        else:
            cluster_plugin = self._clusters[cluster_names[0]].plugin
            DistributorCls = cluster_plugin.get_cluster_distributor_class()
            distributor = DistributorCls()

        logger.info("Instantiating Distributor Process")

        # instantiate DistributorService and launch in separate proc. use event to
        # signal back when distributor is started
        ti_hi = distributor_config.task_instance_heartbeat_interval
        tid = DistributorService(
            workflow_id=self.workflow_id,
            workflow_run_id=workflow_run_id,
            distributor=distributor,
            workflow_run_heartbeat_interval=distributor_config.workflow_run_heartbeat_interval,
            task_instance_heartbeat_interval=ti_hi,
            heartbeat_report_by_buffer=distributor_config.heartbeat_report_by_buffer,
            n_queued=distributor_config.n_queued,
            distributor_poll_interval=distributor_config.distributor_poll_interval,
            requester=self.requester,
            wf_max_concurrently_running=self.max_concurrently_running
        )
        self._status = WorkflowStatus.INSTANTIATING

        distributor_proc = Process(
            target=tid.run_distributor,
            args=(self._distributor_stop_event, self._distributor_com_queue),
        )

        try:
            # Start the distributor
            distributor_proc.start()

            # wait for response from distributor
            resp = self._distributor_com_queue.get(
                timeout=distributor_startup_wait_timeout
            )
        except Empty:  # mypy complains but this is correct
            distributor_proc.terminate()
            raise DistributorStartupTimeout(
                "Distributor process did not start within the alloted timeout "
                f"t={distributor_startup_wait_timeout}s"
            )
        else:
            # the first message can only be "ALIVE" or an ExceptionWrapper
            if isinstance(resp, ExceptionWrapper):
                resp.re_raise()

        return distributor_proc

    def _distributor_alive(self, raise_error: bool = True) -> bool:
        """If the distributor process is still active."""
        if not hasattr(self, "_distributor_proc"):
            alive = False
        else:
            logger.debug(f"Distributor proc is: {self._distributor_proc.is_alive()}")
            alive = self._distributor_proc.is_alive()

        if raise_error and not alive:
            raise DistributorNotAlive(
                f"Distributor process pid=({self._distributor_proc.pid}) unexpectedly died"
                f" with exit code {self._distributor_proc.exitcode}"
            )
        return alive

    def __hash__(self) -> int:
        """Hash to encompass tool version id, workflow args, tasks and dag."""
        hash_value = hashlib.sha1()
        hash_value.update(str(hash(self._tool_version.id)).encode("utf-8"))
        hash_value.update(str(self.workflow_args_hash).encode("utf-8"))
        hash_value.update(str(self.task_hash).encode("utf-8"))
        hash_value.update(str(hash(self._dag)).encode("utf-8"))
        return int(hash_value.hexdigest(), 16)<|MERGE_RESOLUTION|>--- conflicted
+++ resolved
@@ -255,7 +255,6 @@
                     task_args=task.task_args,
                     op_args=task.op_args,
                     cluster_name=task.cluster_name,
-                    compute_resources=task.compute_resources
                 )
                 self._link_array_and_workflow(array)
 
@@ -342,7 +341,6 @@
         """
         self.default_cluster_name = cluster_name
 
-<<<<<<< HEAD
     def get_tasks_by_node_args(self, task_template_name: str, **kwargs: Any) -> List[Task]:
         """Query tasks by node args. Used for setting dependencies."""
         try:
@@ -353,17 +351,6 @@
                 f"template_names are {self.arrays.keys()}."
             )
         tasks = array.get_tasks_by_node_args(**kwargs)
-=======
-    def get_tasks_by_node_args(
-        self, task_template_name: str, **kwargs: Any
-    ) -> List["Task"]:
-        """Query tasks by node args. Used for setting dependencies."""
-        tasks: List["Task"] = []
-        if self.arrays:
-            for array in self.arrays:
-                if task_template_name == array.task_template_name:
-                    tasks.extend(array.get_tasks_by_node_args(**kwargs))
->>>>>>> f387b78c
         return tasks
 
     def run(
