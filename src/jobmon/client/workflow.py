import hashlib
from multiprocessing import Process, Event, Queue
from multiprocessing import synchronize
from queue import Empty
import time
from typing import Optional, Sequence, Dict, Union, List
import uuid

import structlog as logging

from jobmon.client.client_config import ClientConfig
from jobmon.client.dag import Dag
from jobmon.client.execution.scheduler.api import SchedulerConfig
from jobmon.client.execution.scheduler.task_instance_scheduler import \
    TaskInstanceScheduler, ExceptionWrapper
from jobmon.client.execution.strategies.api import get_scheduling_executor_by_name
from jobmon.client.execution.strategies.base import Executor
from jobmon.client.workflow_run import WorkflowRun as ClientWorkflowRun
from jobmon.client.swarm.swarm_task import SwarmTask
from jobmon.client.swarm.workflow_run import WorkflowRun
from jobmon.client.task import Task
from jobmon.exceptions import (WorkflowAlreadyExists, WorkflowAlreadyComplete,
                               InvalidResponse, SchedulerStartupTimeout,
                               SchedulerNotAlive, ResumeSet, DuplicateNodeArgsError,
                               WorkflowNotResumable)
from jobmon.constants import WorkflowStatus, WorkflowRunStatus
from jobmon.requester import Requester, http_request_ok

logger = logging.getLogger(__name__)


class ResumeStatus(object):
    """Enum of allowed resume statuses."""

    RESUME = True
    DONT_RESUME = False


class Workflow(object):
    """(aka Batch, aka Swarm).

    A Workflow is a framework by which a user may define the relationship
    between tasks and define the relationship between multiple runs of the same
    set of tasks. The great benefit of the Workflow is that it's resumable.
    A Workflow can only be re-loaded if two things are shown to be exact
    matches to a previous Workflow:

    1. WorkflowArgs: It is recommended to pass a meaningful unique identifier
        to workflow_args, to ease resuming. However, if the Workflow is a
        one-off project, you may instantiate the Workflow anonymously, without
        WorkflowArgs. Under the hood, the WorkflowArgs will default to a UUID
        which, as it is randomly generated, will be harder to remember and thus
        harder to resume.

        Workflow args must be hashable. For example, CodCorrect or Como version
        might be passed as Args to the Workflow. For now, the assumption is
        WorkflowArgs is a string.

    2. The tasks added to the workflow. A Workflow is built up by
        using Workflow.add_task(). In order to resume a Workflow, all the same
        tasks must be added with the same dependencies between tasks.
    """

    def __init__(self,
                 tool_version_id: int,
                 workflow_args: str = "",
                 name: str = "",
                 description: str = "",
                 workflow_attributes: Optional[Union[List, dict]] = None,
                 max_concurrently_running: int = 10_000,
                 requester: Optional[Requester] = None,
                 chunk_size: int = 500  # TODO: should be in the config
                 ):
        """
        Args:
            tool_version_id: id of the associated tool
            workflow_args: Unique identifier of a workflow
            name: Name of the workflow
            description: Description of the workflow
            workflow_attributes: Attributes that make this workflow different from other
                workflows that the user wants to record.
            max_concurrently_running: How many running jobs to allow in parallel
            requester: object to communicate with the flask services.
            chunk_size: how many tasks to bind in a single request
        """
        self.tool_version_id = tool_version_id
        self.name = name
        self.description = description
        self.max_concurrently_running = max_concurrently_running

        if requester is None:
            requester_url = ClientConfig.from_defaults().url
            requester = Requester(requester_url)
        self.requester = requester

        self._dag = Dag(requester)
        # hash to task object mapping. ensure only 1
        self.tasks: Dict[int, Task] = {}
        self._swarm_tasks: dict = {}
        self._chunk_size: int = chunk_size

        if workflow_args:
            self.workflow_args = workflow_args
        else:
            self.workflow_args = str(uuid.uuid4())
            logger.info("Workflow_args defaulting to uuid {}. To resume this "
                        "workflow, you must re-instantiate Workflow and pass "
                        "this uuid in as the workflow_args. As a uuid is hard "
                        "to remember, we recommend you name your workflows and"
                        " make workflow_args a meaningful unique identifier. "
                        "Then add the same tasks to this workflow"
                        .format(self.workflow_args))
        self.workflow_args_hash = int(
            hashlib.sha1(self.workflow_args.encode('utf-8')).hexdigest(), 16)

        self._scheduler_proc: Optional[Process] = None
        self._scheduler_com_queue: Queue = Queue()
        self._scheduler_stop_event: synchronize.Event = Event()
        self.workflow_attributes = {}
        if workflow_attributes:
            if isinstance(workflow_attributes, List):
                for attr in workflow_attributes:
                    self.workflow_attributes[attr] = None
            elif isinstance(workflow_attributes, dict):
                for attr, val in workflow_attributes.items():
                    self.workflow_attributes[str(attr)] = str(val)
            else:
                raise ValueError(
                    "workflow_attributes must be provided as a list of attributes or a "
                    "dictionary of attributes and their values"
                )

    @property
    def is_bound(self):
        if not hasattr(self, "_workflow_id"):
            return False
        else:
            return True

    @property
    def workflow_id(self) -> int:
        if not self.is_bound:
            raise AttributeError("workflow_id cannot be accessed before workflow is bound")
        return self._workflow_id

    @property
    def dag_id(self) -> int:
        if not self.is_bound:
            raise AttributeError("dag_id cannot be accessed before workflow is bound")
        return self._dag.dag_id

    @property
    def task_hash(self):
        hash_value = hashlib.sha1()
        tasks = sorted(self.tasks.values())
        if len(tasks) > 0:  # if there are no tasks, we want to skip this
            for task in tasks:
                hash_value.update(str(hash(task)).encode('utf-8'))
        return int(hash_value.hexdigest(), 16)

    def add_attributes(self, workflow_attributes: dict) -> None:
        """Function that users can call either to update values of existing
        attributes or add new attributes

        Args:
            workflow_attributes: attributes to be bound to the db that describe
                this workflow.
        """

        app_route = f'/client/workflow/{self.workflow_id}/workflow_attributes'
        return_code, response = self.requester.send_request(
            app_route=app_route,
            message={"workflow_attributes": workflow_attributes},
            request_type="put",
            logger=logger
        )
        if http_request_ok(return_code) is False:
            raise InvalidResponse(
                f'Unexpected status code {return_code} from POST '
                f'request through route {app_route}. Expected code '
                f'200. Response content: {response}')

    def add_task(self, task: Task) -> Task:
        """Add a task to the workflow to be executed.
           Set semantics - add tasks once only, based on hash name. Also
           creates the job. If is_no has no task_id the creates task_id and
           writes it onto object.

           Args:
               task: single task to add
        """
        logger.debug(f"Adding Task {task}")
        if hash(task) in self.tasks.keys():
            raise ValueError(f"A task with hash {hash(task)} already exists. "
                             f"All tasks in a workflow must have unique "
                             f"commands. Your command was: {task.command}")
        try:
            self._dag.add_node(task.node)
        except DuplicateNodeArgsError:
            raise DuplicateNodeArgsError(
                "All tasks for a given task template in a workflow must have unique node_args."
                f"Found duplicate node args for {task}. task_template_version_id="
                f"{task.node.task_template_version_id}, node_args={task.node.node_args}"
            )
        self.tasks[hash(task)] = task
        logger.debug(f"Task {hash(task)} added")

        return task

    def add_tasks(self, tasks: Sequence[Task]):
        """Add a list of task to the workflow to be executed"""
        for task in tasks:
            # add the task
            self.add_task(task)

    def set_executor(self, executor: Executor = None,
                     executor_class: Optional[str] = 'SGEExecutor', *args, **kwargs):
        """Set the executor and any arguments specific to that executor that
        will be applied to the entire workflow (ex. specify project here for
        SGEExecutor class).

        Args:
            executor: if an executor object has already been created, use it
            executor_class: which executor to run your tasks on
        """

        if executor is not None:
            self._executor = executor
        else:
            self._executor = get_scheduling_executor_by_name(executor_class, *args, **kwargs)

    def run(self, fail_fast: bool = False, seconds_until_timeout: int = 36000,
            resume: bool = ResumeStatus.DONT_RESUME, reset_running_jobs: bool = True,
            scheduler_response_wait_timeout: int = 180,
            scheduler_config: Optional[SchedulerConfig] = None,
            resume_timeout: int = 300) -> WorkflowRun:
        """Run the workflow by traversing the dag and submitting new tasks when
        their tasks have completed successfully.

        Args:
            fail_fast: whether or not to break out of execution on
                first failure
            seconds_until_timeout: amount of time (in seconds) to wait
                until the whole workflow times out. Submitted jobs will
                continue
            resume: whether the workflow should be resumed or not, if
                it is not set to resume and an identical workflow already
                exists, the workflow will error out
            reset_running_jobs: whether or not to reset running jobs upon resume
            scheduler_response_wait_timeout: amount of time to wait for the
                scheduler thread to start up
            scheduler_config: a scheduler config object
            resume_timeout: seconds to wait for a workflow to become resumable before giving up

        Returns:
            object of WorkflowRun, can be checked to make sure all jobs ran to completion,
                checked for status, etc.
        """
        if not hasattr(self, "_executor"):
            logger.debug("using default project: ihme_general")
            self.set_executor(project="ihme_general")
        logger.debug("executor: {}".format(self._executor))

        # bind to database
<<<<<<< HEAD
        self.bind()

        # create workflow_run
        wfr = self._create_workflow_run(resume, reset_running_jobs, resume_timeout)
=======
        logger.info("Adding Workflow metadata to database")
        self._bind(resume)
        logger.info(f"Workflow ID {self.workflow_id} assigned")

        # create workflow_run
        logger.info("Adding WorkflowRun metadata to database")
        wfr = self._create_workflow_run(resume, reset_running_jobs)
        logger.info(f"WorkflowRun ID {wfr.workflow_run_id} assigned")
>>>>>>> a41ae256

        # testing parameter
        if hasattr(self, "_val_fail_after_n_executions"):
            wfr._set_fail_after_n_executions(self._val_fail_after_n_executions)

        try:
            # start scheduler
            scheduler_proc = self._start_task_instance_scheduler(
                wfr.workflow_run_id, scheduler_response_wait_timeout, scheduler_config
            )
            # execute the workflow run
            wfr.execute_interruptible(scheduler_proc, fail_fast, seconds_until_timeout)
            logger.info(f"WorkflowRun run finished executing. Status is: {wfr.status}")
            return wfr

        except KeyboardInterrupt:
            wfr.update_status(WorkflowRunStatus.STOPPED)
            logger.warning("Keyboard interrupt raised and Workflow Run set to Stopped")
            return wfr

        except SchedulerNotAlive:
            # check if we got an exception from the scheduler
            try:
                resp = self._scheduler_com_queue.get(False)
            except Empty:
                wfr.update_status(WorkflowRunStatus.ERROR)
                # no response. raise scheduler not alive
                raise
            else:
                # re-raise error from scheduler
                if isinstance(resp, ExceptionWrapper):
                    try:
                        resp.re_raise()
                    except ResumeSet:
                        # if the exception was a resume exception we set to
                        # terminate
                        wfr.terminate_workflow_run()
                        raise
                    except Exception:
                        wfr.update_status(WorkflowRunStatus.ERROR)
                        raise
                else:
                    # response is not an exception
                    wfr.update_status(WorkflowRunStatus.ERROR)
                    raise
            finally:
                scheduler_proc.terminate()
                self._scheduler_proc = None
                return wfr

        except Exception:
            wfr.update_status(WorkflowRunStatus.ERROR)
            raise

        finally:
            # deal with task instance scheduler process if it was started
            logger.info("Terminating scheduling process. This could take a few minutes.")
            if self._scheduler_proc is not None:
                self._scheduler_stop_event.set()
                try:
                    # give it some time to shut down
                    self._scheduler_com_queue.get(timeout=scheduler_response_wait_timeout)
                except Empty:
                    pass
                self._scheduler_proc.terminate()

<<<<<<< HEAD
    def bind(self):
=======
    def _get_chunk(self, total_nodes: int, chunk_number: int):
        # This function is created for unit testing
        if (chunk_number - 1) * self._chunk_size >= total_nodes:
            return None
        return((chunk_number - 1) * self._chunk_size,
               min(total_nodes - 1, chunk_number * self._chunk_size - 1))

    def _bulk_bind_nodes(self):
        nodes_in_dag = list(self._dag.nodes)
        nodes_received = {}
        total_nodes = len(self._dag.nodes)
        chunk_number = 1
        chunk_boarder = self._get_chunk(total_nodes, chunk_number)
        while chunk_boarder:
            # do something to bind
            nodes_to_send = []
            for i in range(chunk_boarder[0], chunk_boarder[1] + 1):
                node = nodes_in_dag[i]
                n = {"task_template_version_id": node.task_template_version_id,
                     "node_args_hash": node.node_args_hash,
                     "node_args": node.node_args}
                nodes_to_send.append(n)
            rc, response = self.requester.send_request(
                app_route='/client/nodes',
                message={'nodes': nodes_to_send},
                request_type='post',
                logger=logger
            )
            if http_request_ok(rc) is False:
                raise InvalidResponse(
                    f'Unexpected status code {rc} from GET '
                    f'request through route /client/workflow. Expected code '
                    f'200. Response content: {response}')
            else:
                nodes_received.update(response['nodes'])
            chunk_number += 1
            chunk_boarder = self._get_chunk(total_nodes, chunk_number)
        for n in nodes_in_dag:
            k = f"{n.task_template_version_id}:{n.node_args_hash}"
            if k in nodes_received.keys():
                n._node_id = int(nodes_received[k])
            else:
                raise InvalidResponse(
                    "Fail to find node_id in HTTP response for node_args_hash "
                    f"{n.node_args_hash} and task_template_version_id "
                    f"{n.task_template_version_id} HTTP Response:\n {response}")

    def _bind(self, resume: bool = ResumeStatus.DONT_RESUME):
>>>>>>> a41ae256
        """Bind objects to the database if they haven't already been"""
        if self.is_bound:
            return

        # check if workflow is valid
        self._dag.validate()  # TODO: this does nothing at the moment
        self._matching_wf_args_diff_hash()

        # bind dag
        self._dag.bind(self._chunk_size)

        # bind workflow
        app_route = '/client/workflow'
        return_code, response = self.requester.send_request(
            app_route=app_route,
            message={
                "tool_version_id": self.tool_version_id,
                "dag_id": self._dag.dag_id,
                "workflow_args_hash": self.workflow_args_hash,
                "task_hash": self.task_hash,
                "description": self.description,
                "name": self.name,
                "workflow_args": self.workflow_args,
                "max_concurrently_running": self.max_concurrently_running,
                "workflow_attributes": self.workflow_attributes,
            },
            request_type='post',
            logger=logger
        )
        if http_request_ok(return_code) is False:
            raise InvalidResponse(
                f'Unexpected status code {return_code} from POST request through route '
                f'{app_route}. Expected code 200. Response content: {response}'
            )

        self._workflow_id = response["workflow_id"]
        self._status = response["status"]
        self._newly_created = response["newly_created"]

    def _create_workflow_run(self, resume: bool = ResumeStatus.DONT_RESUME,
                             reset_running_jobs: bool = True,
                             resume_timeout: int = 300) -> WorkflowRun:
        # raise error if workflow exists and is done
        if self._status == WorkflowStatus.DONE:
            raise WorkflowAlreadyComplete(
                f"Workflow ({self.workflow_id}) is already in done state and cannot be resumed"
            )

        if not self._newly_created and not resume:
            raise WorkflowAlreadyExists(
                "This workflow already exist. If you are trying to resume a workflow, "
                "please set the resume flag. If you are not trying to resume a workflow, make "
                "sure the workflow args are unique or the tasks are unique"
            )
        elif not self._newly_created and resume:
            self._set_workflow_resume(reset_running_jobs)
            self._workflow_is_resumable(resume_timeout)

        # create workflow run
        client_wfr = ClientWorkflowRun(
            workflow_id=self.workflow_id,
            executor_class=self._executor.__class__.__name__,
            requester=self.requester
        )
        client_wfr.bind(self.tasks, reset_running_jobs, self._chunk_size)
        self._status = WorkflowStatus.QUEUED

        # create swarm workflow run
        swarm_tasks: Dict[int, SwarmTask] = {}
        for task in self.tasks.values():
            # create swarmtasks
            swarm_task = SwarmTask(
                task_id=task.task_id,
                status=task.initial_status,
                task_args_hash=task.task_args_hash,
                executor_parameters=task.executor_parameters,
                max_attempts=task.max_attempts
            )
            swarm_tasks[task.task_id] = swarm_task

        # create relationships on swarm tasks
        for task in self.tasks.values():
            swarm_task = swarm_tasks[task.task_id]
            swarm_task.upstream_swarm_tasks = set([
                swarm_tasks[t.task_id] for t in task.upstream_tasks])
            swarm_task.downstream_swarm_tasks = set([
                swarm_tasks[t.task_id] for t in task.downstream_tasks])

        wfr = WorkflowRun(
            workflow_id=client_wfr.workflow_id,
            workflow_run_id=client_wfr.workflow_run_id,
            swarm_tasks=swarm_tasks,
            requester=self.requester
        )

        return wfr

    def _matching_wf_args_diff_hash(self):
        """Check that an existing workflow with the same workflow_args does not
         have a different hash indicating that it contains different tasks."""
        rc, response = self.requester.send_request(
            app_route=f'/client/workflow/{str(self.workflow_args_hash)}',
            message={},
            request_type='get',
            logger=logger
        )
        bound_workflow_hashes = response['matching_workflows']
        for task_hash, tool_version_id, dag_hash in bound_workflow_hashes:
            match = (self.task_hash == task_hash and self.tool_version_id and
                     hash(self.dag) == dag_hash)
            if match:
                raise WorkflowAlreadyExists(
                    "The unique workflow_args already belong to a workflow "
                    "that contains different tasks than the workflow you are "
                    "creating, either change your workflow args so that they "
                    "are unique for this set of tasks, or make sure your tasks"
                    " match the workflow you are trying to resume")

<<<<<<< HEAD
    def _set_workflow_resume(self, reset_running_jobs: bool = True):
        app_route = f'/client/workflow/{self.workflow_id}/set_resume'
        return_code, response = self.requester.send_request(
            app_route=app_route,
            message={
                'reset_running_jobs': reset_running_jobs,
                'description': self.description,
                'name': self.name,
                'max_concurrently_running': self.max_concurrently_running,
                'workflow_attributes': self.workflow_attributes,
            },
            request_type='post',
            logger=logger
        )
        if http_request_ok(return_code) is False:
            raise InvalidResponse(
                f'Unexpected status code {return_code} from POST '
                f'request through route {app_route}. Expected '
                f'code 200. Response content: {response}')

    def _workflow_is_resumable(self, resume_timeout: int = 300):
        # previous workflow exists but is resumable. we will wait till it terminates
        wait_start = time.time()
        workflow_is_resumable = False
        while not workflow_is_resumable:
            logger.info(f"Waiting for resume. "
                        f"Timeout in {round(resume_timeout - (time.time() - wait_start), 1)}")
            app_route = f'/client/workflow/{self.workflow_id}/is_resumable'
=======
    def _bind_tasks(self, reset_if_running: bool = True):
        app_route = '/client/task/bind_tasks'
        parameters = {}
        # send to server in a format of:
        # {<hash>:[workflow_id(0), node_id(1), task_args_hash(2), name(3),
        # command(4), max_attempts(5)], reset_if_running(6), task_args(7), task_attributes(8)}
        # flat the data structure so that the server won't depend on the client
        total_tasks = len(self.tasks)
        chunk_number = 1
        chunk_boarder = self._get_chunk(total_tasks, chunk_number)
        list_task_key = list(self.tasks.keys())
        while chunk_boarder:
            tasks = {}
            for i in range(chunk_boarder[0], chunk_boarder[1] + 1):
                k = list_task_key[i]
                tasks[k] = [self.tasks[k].node.node_id, self.tasks[k].task_args_hash,
                            self.tasks[k].name, self.tasks[k].command,
                            self.tasks[k].max_attempts, reset_if_running,
                            self.tasks[k].task_args, self.tasks[k].task_attributes]
            parameters = {"workflow_id": self.workflow_id, "tasks": tasks}
>>>>>>> a41ae256
            return_code, response = self.requester.send_request(
                app_route=app_route,
                message={},
                request_type='get',
                logger=logger
            )
            if http_request_ok(return_code) is False:
                raise InvalidResponse(
                    f'Unexpected status code {return_code} from POST '
                    f'request through route {app_route}. Expected '
                    f'code 200. Response content: {response}')

            workflow_is_resumable = response.get("workflow_is_resumable")
            if (time.time() - wait_start) > resume_timeout:
                raise WorkflowNotResumable("workflow_run timed out waiting for previous "
                                           "workflow_run to exit. Try again in a few minutes.")
            else:
                sleep_time = round(float(resume_timeout) / 10., 1)
                time.sleep(sleep_time)

    def _start_task_instance_scheduler(self, workflow_run_id: int,
                                       scheduler_startup_wait_timeout: int,
                                       scheduler_config: Optional[SchedulerConfig] = None
                                       ) -> Process:
        if scheduler_config is None:
            scheduler_config = SchedulerConfig.from_defaults()

        logger.info("Instantiating Scheduler Process")
        # instantiate scheduler and launch in separate proc. use event to
        # signal back when scheduler is started
        scheduler = TaskInstanceScheduler(
            workflow_id=self.workflow_id,
            workflow_run_id=workflow_run_id,
            executor=self._executor,
            workflow_run_heartbeat_interval=scheduler_config.workflow_run_heartbeat_interval,
            task_heartbeat_interval=scheduler_config.task_heartbeat_interval,
            report_by_buffer=scheduler_config.report_by_buffer,
            n_queued=scheduler_config.n_queued,
            scheduler_poll_interval=scheduler_config.scheduler_poll_interval,
            jobmon_command=scheduler_config.jobmon_command,
            requester=self.requester
        )

        try:
            scheduler_proc = Process(
                target=scheduler.run_scheduler,
                args=(self._scheduler_stop_event, self._scheduler_com_queue)
            )
            scheduler_proc.start()

            # wait for response from scheduler
            resp = self._scheduler_com_queue.get(timeout=scheduler_startup_wait_timeout)
        except Empty:  # mypy complains but this is correct
            raise SchedulerStartupTimeout("Scheduler process did not start within the alloted "
                                          f"timeout t={scheduler_startup_wait_timeout}s")
        else:
            # the first message can only be "ALIVE" or an ExceptionWrapper
            if isinstance(resp, ExceptionWrapper):
                resp.re_raise()
            else:
                self._scheduler_proc = scheduler_proc

        return scheduler_proc

    def _set_fail_after_n_executions(self, n: int) -> None:
        """
        For use during testing, force the TaskDag to 'fall over' after n
        executions, so that the resume case can be tested.

        In every non-test case, self.fail_after_n_executions will be None, and
        so the 'fall over' will not be triggered in production.
        """
        self._val_fail_after_n_executions = n

    def __hash__(self):
        hash_value = hashlib.sha1()
        hash_value.update(str(hash(self.tool_version_id)).encode('utf-8'))
        hash_value.update(str(self.workflow_args_hash).encode('utf-8'))
        hash_value.update(str(self.task_hash).encode('utf-8'))
        hash_value.update(str(hash(self._dag)).encode('utf-8'))
        return int(hash_value.hexdigest(), 16)<|MERGE_RESOLUTION|>--- conflicted
+++ resolved
@@ -262,21 +262,14 @@
         logger.debug("executor: {}".format(self._executor))
 
         # bind to database
-<<<<<<< HEAD
+        logger.info("Adding Workflow metadata to database")
         self.bind()
-
-        # create workflow_run
-        wfr = self._create_workflow_run(resume, reset_running_jobs, resume_timeout)
-=======
-        logger.info("Adding Workflow metadata to database")
-        self._bind(resume)
         logger.info(f"Workflow ID {self.workflow_id} assigned")
 
         # create workflow_run
         logger.info("Adding WorkflowRun metadata to database")
-        wfr = self._create_workflow_run(resume, reset_running_jobs)
+        wfr = self._create_workflow_run(resume, reset_running_jobs, resume_timeout)
         logger.info(f"WorkflowRun ID {wfr.workflow_run_id} assigned")
->>>>>>> a41ae256
 
         # testing parameter
         if hasattr(self, "_val_fail_after_n_executions"):
@@ -343,58 +336,7 @@
                     pass
                 self._scheduler_proc.terminate()
 
-<<<<<<< HEAD
     def bind(self):
-=======
-    def _get_chunk(self, total_nodes: int, chunk_number: int):
-        # This function is created for unit testing
-        if (chunk_number - 1) * self._chunk_size >= total_nodes:
-            return None
-        return((chunk_number - 1) * self._chunk_size,
-               min(total_nodes - 1, chunk_number * self._chunk_size - 1))
-
-    def _bulk_bind_nodes(self):
-        nodes_in_dag = list(self._dag.nodes)
-        nodes_received = {}
-        total_nodes = len(self._dag.nodes)
-        chunk_number = 1
-        chunk_boarder = self._get_chunk(total_nodes, chunk_number)
-        while chunk_boarder:
-            # do something to bind
-            nodes_to_send = []
-            for i in range(chunk_boarder[0], chunk_boarder[1] + 1):
-                node = nodes_in_dag[i]
-                n = {"task_template_version_id": node.task_template_version_id,
-                     "node_args_hash": node.node_args_hash,
-                     "node_args": node.node_args}
-                nodes_to_send.append(n)
-            rc, response = self.requester.send_request(
-                app_route='/client/nodes',
-                message={'nodes': nodes_to_send},
-                request_type='post',
-                logger=logger
-            )
-            if http_request_ok(rc) is False:
-                raise InvalidResponse(
-                    f'Unexpected status code {rc} from GET '
-                    f'request through route /client/workflow. Expected code '
-                    f'200. Response content: {response}')
-            else:
-                nodes_received.update(response['nodes'])
-            chunk_number += 1
-            chunk_boarder = self._get_chunk(total_nodes, chunk_number)
-        for n in nodes_in_dag:
-            k = f"{n.task_template_version_id}:{n.node_args_hash}"
-            if k in nodes_received.keys():
-                n._node_id = int(nodes_received[k])
-            else:
-                raise InvalidResponse(
-                    "Fail to find node_id in HTTP response for node_args_hash "
-                    f"{n.node_args_hash} and task_template_version_id "
-                    f"{n.task_template_version_id} HTTP Response:\n {response}")
-
-    def _bind(self, resume: bool = ResumeStatus.DONT_RESUME):
->>>>>>> a41ae256
         """Bind objects to the database if they haven't already been"""
         if self.is_bound:
             return
@@ -513,7 +455,6 @@
                     "are unique for this set of tasks, or make sure your tasks"
                     " match the workflow you are trying to resume")
 
-<<<<<<< HEAD
     def _set_workflow_resume(self, reset_running_jobs: bool = True):
         app_route = f'/client/workflow/{self.workflow_id}/set_resume'
         return_code, response = self.requester.send_request(
@@ -542,28 +483,6 @@
             logger.info(f"Waiting for resume. "
                         f"Timeout in {round(resume_timeout - (time.time() - wait_start), 1)}")
             app_route = f'/client/workflow/{self.workflow_id}/is_resumable'
-=======
-    def _bind_tasks(self, reset_if_running: bool = True):
-        app_route = '/client/task/bind_tasks'
-        parameters = {}
-        # send to server in a format of:
-        # {<hash>:[workflow_id(0), node_id(1), task_args_hash(2), name(3),
-        # command(4), max_attempts(5)], reset_if_running(6), task_args(7), task_attributes(8)}
-        # flat the data structure so that the server won't depend on the client
-        total_tasks = len(self.tasks)
-        chunk_number = 1
-        chunk_boarder = self._get_chunk(total_tasks, chunk_number)
-        list_task_key = list(self.tasks.keys())
-        while chunk_boarder:
-            tasks = {}
-            for i in range(chunk_boarder[0], chunk_boarder[1] + 1):
-                k = list_task_key[i]
-                tasks[k] = [self.tasks[k].node.node_id, self.tasks[k].task_args_hash,
-                            self.tasks[k].name, self.tasks[k].command,
-                            self.tasks[k].max_attempts, reset_if_running,
-                            self.tasks[k].task_args, self.tasks[k].task_attributes]
-            parameters = {"workflow_id": self.workflow_id, "tasks": tasks}
->>>>>>> a41ae256
             return_code, response = self.requester.send_request(
                 app_route=app_route,
                 message={},
