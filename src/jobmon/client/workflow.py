--- conflicted
+++ resolved
@@ -114,9 +114,9 @@
         self.workflow_args_hash = int(
             hashlib.sha1(self.workflow_args.encode('utf-8')).hexdigest(), 16)
 
-        self._distributor_proc: Optional[Process] = None
         self._distributor_com_queue: Queue = Queue()
         self._distributor_stop_event: synchronize.Event = Event()
+
         self.workflow_attributes = {}
         if workflow_attributes:
             if isinstance(workflow_attributes, List):
@@ -134,10 +134,9 @@
         # Cache for clusters
         self._clusters: Dict[str, Cluster] = {}
         self.default_cluster_name: str = ""
-        self.default_cluster: Cluster = None
         self.default_compute_resources_set: Dict[str, Dict[str, Any]] = {}
 
-        self._last_workflowrun = None
+        self._last_workflow_run: Optional[SwarmWorkflowRun] = None
 
     @property
     def is_bound(self):
@@ -260,7 +259,7 @@
             resume: bool = ResumeStatus.DONT_RESUME, reset_running_jobs: bool = True,
             distributor_response_wait_timeout: int = 180,
             distributor_config: Optional[DistributorConfig] = None,
-            resume_timeout: int = 300) -> WorkflowRunStatus:
+            resume_timeout: int = 300) -> str:
         """Run the workflow by traversing the dag and submitting new tasks when their tasks
         have completed successfully.
 
@@ -280,7 +279,7 @@
             resume_timeout: seconds to wait for a workflow to become resumable before giving up
 
         Returns:
-            object of WorkflowRunStatus
+            str of WorkflowRunStatus
         """
         # bind to database
         logger.info("Adding Workflow metadata to database")
@@ -292,71 +291,16 @@
         wfr = self._create_workflow_run(resume, reset_running_jobs, resume_timeout)
         logger.info(f"WorkflowRun ID {wfr.workflow_run_id} assigned")
 
-        self._last_workflowrun = wfr
-
-        # testing parameter
-        if hasattr(self, "_val_fail_after_n_executions"):
-            wfr._set_fail_after_n_executions(self._val_fail_after_n_executions)
-
+        # start distributor
+        self._distributor_proc = self._start_distributor_service(
+            wfr.workflow_run_id, distributor_response_wait_timeout, distributor_config
+        )
         try:
-            # start distributor
-<<<<<<< HEAD
-            self._distributor_proc = self._start_distributor_service(
-                wfr.workflow_run_id, distributor_response_wait_timeout, distributor_config
-=======
-            distributor_proc = self._start_distributor_service(
-                wfr.workflow_run_id, distributor_response_wait_timeout,
-                self.default_cluster._cluster_type_name, distributor_config
->>>>>>> eb8579d2
-            )
-            # execute the workflow run
-            wfr.execute_interruptible(distributor_proc, fail_fast, seconds_until_timeout)
-            logger.info(f"WorkflowRun run finished executing. Status is: {wfr.status}")
-            return wfr.status
-
-        except KeyboardInterrupt:
-            wfr.update_status(WorkflowRunStatus.STOPPED)
-            logger.warning("Keyboard interrupt raised and Workflow Run set to Stopped")
-            return wfr.status
-
-        except DistributorNotAlive:
-            # check if we got an exception from the distributor
-            try:
-                resp = self._distributor_com_queue.get(False)
-            except Empty:
-                wfr.update_status(WorkflowRunStatus.ERROR)
-                # no response. raise distributor not alive
-                raise
-            else:
-                # re-raise error from distributor
-                if isinstance(resp, ExceptionWrapper):
-                    try:
-                        resp.re_raise()
-                    except ResumeSet:
-                        # if the exception was a resume exception we set to
-                        # terminate
-                        wfr.terminate_workflow_run()
-                        raise
-                    except Exception:
-                        wfr.update_status(WorkflowRunStatus.ERROR)
-                        raise
-                else:
-                    # response is not an exception
-                    wfr.update_status(WorkflowRunStatus.ERROR)
-                    raise
-            finally:
-                distributor_proc.terminate()
-                self._distributor_proc = None
-                return wfr.status
-
-        except Exception:
-            wfr.update_status(WorkflowRunStatus.ERROR)
-            raise
-
+            status = self._run_swarm(wfr.workflow_run_id, fail_fast, seconds_until_timeout)
         finally:
             # deal with task instance distributor process if it was started
-            logger.info("Terminating distributing process. This could take a few minutes.")
-            if self._distributor_proc is not None:
+            if self._distributor_alive(raise_error=False):
+                logger.info("Terminating distributing process. This could take a few minutes.")
                 self._distributor_stop_event.set()
                 try:
                     # give it some time to shut down
@@ -365,6 +309,8 @@
                     pass
                 self._distributor_proc.terminate()
 
+        return status
+
     def validate(self):
         """Confirm that the tasks in this workflow are valid.
 
@@ -409,8 +355,6 @@
         """
         if self.is_bound:
             return
-
-        self.default_cluster = self._get_cluster_by_name(self.default_cluster_name)
 
         self.validate()
 
@@ -533,6 +477,132 @@
 
         return client_wfr
 
+    def _run_swarm(self, workflow_run_id: int, fail_fast: bool = False,
+                   seconds_until_timeout: int = 36000) -> str:
+        """
+        Take a concrete DAG and queue al the Tasks that are not DONE.
+
+        Uses forward chaining from initial fringe, hence out-of-date is not
+        applied transitively backwards through the graph. It could also use
+        backward chaining from an identified goal node, the effect is
+        identical.
+
+        The internal data structures are lists, but might need to be changed
+        to be better at scaling.
+
+        Conceptually:
+        Put all tasks w/ finished upstreams on the ready_to_run queue
+        Put tasks in Adjusting state on the ready_to_run queue
+
+        while there are tasks ready_to_run or currently running tasks:
+            queue all tasks that are ready_to_run
+            wait for some jobs to complete and add downstreams to the ready_to_run queue
+            rinse and repeat
+
+        Args:
+            workflow_run_id: id of the workflow_run we are running.
+            fail_fast: raise error on the first failed task.
+            seconds_until_timeout: how long to block while waiting for the next task to finish
+                before raising an error.
+
+        Return:
+            workflow_run status
+        """
+
+        # set up swarm and initial DAG
+        wfr = self._create_swarm(workflow_run_id)
+        try:
+            logger.info(f"Executing Workflow Run {wfr.workflow_run_id}")
+            wfr.update_status(WorkflowRunStatus.RUNNING)
+            wfr.compute_initial_dag_state()
+            num_previously_complete = len(wfr.all_done)
+        except Exception:
+            wfr.update_status(WorkflowRunStatus.ERROR)
+            raise
+
+        # These are all Tasks.
+        # While there is something ready to be run, or something is running
+        while wfr.ready_to_run or wfr.active_tasks:
+
+            # queue any ready to run and then wait until active tasks change state
+            try:
+                # TODO: calculate dynamic resources
+                for swarm_task in wfr.queue_tasks():
+                    pass
+
+                # wait till we have new work
+                wfr.block_until_newly_ready_or_all_done(
+                    fail_fast, seconds_until_timeout,
+                    distributor_alive_callable=self._distributor_alive
+                )
+
+            # user interrupt
+            except KeyboardInterrupt:
+                confirm = input("Are you sure you want to exit (y/n): ")
+                confirm = confirm.lower().strip()
+                if confirm == "y":
+                    logger.warning("Keyboard interrupt raised and Workflow Run set to Stopped")
+                    wfr.update_status(WorkflowRunStatus.STOPPED)
+                    raise
+                else:
+                    logger.info("Continuing jobmon...")
+
+            # scheduler died
+            except DistributorNotAlive:
+                # check if we got an exception from the distributor
+                try:
+                    resp = self._distributor_com_queue.get(False)
+
+                # no response. set error state and re-raise DistributorNotAlive
+                except Empty:
+                    wfr.update_status(WorkflowRunStatus.ERROR)
+                    raise
+
+                # got response. process
+                else:
+                    # if response is an exception re-raise error from distributor
+                    if isinstance(resp, ExceptionWrapper):
+                        try:
+                            resp.re_raise()
+
+                        # if it was a resume exception we set terminate state
+                        except ResumeSet:
+                            wfr.terminate_workflow_run()
+                            raise
+
+                        # otherwise set to error state
+                        except Exception:
+                            wfr.update_status(WorkflowRunStatus.ERROR)
+                            raise
+                    else:
+                        # response is not an exception
+                        wfr.update_status(WorkflowRunStatus.ERROR)
+                        raise
+
+            except Exception:
+                wfr.update_status(WorkflowRunStatus.ERROR)
+                raise
+
+        # END while fringe or all_active
+
+        # To be a dynamic-DAG tool, we must be prepared for the DAG to have
+        # changed. In general we would recompute forward from the fringe.
+        # Not efficient, but correct. A more efficient algorithm would be to
+        # check the nodes that were added to see if they should be in the
+        # fringe, or if they have potentially affected the status of Tasks
+        # that were done (error case - disallowed??)
+
+        # figure out doneness
+        if wfr.all_error:
+            logger.info(f"WorkflowRun execution ended, num failed {len(wfr.all_error)}")
+            wfr.update_status(WorkflowRunStatus.ERROR)
+        else:
+            num_new_completed = len(wfr.all_done) - num_previously_complete
+            logger.info(f"WorkflowRun execute finished successfully, {num_new_completed} jobs")
+            wfr.update_status(WorkflowRunStatus.DONE)
+
+        return wfr.status
+
     def _create_swarm(self, workflow_run_id: int) -> SwarmWorkflowRun:
 
         # create swarm workflow run
@@ -563,27 +633,11 @@
             swarm_tasks=swarm_tasks,
             requester=self.requester
         )
+
+        if hasattr(self, "_val_fail_after_n_executions"):
+            wfr._set_fail_after_n_executions(self._val_fail_after_n_executions)
+
         return wfr
-
-    def _monitor_swarm(self, workflow_run_id: int, distributor_proc: Process,
-                       fail_fast: bool = False, seconds_until_timeout: int = 36000):
-
-        """Execute the workflow run."""
-        # _block_until_any_done_or_error continually checks to make sure this
-        # process is alive
-        self._distributor_proc = distributor_proc
-
-        keep_running = True
-        while keep_running:
-            try:
-                return self._execute(fail_fast, seconds_until_timeout)
-            except KeyboardInterrupt:
-                confirm = input("Are you sure you want to exit (y/n): ")
-                confirm = confirm.lower().strip()
-                if confirm == "y":
-                    raise
-                else:
-                    logger.info("Continuing jobmon distributor...")
 
     def _matching_wf_args_diff_hash(self):
         """Check that an existing workflow with the same workflow_args does not have a
@@ -658,15 +712,20 @@
 
     def _start_distributor_service(self, workflow_run_id: int,
                                    distributor_startup_wait_timeout: int,
-                                   cluster_type_name: str,
                                    distributor_config: Optional[DistributorConfig] = None
                                    ) -> Process:
         if distributor_config is None:
             distributor_config = DistributorConfig.from_defaults()
 
-        module = import_cluster(cluster_type_name)
-        ClusterDistributor = module.get_cluster_distributor_class()
-        self._distributor = ClusterDistributor()
+        cluster_names = list(self._clusters.keys())
+        if len(cluster_names) > 1:
+            raise RuntimeError(
+                f"Workflow can only use one cluster. Found cluster_names={cluster_names}"
+            )
+        else:
+            cluster_plugin = self._clusters[cluster_names[0]].plugin
+            DistributorCls = cluster_plugin.get_cluster_distributor_class()
+            distributor = DistributorCls()
 
         logger.info("Instantiating Distributor Process")
 
@@ -675,7 +734,7 @@
         tid = DistributorService(
             workflow_id=self.workflow_id,
             workflow_run_id=workflow_run_id,
-            cluster_name=self.default_cluster_name,
+            distributor=distributor,
             workflow_run_heartbeat_interval=distributor_config.workflow_run_heartbeat_interval,
             task_heartbeat_interval=distributor_config.task_instance_heartbeat_interval,
             heartbeat_report_by_buffer=distributor_config.heartbeat_report_by_buffer,
@@ -691,23 +750,17 @@
         )
 
         try:
-
             # Start the distributor
             distributor_proc.start()
 
             # wait for response from distributor
             resp = self._distributor_com_queue.get(timeout=distributor_startup_wait_timeout)
         except Empty:  # mypy complains but this is correct
-<<<<<<< HEAD
+            distributor_proc.terminate()
             raise DistributorStartupTimeout(
                 "Distributor process did not start within the alloted timeout "
                 f"t={distributor_startup_wait_timeout}s"
             )
-=======
-            raise DistributorStartupTimeout("Distributor process did not start within the "
-                                            "alloted timeout t={"
-                                            "distributor_startup_wait_timeout}s")
->>>>>>> eb8579d2
         else:
             # the first message can only be "ALIVE" or an ExceptionWrapper
             if isinstance(resp, ExceptionWrapper):
@@ -724,6 +777,21 @@
         so the 'fall over' will not be triggered in production.
         """
         self._val_fail_after_n_executions = n
+
+    def _distributor_alive(self, raise_error: bool = True) -> bool:
+        """If the distributor process is still active."""
+        if not hasattr(self, "_distributor_proc"):
+            alive = False
+        else:
+            logger.debug(f"Distributor proc is: {self._distributor_proc.is_alive()}")
+            alive = self._distributor_proc.is_alive()
+
+        if raise_error and not alive:
+            raise DistributorNotAlive(
+                f"Distributor process pid=({self._distributor_proc.pid}) unexpectedly died"
+                f" with exit code {self._distributor_proc.exitcode}"
+            )
+        return alive
 
     def __hash__(self):
         """Hash to encompass tool version id, workflow args, tasks and dag."""
