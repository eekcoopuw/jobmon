"""The overarching framework to create tasks and dependencies within."""
import hashlib
import logging
import logging.config
import psutil
from subprocess import Popen, PIPE, TimeoutExpired
import sys
import time
from typing import Any, Dict, List, Optional, Sequence, Union
import uuid

from jobmon.client.array import Array
from jobmon.client.client_config import ClientConfig
from jobmon.client.client_logging import LoggerFactory
from jobmon.cluster import Cluster
from jobmon.client.dag import Dag
from jobmon.client.swarm.workflow_run import WorkflowRun as SwarmWorkflowRun
from jobmon.client.task import Task
from jobmon.client.tool_version import ToolVersion
from jobmon.client.workflow_run import WorkflowRun as ClientWorkflowRun
from jobmon.constants import (
    TaskStatus,
    WorkflowRunStatus,
    WorkflowStatus,
)
from jobmon.exceptions import (
    DistributorStartupTimeout,
    DuplicateNodeArgsError,
    InvalidResponse,
    WorkflowAlreadyComplete,
    WorkflowAlreadyExists,
    WorkflowNotResumable,
)
from jobmon.requester import http_request_ok, Requester


logger = logging.getLogger(__name__)


class DistributorContext:
    def __init__(self, cluster_name: str, workflow_run_id: int, timeout: int):
        self._cluster_name = cluster_name
        self._workflow_run_id = workflow_run_id
        self._timeout = timeout

    def __enter__(self):
        logger.info("Starting Distributor Process")

        # Start the distributor. Write stderr to a file.
        cmd = [
            sys.executable,
            "-m",  # safest way to find the entrypoint
            "jobmon.client.distributor.cli",
            "start",
            "--cluster_name",
            self._cluster_name,
            "--workflow_run_id",
            str(self._workflow_run_id),
        ]
        self.process = Popen(cmd, stderr=PIPE, universal_newlines=True)

        # check if stderr contains "ALIVE"
        assert self.process.stderr is not None  # keep mypy happy on optional type
        stderr_val = self.process.stderr.read(5)
        if stderr_val != "ALIVE":
            err = self._shutdown()
            raise DistributorStartupTimeout(
                "Distributor process did not start within the alloted timeout "
                f"t={self._timeout}s. stderr={err}"
            )
        return self

    def __exit__(self, exc_type, exc_value, exc_traceback):
        logger.info("Stopping Distributor Process")
        err = self._shutdown()
        logger.info(f"Got {err} from Distributor Process")

    def alive(self) -> bool:
        self.process.poll()
        return self.process.returncode is None

    def _shutdown(self) -> str:
        self.process.terminate()
        try:
            _, err = self.process.communicate(timeout=self._timeout)
        except TimeoutExpired:
            err = ""

        if "SHUTDOWN" not in err:
            try:
                parent = psutil.Process(self.process.pid)
                for child in parent.children(recursive=True):
                    child.kill()
            except psutil.NoSuchProcess:
                pass
            self.process.kill()
            self.process.wait()

        return err


class Workflow(object):
    """(aka Batch, aka Swarm).

    A Workflow is a framework by which a user may define the relationship
    between tasks and define the relationship between multiple runs of the same
    set of tasks. The great benefit of the Workflow is that it's resumable.
    A Workflow can only be re-loaded if two things are shown to be exact
    matches to a previous Workflow:

    1. WorkflowArgs: It is recommended to pass a meaningful unique identifier
        to workflow_args, to ease resuming. However, if the Workflow is a
        one-off project, you may instantiate the Workflow anonymously, without
        WorkflowArgs. Under the hood, the WorkflowArgs will default to a UUID
        which, as it is randomly generated, will be harder to remember and thus
        harder to resume.

        Workflow args must be hashable. For example, CodCorrect or Como version
        might be passed as Args to the Workflow. For now, the assumption is
        WorkflowArgs is a string.

    2. The tasks added to the workflow. A Workflow is built up by
        using Workflow.add_task(). In order to resume a Workflow, all the same
        tasks must be added with the same dependencies between tasks.
    """

    def __init__(
        self,
        tool_version: ToolVersion,
        workflow_args: str = "",
        name: str = "",
        description: str = "",
        workflow_attributes: Optional[Union[List, dict]] = None,
        max_concurrently_running: int = 10_000,
        requester: Optional[Requester] = None,
        chunk_size: int = 500,  # TODO: should be in the config
    ) -> None:
        """Initialization of the client workflow.

        Args:
            tool_version: ToolVersion this workflow is associated
            workflow_args: Unique identifier of a workflow
            name: Name of the workflow
            description: Description of the workflow
            workflow_attributes: Attributes that make this workflow different from other
                workflows that the user wants to record.
            max_concurrently_running: How many running jobs to allow in parallel
            requester: object to communicate with the flask services.
            chunk_size: how many tasks to bind in a single request
        """
        self._tool_version = tool_version
        self.name = name
        self.description = description
        self.max_concurrently_running = max_concurrently_running

        if requester is None:
            requester_url = ClientConfig.from_defaults().url
            requester = Requester(requester_url)
        self.requester = requester

        self._dag = Dag(requester)
        # hash to task object mapping. ensure only 1
        self.tasks: Dict[int, Task] = {}
        self.arrays: Dict[str, Array] = {}
        self._chunk_size: int = chunk_size

        if workflow_args:
            self.workflow_args = workflow_args
        else:
            self.workflow_args = str(uuid.uuid4())
            logger.info(
                "Workflow_args defaulting to uuid {}. To resume this "
                "workflow, you must re-instantiate Workflow and pass "
                "this uuid in as the workflow_args. As a uuid is hard "
                "to remember, we recommend you name your workflows and"
                " make workflow_args a meaningful unique identifier. "
                "Then add the same tasks to this workflow".format(self.workflow_args)
            )
        self.workflow_args_hash = int(
            hashlib.sha1(self.workflow_args.encode("utf-8")).hexdigest(), 16
        )

        self.workflow_attributes: Dict[str, Any] = {}
        if workflow_attributes:
            if isinstance(workflow_attributes, List):
                for attr in workflow_attributes:
                    self.workflow_attributes[attr] = None
            elif isinstance(workflow_attributes, dict):
                for attr, val in workflow_attributes.items():
                    self.workflow_attributes[str(attr)] = str(val)
            else:
                raise ValueError(
                    "workflow_attributes must be provided as a list of attributes or a "
                    "dictionary of attributes and their values"
                )

        # Cache for clusters
        self._clusters: Dict[str, Cluster] = {}
        self.default_cluster_name: str = ""
        self.default_compute_resources_set: Dict[str, Dict[str, Any]] = {}

        self._fail_after_n_executions = 1_000_000_000
        self.last_workflow_run_id = None

    @property
    def is_bound(self) -> bool:
        """If the workflow has been bound to the db."""
        if not hasattr(self, "_workflow_id"):
            return False
        else:
            return True

    @property
    def workflow_id(self) -> int:
        """If the workflow is bound then it will have been given an id."""
        if not self.is_bound:
            raise AttributeError(
                "workflow_id cannot be accessed before workflow is bound"
            )
        return self._workflow_id

    @property
    def dag_id(self) -> int:
        """If it has been bound, it will have an associated dag_id."""
        if not self.is_bound:
            raise AttributeError("dag_id cannot be accessed before workflow is bound")
        return self._dag.dag_id

    @property
    def task_hash(self) -> int:
        """Hash of all of the tasks."""
        hash_value = hashlib.sha1()
        tasks = sorted(self.tasks.values())
        if len(tasks) > 0:  # if there are no tasks, we want to skip this
            for task in tasks:
                hash_value.update(str(hash(task)).encode("utf-8"))
        return int(hash_value.hexdigest(), 16)

    @property
    def task_errors(self) -> Dict:
        """Return a dict of error associated with a task."""
        return {
            task.name: task.get_errors()
            for task in self.tasks.values()
            if task.final_status == TaskStatus.ERROR_FATAL
        }

    def add_attributes(self, workflow_attributes: dict) -> None:
        """Users can call either to update values of existing attributes or add new attributes.

        Args:
            workflow_attributes: attributes to be bound to the db that describe
                this workflow.
        """
        app_route = f"/workflow/{self.workflow_id}/workflow_attributes"
        return_code, response = self.requester.send_request(
            app_route=app_route,
            message={"workflow_attributes": workflow_attributes},
            request_type="put",
            logger=logger,
        )
        if http_request_ok(return_code) is False:
            raise InvalidResponse(
                f"Unexpected status code {return_code} from POST "
                f"request through route {app_route}. Expected code "
                f"200. Response content: {response}"
            )

    def add_task(self, task: Task) -> Task:
        """Add a task to the workflow to be executed.

        Set semantics - add tasks once only, based on hash name.

        Args:
            task: single task to add.
        """
        logger.debug(f"Adding Task {task}")
        if hash(task) in self.tasks.keys():
            raise ValueError(
                f"A task with hash {hash(task)} already exists. "
                f"All tasks in a workflow must have unique "
                f"commands. Your command was: {task.command}"
            )

        # infer array if not already assigned
        try:
            task.array
        except AttributeError:
            template_name = task.node.task_template_version.task_template.template_name
            try:
                array = self.arrays[template_name]
            except KeyError:
                # create array from the task template version on the node
                array = Array(
                    task_template_version=task.node.task_template_version,
                    task_args=task.task_args,
                    op_args=task.op_args,
                    cluster_name=task.cluster_name,
                )
                self._link_array_and_workflow(array)

            # add task to inferred array
            array.add_task(task)

        # add node to task
        try:
            self._dag.add_node(task.node)
        except DuplicateNodeArgsError:
            raise DuplicateNodeArgsError(
                "All tasks for a given task template in a workflow must have unique node_args."
                f"Found duplicate node args for {task}. task_template_version_id="
                f"{task.node.task_template_version_id}, node_args={task.node.node_args}"
            )

        # add task to workflow
        self.tasks[hash(task)] = task
        task.workflow = self

        logger.debug(f"Task {hash(task)} added")

        return task

    def add_tasks(self, tasks: Sequence[Task]) -> None:
        """Add a list of task to the workflow to be executed."""
        for task in tasks:
            # add the task
            self.add_task(task)

    def add_array(self, array: Array) -> None:
        """Add an array and its tasks to the workflow."""
        if len(array.tasks) == 0:
            raise ValueError("Cannot bind an array with no tasks.")
        self._link_array_and_workflow(array)
        self.add_tasks(list(array.tasks.values()))

    def add_arrays(self, arrays: List[Array]) -> None:
        """Add multiple arrays to the workflow."""
        for array in arrays:
            self.add_array(array)

    def set_default_compute_resources_from_yaml(
        self, cluster_name: str, yaml_file: str
    ) -> None:
        """Set default compute resources from a user provided yaml file for workflow level.

        TODO: Implement this method.

        Args:
            cluster_name: name of cluster to set default values for.
            yaml_file: the yaml file that is providing the compute resource values.
        """
        pass

    def set_default_compute_resources_from_dict(
        self, cluster_name: str, dictionary: Dict[str, Any]
    ) -> None:
        """Set default compute resources for a given cluster_name.

        Args:
            cluster_name: name of cluster to set default values for.
            dictionary: dictionary of default compute resources to run tasks
                with. Can be overridden at task template, tool or task level.
        """
        # TODO: Do we need to handle the scenario where no cluster name is specified?
        self.default_compute_resources_set[cluster_name] = dictionary

    def set_default_cluster_name(self, cluster_name: str) -> None:
        """Set the default cluster.

        Args:
            cluster_name: name of cluster to set as default.
        """
        self.default_cluster_name = cluster_name

    def get_tasks_by_node_args(
        self, task_template_name: str, **kwargs: Any
    ) -> List[Task]:
        """Query tasks by node args. Used for setting dependencies."""
        try:
            array = self.arrays[task_template_name]
        except KeyError:
            raise ValueError(
                f"task_template_name={task_template_name} not found on workflow. Known "
                f"template_names are {self.arrays.keys()}."
            )
        tasks = array.get_tasks_by_node_args(**kwargs)
        return tasks

    def run(
        self,
        fail_fast: bool = False,
        seconds_until_timeout: int = 36000,
        resume: bool = False,
        reset_running_jobs: bool = True,
        distributor_startup_timeout: int = 180,
        resume_timeout: int = 300,
        configure_logging: bool = True,
    ) -> str:
        """Run the workflow.

        Traverse the dag and submitting new tasks when their tasks have completed successfully.

        Args:
            fail_fast: whether or not to break out of distributor on
                first failure
            seconds_until_timeout: amount of time (in seconds) to wait
                until the whole workflow times out. Submitted jobs will
                continue
            resume: whether the workflow should be resumed or not, if
                it is not set to resume and an identical workflow already
                exists, the workflow will error out
            reset_running_jobs: whether or not to reset running jobs upon resume
            distributor_startup_timeout: amount of time to wait for the distributor process to
                start up
            resume_timeout: seconds to wait for a workflow to become resumable before giving up
            configure_logging: setup jobmon logging. If False, no logging will be configured.
                If True, default logging will be configured.
        Returns:
            str of WorkflowRunStatus
        """
        if configure_logging is True:
            LoggerFactory.add_logger("jobmon.client")

        # bind to database
        logger.info("Adding Workflow metadata to database")
        self.bind()
        logger.info(f"Workflow ID {self.workflow_id} assigned")

        # create workflow_run
        logger.info("Adding WorkflowRun metadata to database")
        wfr = self._create_workflow_run(resume, reset_running_jobs, resume_timeout)
        logger.info(f"WorkflowRun ID {wfr.workflow_run_id} assigned")

        # start distributor
        cluster_name = list(self._clusters.keys())[0]
        with DistributorContext(
            cluster_name, wfr.workflow_run_id, distributor_startup_timeout
        ) as distributor:

            # set up swarm and initial DAG
            swarm = SwarmWorkflowRun(
                workflow_run_id=wfr.workflow_run_id,
                fail_after_n_executions=self._fail_after_n_executions,
                requester=self.requester,
                fail_fast=fail_fast,
            )
            swarm.from_workflow(self)
            self._num_previously_completed = swarm.num_previously_complete

            try:
                swarm.run(distributor.alive, seconds_until_timeout)
            finally:
                # figure out doneness
                num_new_completed = (
                    len(swarm.done_tasks) - swarm.num_previously_complete
                )
                if swarm.status != WorkflowRunStatus.DONE:
                    logger.info(
                        f"WorkflowRun execution ended, num failed {len(swarm.failed_tasks)}"
                    )
                else:
                    logger.info(
                        f"WorkflowRun execute finished successfully, {num_new_completed} tasks"
                    )

                # update workflow tasks with final status
                for task in self.tasks.values():
                    task.final_status = swarm.tasks[task.task_id].status
                self._num_newly_completed = num_new_completed

        self.last_workflow_run_id = wfr.workflow_run_id

        return swarm.status

    def validate(self, fail: bool = True) -> None:
        """Confirm that the tasks in this workflow are valid.

        This method will access the database to confirm the requested resources are valid for
        the specified cluster. It will also confirm that the workflow args are valid.  It also
        will make sure no task contains up/down stream tasks that are not in the workflow.
        """
        # construct task resources
        for task in self.tasks.values():
            # get the cluster for this task
            cluster = self.get_cluster_by_name(task.cluster_name)

            # not dynamic resource request. Construct TaskResources
            if task.compute_resources_callable is None:
                resource_params = task.compute_resources
                try:
                    queue_name: str = resource_params["queue"]
                except KeyError:
                    queue_msg = (
                        "A queue name must be provided in the specified compute resources. Got"
                        f" compute_resources={resource_params}"
                    )
                    if fail:
                        raise ValueError(queue_msg)
                    else:
                        logger.info(queue_msg)
                        continue

                # validate the constructed resources
                queue = cluster.get_queue(queue_name)
                is_valid, msg, valid_resources = queue.validate_resources(
                    fail, **resource_params
                )
<<<<<<< HEAD
                if not is_valid:
                    raise ValueError(f"Failed validation, reasons: {msg}")
                elif len(msg) > 0:
                    logger.warning(f"Failed validation, reasons: {msg}")
=======
                if fail and not is_valid:
                    raise ValueError(f"Task={task} failed validation, reasons: {msg}")
                elif not is_valid:
                    logger.info(f"Task={task} failed validation, reasons: {msg}")
>>>>>>> cf49dcba

        for array in self.arrays.values():
            try:
                array.validate()
            except ValueError as e:
                if fail:
                    raise
                else:
                    logger.info(e)
        try:
            cluster_names = list(self._clusters.keys())
            if len(list(self._clusters.keys())) > 1:
                raise RuntimeError(
                    f"Workflow can only use one cluster. Found cluster_names={cluster_names}"
                )
            # check if workflow is valid
            self._dag.validate()
            self._matching_wf_args_diff_hash()
        except Exception as e:
            if fail:
                raise
            else:
                logger.info(e)

    def bind(self) -> None:
        """Get a workflow_id."""
        if self.is_bound:
            return

        self.validate(fail=False)
        for array in self.arrays.values():
            array.validate()
        self._dag.validate()
        self._matching_wf_args_diff_hash()

        # bind dag
        self._dag.bind(self._chunk_size)

        # bind workflow
        app_route = "/workflow"
        return_code, response = self.requester.send_request(
            app_route=app_route,
            message={
                "tool_version_id": self._tool_version.id,
                "dag_id": self._dag.dag_id,
                "workflow_args_hash": self.workflow_args_hash,
                "task_hash": self.task_hash,
                "description": self.description,
                "name": self.name,
                "workflow_args": self.workflow_args,
                "max_concurrently_running": self.max_concurrently_running,
                "workflow_attributes": self.workflow_attributes,
            },
            request_type="post",
            logger=logger,
        )
        if http_request_ok(return_code) is False:
            raise InvalidResponse(
                f"Unexpected status code {return_code} from POST request through route "
                f"{app_route}. Expected code 200. Response content: {response}"
            )

        self._workflow_id = response["workflow_id"]
        self._status = response["status"]
        self._newly_created = response["newly_created"]

    def get_errors(
        self, limit: int = 1000
    ) -> Optional[Dict[int, Dict[str, Union[int, List[Dict[str, Union[str, int]]]]]]]:
        """Method to get all errors.

        Return a dictionary with the erring task_id as the key, and
        the Task.get_errors content as the value.
        When limit is specifically set as None from the client, this
        return set will pass back all the erred tasks in the workflow.
        """
        errors = {}

        cnt: int = 0
        for task in self.tasks.values():
            task_id = task.task_id
            task_errors = task.get_errors()
            if task_errors is not None and len(task_errors) > 0:
                errors[task_id] = task_errors
                cnt += 1
                if limit is not None and cnt >= limit - 1:
                    break

        return errors

    def get_cluster_by_name(self, cluster_name: str) -> Cluster:
        """Check if the cluster that the task specified is in the cache.

        If the cluster is not in the cache, create it and add to cache.
        """
        try:
            cluster = self._clusters[cluster_name]
        except KeyError:
            cluster = Cluster(cluster_name=cluster_name, requester=self.requester)
            cluster.bind()
            self._clusters[cluster_name] = cluster
        return cluster

    def _link_array_and_workflow(self, array: Array) -> None:
        template_name = array.task_template_version.task_template.template_name
        if template_name in self.arrays.keys():
            raise ValueError(
                f"An array for template_name={template_name} already exists on this workflow."
            )
        # add the references
        self.arrays[template_name] = array
        array.workflow = self

    def _create_workflow_run(
        self,
        resume: bool = False,
        reset_running_jobs: bool = True,
        resume_timeout: int = 300,
    ) -> ClientWorkflowRun:
        # raise error if workflow exists and is done
        if self._status == WorkflowStatus.DONE:
            raise WorkflowAlreadyComplete(
                f"Workflow ({self.workflow_id}) is already in done state and cannot be resumed"
            )

        if not self._newly_created and not resume:
            raise WorkflowAlreadyExists(
                "This workflow already exists. If you are trying to resume a workflow, "
                "please set the resume flag. If you are not trying to resume a workflow, make "
                "sure the workflow args are unique or the tasks are unique"
            )
        elif not self._newly_created and resume:
            self._set_workflow_resume(reset_running_jobs)
            self._workflow_is_resumable(resume_timeout)

        # create workflow run
        client_wfr = ClientWorkflowRun(workflow=self, requester=self.requester)
        client_wfr.bind(reset_running_jobs, self._chunk_size)
        self._status = WorkflowStatus.QUEUED

        return client_wfr

    def _matching_wf_args_diff_hash(self) -> None:
        """Check that that an existing workflow does not contain different tasks.

        Check that an existing workflow with the same workflow_args does not have a
        different hash, this would indicate that thgat the workflow contains different tasks.
        """
        rc, response = self.requester.send_request(
            app_route=f"/workflow/{str(self.workflow_args_hash)}",
            message={},
            request_type="get",
            logger=logger,
        )
        bound_workflow_hashes = response["matching_workflows"]
        for task_hash, tool_version_id, dag_hash in bound_workflow_hashes:
            match = self._tool_version.id == tool_version_id and (
                str(self.task_hash) != task_hash or str(hash(self._dag)) != dag_hash
            )
            if match:
                raise WorkflowAlreadyExists(
                    "The unique workflow_args already belong to a workflow "
                    "that contains different tasks than the workflow you are "
                    "creating, either change your workflow args so that they "
                    "are unique for this set of tasks, or make sure your tasks"
                    " match the workflow you are trying to resume"
                )

    def _set_workflow_resume(self, reset_running_jobs: bool = True) -> None:
        app_route = f"/workflow/{self.workflow_id}/set_resume"
        return_code, response = self.requester.send_request(
            app_route=app_route,
            message={
                "reset_running_jobs": reset_running_jobs,
                "description": self.description,
                "name": self.name,
                "max_concurrently_running": self.max_concurrently_running,
                "workflow_attributes": self.workflow_attributes,
            },
            request_type="post",
            logger=logger,
        )
        if http_request_ok(return_code) is False:
            raise InvalidResponse(
                f"Unexpected status code {return_code} from POST "
                f"request through route {app_route}. Expected "
                f"code 200. Response content: {response}"
            )

    def _workflow_is_resumable(self, resume_timeout: int = 300) -> None:
        # previous workflow exists but is resumable. we will wait till it terminates
        wait_start = time.time()
        workflow_is_resumable = False
        while not workflow_is_resumable:
            logger.info(
                f"Waiting for resume. "
                f"Timeout in {round(resume_timeout - (time.time() - wait_start), 1)}"
            )
            app_route = f"/workflow/{self.workflow_id}/is_resumable"
            return_code, response = self.requester.send_request(
                app_route=app_route, message={}, request_type="get", logger=logger
            )
            if http_request_ok(return_code) is False:
                raise InvalidResponse(
                    f"Unexpected status code {return_code} from POST "
                    f"request through route {app_route}. Expected "
                    f"code 200. Response content: {response}"
                )

            workflow_is_resumable = response.get("workflow_is_resumable")
            if (time.time() - wait_start) > resume_timeout:
                raise WorkflowNotResumable(
                    "workflow_run timed out waiting for previous "
                    "workflow_run to exit. Try again in a few minutes."
                )
            else:
                sleep_time = round(float(resume_timeout) / 10.0, 1)
                time.sleep(sleep_time)

    def __hash__(self) -> int:
        """Hash to encompass tool version id, workflow args, tasks and dag."""
        hash_value = hashlib.sha1()
        hash_value.update(str(hash(self._tool_version.id)).encode("utf-8"))
        hash_value.update(str(self.workflow_args_hash).encode("utf-8"))
        hash_value.update(str(self.task_hash).encode("utf-8"))
        hash_value.update(str(hash(self._dag)).encode("utf-8"))
        return int(hash_value.hexdigest(), 16)

    def __repr__(self) -> str:
        """A representation string for a Workflow instance."""
        repr_string = (
            f"Workflow(workflow_args={self.workflow_args}, " f"name={self.name}"
        )
        try:
            repr_string += f", workflow_id={self.workflow_id})"
        except AttributeError:
            # Workflow not yet bound so no ID to add to repr
            repr_string += ")"
        return repr_string<|MERGE_RESOLUTION|>--- conflicted
+++ resolved
@@ -505,17 +505,10 @@
                 is_valid, msg, valid_resources = queue.validate_resources(
                     fail, **resource_params
                 )
-<<<<<<< HEAD
                 if not is_valid:
                     raise ValueError(f"Failed validation, reasons: {msg}")
                 elif len(msg) > 0:
                     logger.warning(f"Failed validation, reasons: {msg}")
-=======
-                if fail and not is_valid:
-                    raise ValueError(f"Task={task} failed validation, reasons: {msg}")
-                elif not is_valid:
-                    logger.info(f"Task={task} failed validation, reasons: {msg}")
->>>>>>> cf49dcba
 
         for array in self.arrays.values():
             try:
