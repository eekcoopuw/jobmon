"""Workflow Run is an distributor instance of a declared workflow."""
from __future__ import annotations

from datetime import datetime
import logging
import time
<<<<<<< HEAD
from typing import Any, Callable, Dict, Generator, List, Optional, Set, TYPE_CHECKING, Union
=======
from typing import (
    Any,
    Callable,
    Dict,
    Generator,
    List,
    Optional,
    Set,
    TYPE_CHECKING,
    Union,
)
>>>>>>> d5f6ab8d

from jobmon.client.array import Array
from jobmon.client.client_config import ClientConfig
from jobmon.client.swarm.swarm_array import SwarmArray
from jobmon.client.swarm.swarm_task import SwarmTask
from jobmon.client.task_resources import TaskResources
from jobmon.constants import TaskStatus, WorkflowRunStatus
from jobmon.exceptions import (
    CallableReturnedInvalidObject,
    DistributorNotAlive,
    InvalidResponse,
    TransitionError,
    WorkflowTestError,
)
from jobmon.requester import http_request_ok, Requester

# avoid circular imports on backrefs
if TYPE_CHECKING:
    from jobmon.client.workflow import Workflow


logger = logging.getLogger(__name__)


class SwarmCommand:
<<<<<<< HEAD
    def __init__(self, func: Callable[..., None], *args: List[SwarmTask], **kwargs: Any) \
            -> None:
=======
    def __init__(
        self, func: Callable[..., None], *args: List[SwarmTask], **kwargs: Any
    ) -> None:
>>>>>>> d5f6ab8d
        """A command to be run by the distributor service.

        Args:
            func: a callable which does work and optionally modifies task instance state
            *args: positional args to be passed into func
            **kwargs: kwargs to be passed into func
        """
        self._func = func
        self._args = args
        self._kwargs = kwargs

    def __call__(self) -> None:
        self._func(*self._args, **self._kwargs)


class WorkflowRun:
    """WorkflowRun enables tracking for multiple runs of a single Workflow.

    A Workflow may be started/paused/ and resumed multiple times. Each start or
    resume represents a new WorkflowRun.

    In order for a Workflow can be deemed to be DONE (successfully), it
    must have 1 or more WorkflowRuns. In the current implementation, a Workflow
    Job may belong to one or more WorkflowRuns, but once the Job reaches a DONE
    state, it will no longer be added to a subsequent WorkflowRun. However,
    this is not enforced via any database constraints.
    """

    def __init__(
        self,
        workflow_run_id: int,
        workflow_run_heartbeat_interval: int = 30,
        heartbeat_report_by_buffer: float = 3.1,
        fail_fast: bool = False,
        wedged_workflow_sync_interval: int = 600,
        fail_after_n_executions: int = 1_000_000_000,
        requester: Optional[Requester] = None,
    ) -> None:
        """Initialization of the swarm WorkflowRun."""
        self.workflow_run_id = workflow_run_id

        # state tracking
        self._active_states = [
            TaskStatus.QUEUED,
            TaskStatus.INSTANTIATING,
            TaskStatus.LAUNCHED,
            TaskStatus.RUNNING,
        ]
        self.tasks: Dict[int, SwarmTask] = {}
        self.arrays: Dict[int, SwarmArray] = {}
        self.ready_to_run: List[SwarmTask] = []
        self._task_status_map: Dict[str, Set[SwarmTask]] = {
            TaskStatus.REGISTERING: set(),
            TaskStatus.QUEUED: set(),
            TaskStatus.INSTANTIATING: set(),
            TaskStatus.LAUNCHED: set(),
            TaskStatus.RUNNING: set(),
            TaskStatus.DONE: set(),
            TaskStatus.ADJUSTING_RESOURCES: set(),
            TaskStatus.ERROR_FATAL: set(),
        }

        # cache to get same id
        self._task_resources: Dict[int, TaskResources] = {}

        # workflow run attributes
        self._status = WorkflowRunStatus.BOUND
        self._last_heartbeat_time = time.time()

        # flow control
        self.fail_fast = fail_fast
        self.wedged_workflow_sync_interval = wedged_workflow_sync_interval

        # test parameters to force failure
        self._val_fail_after_n_executions = fail_after_n_executions
        self._n_executions = 0

        # optional config
        self._workflow_run_heartbeat_interval = workflow_run_heartbeat_interval
        self._heartbeat_report_by_buffer = heartbeat_report_by_buffer
        if requester is None:
            requester = Requester(ClientConfig.from_defaults().url)
        self._requester = requester

        # This signal is set if the workflow run receives a resume
        self._terminated = False

    @property
    def status(self) -> str:
        """Status of the workflow run."""
        return self._status

    @property
    def done_tasks(self) -> List[SwarmTask]:
        return list(self._task_status_map[TaskStatus.DONE])

    @property
    def failed_tasks(self) -> List[SwarmTask]:
        return list(self._task_status_map[TaskStatus.ERROR_FATAL])

    @property
    def active_tasks(self) -> bool:
        """Based on the task status map, does the workflow run have more work or not.

        If there are no tasks in active states, the fringe is empty, and therefore we should
        error out.
        """
        # To prevent additional compute, return False immediately if set to an error state.
        # Likely done by fail fast or the max execution loops
        if self.status in (WorkflowRunStatus.ERROR, WorkflowRunStatus.TERMINATED):
            return False

        any_active_tasks = any(
            [any(self._task_status_map[s]) for s in self._active_states]
        ) or any(self.ready_to_run)
        return any_active_tasks

    def from_workflow(self, workflow: Workflow) -> None:
        self.workflow_id = workflow.workflow_id
        self.max_concurrently_running: int = workflow.max_concurrently_running

        # construct arrays
        array: Array
        for array in workflow.arrays.values():
            swarm_array = SwarmArray(array.array_id, array.max_concurrently_running)
            self.arrays[array.array_id] = swarm_array

        # construct SwarmTasks from Client Tasks and populate registry
        for task in workflow.tasks.values():

            cluster = workflow.get_cluster_by_name(task.cluster_name)
            fallback_queues = []
            for queue in task.fallback_queues:
                cluster_queue = cluster.get_queue(queue)
                fallback_queues.append(cluster_queue)

            # create swarmtasks
            swarm_task = SwarmTask(
                task_id=task.task_id,
                array_id=task.array.array_id,
                status=task.initial_status,
                max_attempts=task.max_attempts,
                cluster=cluster,
                task_resources=task.original_task_resources,
                compute_resources_callable=task.compute_resources_callable,
                resource_scales=task.resource_scales,
                fallback_queues=fallback_queues,
            )
            self.tasks[task.task_id] = swarm_task

        # create relationships on swarm task
        for task in workflow.tasks.values():
            swarm_task = self.tasks[task.task_id]

            # assign upstream and downstreams
            swarm_task.upstream_swarm_tasks = set(
                [self.tasks[t.task_id] for t in task.upstream_tasks]
            )
            swarm_task.downstream_swarm_tasks = set(
                [self.tasks[t.task_id] for t in task.downstream_tasks]
            )

            # create array association
            self.arrays[swarm_task.array_id].add_task(swarm_task)

            # assign each task to the correct set
            self._task_status_map[swarm_task.status].add(swarm_task)

            # compute initial fringe
            if swarm_task.status == TaskStatus.DONE:
                # if task is done check if there are downstreams that can run
                for downstream in swarm_task.downstream_swarm_tasks:
                    downstream.num_upstreams_done += 1

        self.last_sync = self._get_current_time()
        self.num_previously_complete = len(self._task_status_map[TaskStatus.DONE])

    def run(
        self,
        distributor_alive_callable: Callable[..., bool],
        seconds_until_timeout: int = 36000,
<<<<<<< HEAD
        initialize: bool = True
=======
        initialize: bool = True,
>>>>>>> d5f6ab8d
    ) -> None:
        """Take a concrete DAG and queue al the Tasks that are not DONE.

        Uses forward chaining from initial fringe, hence out-of-date is not
        applied transitively backwards through the graph. It could also use
        backward chaining from an identified goal node, the effect is
        identical.

        Conceptually:
        all tasks in registering state w/ finished upstreams are ready_to_run
        Put tasks in Adjusting state on the ready_to_run queue

        while there are tasks ready_to_run or currently running tasks:
            queue all tasks that are ready_to_run
            wait for some jobs to complete and add downstreams to the ready_to_run queue
            rinse and repeat

        Args:
            distributor_alive_callable: callable that checks whether or not the distributor
                service is still alive.
            seconds_until_timeout: how long to block while waiting for the next task to finish
                before raising an error.
            initialize: whether to initialize (update WorkflowRun to RUNNING and set fringe)

        Return:
            None
        """
        try:
            if initialize:
                logger.info(f"Executing Workflow Run {self.workflow_run_id}")
                self._update_status(WorkflowRunStatus.RUNNING)
                self.set_initial_fringe()

            time_since_last_full_sync = 0.0
            total_elapsed_time = 0.0
            terminating_states = [
                WorkflowRunStatus.COLD_RESUME,
                WorkflowRunStatus.HOT_RESUME,
            ]

            while self.active_tasks:

                # Expire the swarm after the requested number of seconds
                if total_elapsed_time > seconds_until_timeout:
                    raise RuntimeError(
                        f"Not all tasks completed within the given workflow timeout length "
                        f"({seconds_until_timeout} seconds). Submitted tasks will still run, "
                        f"but the workflow will need to be restarted."
                    )

                # check that the distributor is still alive
                if not distributor_alive_callable():
                    raise DistributorNotAlive(
                        "Distributor process unexpectedly stopped. Workflow will error."
                    )

                # If the workflow run status was updated asynchronously, terminate
                # all active task instances and error out.
                if self.status in terminating_states:
                    logger.warning(
                        f"Workflow Run set to {self.status}. Attempting graceful shutdown."
                    )
                    # Active task instances will be set to "K", the processing loop then
                    # keeps running until all of the states are appropriately set.
                    self._terminate_task_instances()

                # if fail fast and any error
                if self.fail_fast and self._task_status_map[TaskStatus.ERROR_FATAL]:
                    logger.info("Failing after first failure, as requested")
                    break

                # fail during test path
                if self._n_executions >= self._val_fail_after_n_executions:
                    raise WorkflowTestError(
                        f"WorkflowRun asked to fail after {self._n_executions} "
                        "executions. Failing now"
                    )

                # process any commands that we can in the time allotted
                loop_start = time.time()
                time_till_next_heartbeat = self._workflow_run_heartbeat_interval - (
                    loop_start - self._last_heartbeat_time
                )
                if self.status == WorkflowRunStatus.RUNNING:
                    self.process_commands(timeout=time_till_next_heartbeat)

                # take a break if needed
                loop_elapsed = time.time() - loop_start
                if loop_elapsed < time_till_next_heartbeat:
                    sleep_time = time_till_next_heartbeat - loop_elapsed
                    time.sleep(sleep_time)
                    loop_elapsed += sleep_time

                # then synchronize state
                if time_since_last_full_sync > self.wedged_workflow_sync_interval:
                    time_since_last_full_sync = 0.0
                    self.synchronize_state(full_sync=True)
                else:
                    time_since_last_full_sync += loop_elapsed
                    self.synchronize_state()

                total_elapsed_time += time.time() - loop_start

        # user interrupt
        except KeyboardInterrupt:
            logger.warning("Keyboard interrupt raised")
            confirm = input("Are you sure you want to exit (y/n): ")
            confirm = confirm.lower().strip()

            if confirm == "y":
                self._update_status(WorkflowRunStatus.STOPPED)
                raise
            else:
                logger.info("Continuing jobmon...")
                seconds_until_timeout = int(seconds_until_timeout - loop_elapsed)
                self.run(
                    distributor_alive_callable, seconds_until_timeout, initialize=False
                )

        # unexpected errors. raise
        except Exception as e:
            try:
                self._update_status(WorkflowRunStatus.ERROR)
            except TransitionError as trans:
                logger.warning(trans)
            raise e

        # no more active tasks
        else:
            # check if done
            if len(self.tasks) == len(self._task_status_map[TaskStatus.DONE]):
                logger.info("All tasks are done")
                self._update_status(WorkflowRunStatus.DONE)

            else:
                if self.status in terminating_states:
                    self._update_status(WorkflowRunStatus.TERMINATED)
                else:
                    self._update_status(WorkflowRunStatus.ERROR)

    def set_initial_fringe(self) -> None:
        """Set initial fringe."""
        for t in [t for t in self._task_status_map[TaskStatus.ADJUSTING_RESOURCES]]:
            self._set_adjusted_task_resources(t)
            self.ready_to_run.append(t)

        for t in [
            task
            for task in self._task_status_map[TaskStatus.REGISTERING]
            if task.all_upstreams_done
        ]:
            self._set_validated_task_resources(t)
            self.ready_to_run.append(t)

    def get_swarm_commands(self) -> Generator[SwarmCommand, None, None]:
        """Generator to get next chunk of work to be done. Must be idempotent."""
        # compute capacities. max - active
        active_tasks: Set[SwarmTask] = set()
        for task_status in self._active_states:
            active_tasks = active_tasks.union(self._task_status_map[task_status])
        workflow_capacity = self.max_concurrently_running - len(active_tasks)
        array_capacity_lookup: Dict[int, int] = {
            aid: array.max_concurrently_running
            - len(active_tasks.intersection(array.tasks))
            for aid, array in self.arrays.items()
        }

        try:
            unscheduled_tasks: List[SwarmTask] = []
            while self.ready_to_run and workflow_capacity > 0:
                # pop the next task off of the queue
                next_task = self.ready_to_run.pop(0)
                array_id = next_task.array_id
                task_resources = next_task.current_task_resources

                # check capacity. add to current batch if room.
                current_batch: List[SwarmTask] = []
                array_capacity = array_capacity_lookup[array_id]
                if array_capacity > 0:
                    current_batch.append(next_task)
                    workflow_capacity -= 1
                    array_capacity -= 1

                    # we started a batch. let's try and add compatible tasks
                    compatible_indices: List[int] = []
                    for index, task in enumerate(self.ready_to_run):

                        # check for batch compatible tasks
                        if (
                            workflow_capacity > 0
                            and array_capacity > 0
                            and task.array_id == array_id
                            and task.current_task_resources == task_resources
                        ):
                            current_batch.append(task)
                            compatible_indices.append(index)
                            workflow_capacity -= 1
                            array_capacity -= 1

                    # remove from original queue in reverse order so the indices don't move
                    compatible_indices.reverse()
                    for index in compatible_indices:
                        task = self.ready_to_run.pop(index)

                    # set final array capacity
                    array_capacity_lookup[array_id] = array_capacity

                    yield SwarmCommand(self.queue_task_batch, current_batch)

                # no room. keep track for next time method is called
                else:
                    unscheduled_tasks.append(next_task)

        # make sure to put unscheduled back on queue, even when the generator is closed
        finally:
            self.ready_to_run = unscheduled_tasks + self.ready_to_run

    def process_commands(self, timeout: Union[int, float] = -1) -> None:
        """Processes swarm commands until all work is done or timeout is reached.

        Args:
            timeout: time until we stop processing. -1 means process till no more work
        """
        swarm_commands = self.get_swarm_commands()

        # this way we always process at least 1 command
        loop_start = time.time()
        keep_processing = True
        while keep_processing:

            # run commands
            try:
                # use an iterator so we don't waste compute
                swarm_command = next(swarm_commands)
                swarm_command()

                # if we need a status sync close the generator. next will raise StopIteration
                if not ((time.time() - loop_start) < timeout or timeout == -1):
                    swarm_commands.close()

            except StopIteration:
                # stop processing commands if we are out of commands
                keep_processing = False

    def synchronize_state(self, full_sync: bool = False) -> None:
        self._set_status_for_triaging()
        self._log_heartbeat()
        self._task_status_updates(full_sync=full_sync)
        self._synchronize_max_concurrently_running()

    def _refresh_task_status_map(self, updated_tasks: Set[SwarmTask]) -> None:
        # remove these tasks from old mapping
        for status in self._task_status_map.keys():
            self._task_status_map[status] = (
                self._task_status_map[status] - updated_tasks
            )

        num_newly_completed = 0
        num_newly_failed = 0
        for task in updated_tasks:

            # assign each task to the correct set
            self._task_status_map[task.status].add(task)

            if task.status == TaskStatus.DONE:
                num_newly_completed += 1
                self._n_executions += 1  # a test param

                # if task is done check if there are downstreams that can run
                for downstream in task.downstream_swarm_tasks:
                    downstream.num_upstreams_done += 1
                    if downstream.all_upstreams_done:
                        self._set_validated_task_resources(downstream)
                        self.ready_to_run.append(downstream)

            elif task.status == TaskStatus.ERROR_FATAL:
                num_newly_failed += 1

            elif task.status == TaskStatus.REGISTERING and task.all_upstreams_done:
                self._set_validated_task_resources(task)
                self.ready_to_run.append(task)

            elif task.status == TaskStatus.ADJUSTING_RESOURCES:
                self._set_adjusted_task_resources(task)

                # put at front of queue since we already tried it once
                self.ready_to_run = [task] + self.ready_to_run

            else:
                logger.debug(
                    f"Got status update {task.status} for task_id: {task.task_id}."
                    "No actions necessary."
                )

        # if newly done report percent done and check if all done
        if num_newly_completed > 0:
            percent_done = round(
                (len(self._task_status_map[TaskStatus.DONE]) / len(self.tasks)) * 100, 2
            )
            logger.info(
                f"{num_newly_completed} newly completed tasks. {percent_done} percent done."
            )

        # if newly failed, report failures and check if we should error out
        if num_newly_failed > 0:
            logger.warning(f"{num_newly_failed} newly failed tasks.")

    def _set_status_for_triaging(self) -> None:
        app_route = f"/workflow_run/{self.workflow_run_id}/set_status_for_triaging"
        return_code, response = self._requester.send_request(
            app_route=app_route, message={}, request_type="post"
        )
        if http_request_ok(return_code) is False:
            raise InvalidResponse(
                f"Unexpected status code {return_code} from POST "
                f"request through route {app_route}. Expected "
                f"code 200. Response content: {response}"
            )

    def _log_heartbeat(self) -> None:
        next_report_increment = (
            self._workflow_run_heartbeat_interval * self._heartbeat_report_by_buffer
        )
        app_route = f"/workflow_run/{self.workflow_run_id}/log_heartbeat"
        return_code, response = self._requester.send_request(
            app_route=app_route,
            message={
                "status": self._status,
                "next_report_increment": next_report_increment,
            },
            request_type="post",
        )
        if http_request_ok(return_code) is False:
            raise InvalidResponse(
                f"Unexpected status code {return_code} from POST "
                f"request through route {app_route}. Expected "
                f"code 200. Response content: {response}"
            )
        self._status = response["status"]
        self._last_heartbeat_time = time.time()

    def _update_status(self, status: str) -> None:
        """Update the status of the workflow_run with whatever status is passed."""
        app_route = f"/workflow_run/{self.workflow_run_id}/update_status"
        return_code, response = self._requester.send_request(
            app_route=app_route,
            message={"status": status},
            request_type="put",
        )
        if http_request_ok(return_code) is False:
            raise InvalidResponse(
                f"Unexpected status code {return_code} from POST "
                f"request through route {app_route}. Expected "
                f"code 200. Response content: {response}"
            )
        self._status = response["status"]
        if self.status != status:
            raise TransitionError(
                f"Cannot transition WFR {self.workflow_run_id} from current status "
                f"{self._status} to {status}."
            )

    def _terminate_task_instances(self) -> None:
        """Terminate the workflow run."""
        app_route = f"/workflow_run/{self.workflow_run_id}/terminate_task_instances"
        return_code, response = self._requester.send_request(
            app_route=app_route, message={}, request_type="put"
        )
        if http_request_ok(return_code) is False:
            raise InvalidResponse(
                f"Unexpected status code {return_code} from POST "
                f"request through route {app_route}. Expected "
                f"code 200. Response content: {response}"
            )
        self._terminated = True

    def _set_fail_after_n_executions(self, n: int) -> None:
        """For use during testing.

        Force the TaskDag to 'fall over' after n executions, so that the resume case can be
        tested.

        In every non-test case, self.fail_after_n_executions will be None, and
        so the 'fall over' will not be triggered in production.
        """
        self._val_fail_after_n_executions = n

    def _get_current_time(self) -> datetime:
        app_route = "/time"
        return_code, response = self._requester.send_request(
            app_route=app_route, message={}, request_type="get"
        )

        if http_request_ok(return_code) is False:
            raise InvalidResponse(
                f"Unexpected status code {return_code} from POST "
                f"request through route {app_route}. Expected "
                f"code 200. Response content: {response}"
            )
        return response["time"]

    def _task_status_updates(self, full_sync: bool = False) -> None:
        """Update internal state of tasks to match the database.

        If no tasks are specified, get all tasks.
        """
        if full_sync:
            message = {}
        else:
            message = {"last_sync": str(self.last_sync)}

        app_route = f"/workflow/{self.workflow_id}/task_status_updates"
        return_code, response = self._requester.send_request(
            app_route=app_route,
            message=message,
            request_type="post",
        )
        if http_request_ok(return_code) is False:
            raise InvalidResponse(
                f"Unexpected status code {return_code} from POST "
                f"request through route {app_route}. Expected "
                f"code 200. Response content: {response}"
            )
        self.last_sync = response["time"]

        new_status_tasks: Set[SwarmTask] = set()
        for current_status, task_ids in response["tasks_by_status"].items():
            for task_id in task_ids:
                task = self.tasks[task_id]
                if current_status != task.status:
                    task.status = current_status
                    new_status_tasks.add(task)
        self._refresh_task_status_map(new_status_tasks)

    def _synchronize_max_concurrently_running(self) -> None:
        app_route = f"/workflow/{self.workflow_id}/get_max_concurrently_running"
        return_code, response = self._requester.send_request(
            app_route=app_route, message={}, request_type="get"
        )

        if http_request_ok(return_code) is False:
            raise InvalidResponse(
                f"Unexpected status code {return_code} from GET "
                f"request through route {app_route}. Expected "
                f"code 200. Response content: {response}"
            )
        self.max_concurrently_running = response["max_concurrently_running"]

    def queue_task_batch(self, tasks: List[SwarmTask]) -> None:
        first_task = tasks[0]
        task_resources = first_task.current_task_resources
        if not task_resources.is_bound:
            task_resources.bind()

        app_route = f"/array/{first_task.array_id}/queue_task_batch"
        return_code, response = self._requester.send_request(
            app_route=app_route,
            message={
                "task_ids": [task.task_id for task in tasks],
                "task_resources_id": task_resources.id,
                "workflow_run_id": self.workflow_run_id,
                "cluster_id": first_task.cluster.id,
            },
            request_type="post",
        )
        if http_request_ok(return_code) is False:
            raise InvalidResponse(
                f"Unexpected status code {return_code} from POST "
                f"request through route {app_route}. Expected "
                f"code 200. Response content: {response}"
            )
        updated_tasks = set()
        for status, task_ids in response["tasks_by_status"].items():
            for task_id in task_ids:
                task = self.tasks[task_id]
                task.status = status
                updated_tasks.add(task)
        self._refresh_task_status_map(updated_tasks)

    def _set_validated_task_resources(self, task: SwarmTask) -> None:
        # original resources
        task_resources = task.current_task_resources

        # update with dynamic params
        if task.compute_resources_callable is not None:
            dynamic_compute_resources = task.compute_resources_callable()
            if not isinstance(dynamic_compute_resources, dict):
                raise CallableReturnedInvalidObject(
                    f"compute_resources_callable={task.compute_resources_callable} for "
                    f"task_id={task.task_id} returned an invalid type. Must return dict. got "
                    f"{type(dynamic_compute_resources)}."
                )
            requested_resources = task.current_task_resources.requested_resources.copy()
            requested_resources.update(dynamic_compute_resources)
            task.compute_resources_callable = None
            task_resources = TaskResources(
                requested_resources, task.current_task_resources.queue
            )

        # now check if we need to coerce them to valid values
        validated_task_resources = task_resources.coerce_resources()

        # check for a cached version
        validated_resource_hash = hash(validated_task_resources)
        try:
            validated_task_resources = self._task_resources[validated_resource_hash]
        except KeyError:
            self._task_resources[validated_resource_hash] = validated_task_resources

        # now set as current
        task.current_task_resources = validated_task_resources

    def _set_adjusted_task_resources(self, task: SwarmTask) -> None:
        """Adjust the swarm task's parameters.

        Use the cluster API to generate the new resources, then bind to input swarmtask.
        """
        # current resources
        task_resources = task.current_task_resources.adjust_resources(
            resource_scales=task.resource_scales,
            fallback_queues=task.fallback_queues,
        )

        resource_hash = hash(task_resources)
        try:
            task_resources = self._task_resources[resource_hash]
        except KeyError:
            self._task_resources[resource_hash] = task_resources
        task.current_task_resources = task_resources<|MERGE_RESOLUTION|>--- conflicted
+++ resolved
@@ -4,9 +4,6 @@
 from datetime import datetime
 import logging
 import time
-<<<<<<< HEAD
-from typing import Any, Callable, Dict, Generator, List, Optional, Set, TYPE_CHECKING, Union
-=======
 from typing import (
     Any,
     Callable,
@@ -18,7 +15,6 @@
     TYPE_CHECKING,
     Union,
 )
->>>>>>> d5f6ab8d
 
 from jobmon.client.array import Array
 from jobmon.client.client_config import ClientConfig
@@ -44,14 +40,9 @@
 
 
 class SwarmCommand:
-<<<<<<< HEAD
-    def __init__(self, func: Callable[..., None], *args: List[SwarmTask], **kwargs: Any) \
-            -> None:
-=======
     def __init__(
         self, func: Callable[..., None], *args: List[SwarmTask], **kwargs: Any
     ) -> None:
->>>>>>> d5f6ab8d
         """A command to be run by the distributor service.
 
         Args:
@@ -233,11 +224,7 @@
         self,
         distributor_alive_callable: Callable[..., bool],
         seconds_until_timeout: int = 36000,
-<<<<<<< HEAD
-        initialize: bool = True
-=======
         initialize: bool = True,
->>>>>>> d5f6ab8d
     ) -> None:
         """Take a concrete DAG and queue al the Tasks that are not DONE.
 
