--- conflicted
+++ resolved
@@ -318,12 +318,11 @@
             task = self.ready_to_run.pop(0)
             yield SwarmCommand(self.queue_task, task)
 
-    def process_commands(self, timeout: Union[int, float] = -1, raise_on_error: bool = False):
+    def process_commands(self, timeout: Union[int, float] = -1):
         """Processes swarm commands until all work is done or timeout is reached.
 
         Args:
             timeout: time until we stop processing. -1 means process till no more work
-            raise_on_error: whether to raise errors in the swarm command or not
         """
 
         swarm_commands = self.get_swarm_commands()
@@ -338,13 +337,7 @@
 
                 # use an iterator so we don't waste compute
                 swarm_command = next(swarm_commands)
-<<<<<<< HEAD
-                swarm_command(raise_on_error=raise_on_error)
-                if swarm_command.error_raised:
-                    logger.error(swarm_command.exception)
-=======
                 swarm_command()
->>>>>>> 249d52e0
 
                 # keep processing commands if we don't need a status sync
                 keep_processing = (time.time() - loop_start) < timeout or timeout == -1
