--- conflicted
+++ resolved
@@ -241,17 +241,11 @@
             workflow_run status
         """
         try:
-<<<<<<< HEAD
             if initialize:
                 logger.info(f"Executing Workflow Run {self.workflow_run_id}")
                 self._update_status(WorkflowRunStatus.RUNNING)
-                logger.info("Computing initial fringe")
                 self.set_initial_fringe()
-=======
-            logger.info(f"Executing Workflow Run {self.workflow_run_id}")
-            self._update_status(WorkflowRunStatus.RUNNING)
-            self.set_initial_fringe()
->>>>>>> bcdb0acc
+
             time_since_last_full_sync = 0.0
             total_elapsed_time = 0.0
             terminating_states = [
@@ -334,7 +328,7 @@
                 raise
             else:
                 logger.info("Continuing jobmon...")
-                seconds_until_timeout = seconds_until_timeout - loop_elapsed
+                seconds_until_timeout = int(seconds_until_timeout - loop_elapsed)
                 self.run(distributor_alive_callable, seconds_until_timeout, initialize=False)
 
         # unexpected errors. raise
