--- conflicted
+++ resolved
@@ -78,14 +78,8 @@
             if self._array_id is None:
                 raise ValueError("Neither task_instance_id nor array_id were provided.")
 
-<<<<<<< HEAD
-            distributor = self.module.get_cluster_distributor_class()
-            # Always assumed to be a value in the range [0, len(array))
-            subtask_id = distributor.array_subtask_id()
-=======
             # Always assumed to be a value in the range [1, len(array)]
             subtask_id = self.executor.array_subtask_id()
->>>>>>> 1c6a2808
 
             # Fetch from the database
             app_route = \
