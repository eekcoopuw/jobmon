--- conflicted
+++ resolved
@@ -1,9 +1,5 @@
 """The Task Instance Object once it has been submitted to run on a worker node."""
-<<<<<<< HEAD
 import logging
-=======
-import argparse
->>>>>>> 4ecd4e8a
 import os
 import socket
 import shlex
