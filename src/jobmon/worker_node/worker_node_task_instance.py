--- conflicted
+++ resolved
@@ -281,7 +281,7 @@
         self._status = response["status"]
         self.last_heartbeat_time = time()
 
-    def run(self, temp_dir: Optional[str] = None) -> None:
+    def run(self) -> None:
         """This script executes on the target node and wraps the target application.
 
         Could be in any language, anything that can execute on linux. Similar to a stub or a
@@ -375,10 +375,7 @@
 
                 # got a non OK return code
                 else:
-<<<<<<< HEAD
-
-=======
->>>>>>> 7872aac7
+
                     while not err_q.empty():
                         stderr += err_q.get()
                     if len(stderr) >= 10000:
