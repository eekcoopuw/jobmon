--- conflicted
+++ resolved
@@ -72,18 +72,9 @@
         logger.info(message)
         return message
 
-<<<<<<< HEAD
     def transition_to_terminated(self) -> str:
         app_route = f'/swarm/workflow_run/{self.workflow_run_id}/terminate'
         return_code, response = self._requester.send_request(
-=======
-    def transition_to_suspended(self) -> str:
-        cfg = WorkflowReaperConfig.from_defaults()
-        time_out = cfg.workflow_run_heartbeat_interval * cfg.task_instance_report_by_buffer
-
-        app_route = f'/swarm/workflow_run/{self.workflow_run_id}/suspend/{time_out}'
-        return_code, result = self._requester.send_request(
->>>>>>> a41ae256
             app_route=app_route,
             message={},
             request_type='put',
@@ -92,24 +83,16 @@
         if http_request_ok(return_code) is False:
             raise InvalidResponse(f'Unexpected status code {return_code} from POST '
                                   f'request through route {app_route}. Expected '
-<<<<<<< HEAD
                                   f'code 200. Response content: {response}')
-        # Notify Slack about the workflow transition
-        message = f"{__version__} Workflow Reaper transitioned " \
-                  f"Workflow #{self.workflow_id} to HALTED state" \
-                  f"Workflow Run #{self.workflow_run_id} transitioned to TERMINATED state"
-        logger.info(message)
-=======
-                                  f'code 200. Response content: {result}')
-        if result["was_suspended"]:
+
+        if bool(response["transitioned"]):
             # Notify Slack about the workflow transition
             message = f"{__version__} Workflow Reaper transitioned " \
-                      f"Workflow #{self.workflow_id} to SUSPENDED state"
+                      f"Workflow #{self.workflow_id} to HALTED state" \
+                      f"Workflow Run #{self.workflow_run_id} transitioned to TERMINATED state"
             logger.info(message)
         else:
             message = ""
-
->>>>>>> a41ae256
         return message
 
     def transition_to_aborted(self, aborted_seconds: int = (60 * 2)) -> str:
