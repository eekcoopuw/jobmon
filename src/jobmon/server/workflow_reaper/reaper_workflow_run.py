"""Reaper Behavior for a given Workflow Run."""
from __future__ import annotations

import logging
from datetime import datetime, timedelta

from jobmon import __version__
from jobmon.constants import WorkflowRunStatus
from jobmon.exceptions import InvalidResponse
from jobmon.requester import Requester, http_request_ok
from jobmon.serializers import SerializeWorkflowRun
from jobmon.server.workflow_reaper.reaper_config import WorkflowReaperConfig


logger = logging.getLogger(__file__)


class ReaperWorkflowRun(object):
    """Reaper Behavior for a given Workflow Run."""

    def __init__(self, workflow_run_id: int, workflow_id: int, heartbeat_date: datetime,
                 requester: Requester):
        """
        Implementing workflow reaper behavior of workflow run

        Args
            workflow_run_id: id of workflow run object from db
            workflow_id: id of associated workflow
            heartbeat_date: the last time a workflow_run logged that it was alive in date
            format
        """
        self.workflow_run_id = workflow_run_id
        self.workflow_id = workflow_id
        self.heartbeat_date = heartbeat_date
        self._requester = requester

    @classmethod
    def from_wire(cls, wire_tuple: tuple, requester: Requester) -> ReaperWorkflowRun:
        """Create Reaper Workflow Run object."""
        kwargs = SerializeWorkflowRun.kwargs_from_wire(wire_tuple)
        return cls(workflow_run_id=kwargs["id"],
                   workflow_id=kwargs["workflow_id"],
                   heartbeat_date=datetime.strptime(kwargs["heartbeat_date"],
                                                    '%a, %d %b %Y %H:%M:%S %Z'),
                   requester=requester)

    def to_wire(self) -> tuple:
        """Serialize Reaper Workflow Run attributes."""
        return SerializeWorkflowRun.to_wire(self.workflow_run_id,
                                            self.workflow_id,
                                            self.heartbeat_date)

    def has_lost_workflow_run(self, query_time: datetime, loss_threshold: int) -> bool:
        """Return a bool if the workflow_run is lost."""
        time_since_last_heartbeat = (query_time - self.heartbeat_date)
        return time_since_last_heartbeat > timedelta(minutes=loss_threshold)

    def transition_to_error(self) -> str:
        """Transition workflow run to error."""
        app_route = f'/swarm/workflow_run/{self.workflow_run_id}/update_status'
        return_code, response = self._requester.send_request(
            app_route=app_route,
            message={'status': WorkflowRunStatus.ERROR},
            request_type='put',
            logger=logger
        )
        if http_request_ok(return_code) is False:
            raise InvalidResponse(
                f'Unexpected status code {return_code} from PUT '
                f'request through route {app_route}. Expected '
                f'code 200. Response content: {response}'
            )
        # Send a message to slack about the transitions
        message = f"{__version__} Workflow Reaper transitioned " \
                  f"Workflow #{self.workflow_id} to FAILED state. " \
                  f"Workflow Run #{self.workflow_run_id} transitioned to ERROR state"
        logger.info(message)
        return message

<<<<<<< HEAD
    def transition_to_terminated(self) -> str:
        app_route = f'/swarm/workflow_run/{self.workflow_run_id}/terminate'
        return_code, response = self._requester.send_request(
=======
    def transition_to_suspended(self) -> str:
        """Transition workflow run to suspended."""
        cfg = WorkflowReaperConfig.from_defaults()
        time_out = cfg.workflow_run_heartbeat_interval * cfg.task_instance_report_by_buffer

        app_route = f'/swarm/workflow_run/{self.workflow_run_id}/suspend/{time_out}'
        return_code, result = self._requester.send_request(
>>>>>>> e29dab9d
            app_route=app_route,
            message={},
            request_type='put',
            logger=logger
        )
        if http_request_ok(return_code) is False:
            raise InvalidResponse(f'Unexpected status code {return_code} from POST '
                                  f'request through route {app_route}. Expected '
                                  f'code 200. Response content: {response}')

        if bool(response["transitioned"]):
            # Notify Slack about the workflow transition
            message = f"{__version__} Workflow Reaper transitioned " \
                      f"Workflow #{self.workflow_id} to HALTED state" \
                      f"Workflow Run #{self.workflow_run_id} transitioned to TERMINATED state"
            logger.info(message)
        else:
            message = ""
        return message

    def transition_to_aborted(self, aborted_seconds: int = (60 * 2)) -> str:
        """Retrieve workflow_run status and status_date of the runs newest

        Args:
            aborted_seconds: how long to wait for new bind activity (adding tasks) before
                declaring the workflow aborted.
        task.
        """
        # TODO: move aborted time into config file
        # Get workflow_runs current state and the status_date of it's newest task
        app_route = f'/swarm/workflow_run/{self.workflow_run_id}/aborted/{aborted_seconds}'
        return_code, result = self._requester.send_request(
            app_route=app_route,
            message={},
            request_type='put',
            logger=logger
        )
        if http_request_ok(return_code) is False:
            raise InvalidResponse(f'Unexpected status code {return_code} from PUT '
                                  f'request through route {app_route}. Expected '
                                  f'code 200. Response content: {result}')
        if result["was_aborted"]:
            # Send a message to Slack saying that the transition happened
            message = f"{__version__} Workflow Reaper transitioned " \
                      f"Workflow #{self.workflow_id} to ABORTED state. " \
                      f"Workflow Run #{self.workflow_run_id} transitioned to ABORTED state"
            logger.info(message)
        else:
            message = ""
        return message

    def __repr__(self):
        """Return formatted reaper workflow run data."""
        return (f"ReaperWorkflowRun(workflow_run_id={self.workflow_run_id}, "
                f"workflow_id={self.workflow_id}, heartbeat_date={self.heartbeat_date}")<|MERGE_RESOLUTION|>--- conflicted
+++ resolved
@@ -9,7 +9,6 @@
 from jobmon.exceptions import InvalidResponse
 from jobmon.requester import Requester, http_request_ok
 from jobmon.serializers import SerializeWorkflowRun
-from jobmon.server.workflow_reaper.reaper_config import WorkflowReaperConfig
 
 
 logger = logging.getLogger(__file__)
@@ -77,19 +76,10 @@
         logger.info(message)
         return message
 
-<<<<<<< HEAD
     def transition_to_terminated(self) -> str:
+        """Transition workflow run to terminated."""
         app_route = f'/swarm/workflow_run/{self.workflow_run_id}/terminate'
         return_code, response = self._requester.send_request(
-=======
-    def transition_to_suspended(self) -> str:
-        """Transition workflow run to suspended."""
-        cfg = WorkflowReaperConfig.from_defaults()
-        time_out = cfg.workflow_run_heartbeat_interval * cfg.task_instance_report_by_buffer
-
-        app_route = f'/swarm/workflow_run/{self.workflow_run_id}/suspend/{time_out}'
-        return_code, result = self._requester.send_request(
->>>>>>> e29dab9d
             app_route=app_route,
             message={},
             request_type='put',
