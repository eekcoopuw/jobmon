from http import HTTPStatus as StatusCodes
import os
import json
from typing import Dict, Union, List, Set

from flask import jsonify, request, Blueprint, current_app as app
from sqlalchemy.sql import text, func
from sqlalchemy.dialects.mysql import insert
import sqlalchemy

from jobmon.server.web.models import DB
from jobmon.server.web.models.arg import Arg
from jobmon.server.web.models.arg_type import ArgType
from jobmon.server.web.models.task_attribute import TaskAttribute
from jobmon.server.web.models.task_attribute_type import TaskAttributeType
from jobmon.server.web.models.workflow_attribute import WorkflowAttribute
from jobmon.server.web.models.workflow_attribute_type import WorkflowAttributeType
from jobmon.server.web.models.template_arg_map import TemplateArgMap
from jobmon.server.web.models.dag import Dag
from jobmon.server.web.models.edge import Edge
from jobmon.server.web.models.exceptions import InvalidStateTransition
from jobmon.server.web.models.node import Node
from jobmon.server.web.models.node_arg import NodeArg
from jobmon.server.web.models.task import Task
from jobmon.server.web.models.task_arg import TaskArg
from jobmon.server.web.models.task_instance import TaskInstanceStatus
from jobmon.server.web.models.task_status import TaskStatus
from jobmon.server.web.models.task_template import TaskTemplate
from jobmon.server.web.models.task_template_version import TaskTemplateVersion
from jobmon.server.web.models.tool import Tool
from jobmon.server.web.models.tool_version import ToolVersion
from jobmon.server.web.models.workflow import Workflow
from jobmon.server.web.models.workflow_status import WorkflowStatus
from jobmon.server.web.models.workflow_run import WorkflowRun
from jobmon.server.web.models.workflow_run_status import WorkflowRunStatus
from jobmon.server.web.server_side_exception import (ServerError, InvalidUsage)

jobmon_client = Blueprint("jobmon_client", __name__)


@jobmon_client.before_request  # try before_first_request so its quicker
def log_request_info():
    app.logger = app.logger.bind(blueprint=jobmon_client.name)
    app.logger.debug("starting route execution")


@jobmon_client.route('/', methods=['GET'])
def _is_alive():
    """A simple 'action' that sends a response to the requester indicating
    that this responder is in fact listening
    """
    app.logger.info(f"{os.getpid()}: {app.name} received is_alive?")
    resp = jsonify(msg="Yes, I am alive")
    resp.status_code = StatusCodes.OK
    return resp


def _get_time():
    time = DB.session.execute("SELECT CURRENT_TIMESTAMP AS time").fetchone()
    time = time['time']
    time = time.strftime("%Y-%m-%d %H:%M:%S")
    DB.session.commit()
    return time


@jobmon_client.route("/time", methods=['GET'])
def get_pst_now():
    try:
        time = _get_time()
        resp = jsonify(time=time)
        resp.status_code = StatusCodes.OK
        return resp
    except Exception as e:
        raise ServerError(f"Unexpected Jobmon Server Error in {request.path}",
                          status_code=500) from e


@jobmon_client.route("/health", methods=['GET'])
def health():
    """
    Test connectivity to the database, return 200 if everything is ok
    Defined in each module with a different route, so it can be checked individually
    """
    try:
        app.logger.info(DB.session.bind.pool.status())
        _get_time()
        # Assume that if we got this far without throwing an exception, we should be online
        resp = jsonify(status='OK')
        resp.status_code = StatusCodes.OK
        return resp
    except Exception as e:
        raise ServerError(f"Unexpected Jobmon Server Error in {request.path}",
                          status_code=500) from e


@jobmon_client.route('/tool', methods=['POST'])
def add_tool():
    """Add a tool to the database"""
    # input variable check
    data = request.get_json()
    try:
        name = data["name"]
        app.logger = app.logger.bind(tool_name=name)
    except KeyError as e:
        raise InvalidUsage(f"Parameter name is missing in path {request.path}",
                           status_code=400) from e
    except Exception as e:
        raise ServerError(f"Unexpected Jobmon Server Error in {request.path}",
                          status_code=500) from e

    # add tool to db
    try:
        tool = Tool(name=name)
        DB.session.add(tool)
        DB.session.commit()
        tool = tool.to_wire_as_client_tool()
        resp = jsonify(tool=tool)
        resp.status_code = StatusCodes.OK
        return resp
    except sqlalchemy.exc.IntegrityError:
        DB.session.rollback()
        tool = None
        resp = jsonify(tool=tool)
        resp.status_code = StatusCodes.OK
        return resp
    except Exception as e:
        raise ServerError(f"Unexpected Jobmon Server Error in {request.path}",
                          status_code=500) from e


@jobmon_client.route('/tool/<tool_name>', methods=['GET'])
def get_tool(tool_name: str):
    # get data from db
    app.logger = app.logger.bind(tool_name=tool_name)
    app.logger.info("Getting tool by name")
    try:
        query = """
            SELECT
                tool.*
            FROM
                tool
            WHERE
                name = :tool_name"""
        tool = DB.session.query(Tool).from_statement(text(query)).params(
            tool_name=tool_name
        ).one_or_none()
        DB.session.commit()
    except Exception as e:
        raise ServerError(f"Unexpected Jobmon Server Error in {request.path}",
                          status_code=500) from e
    if tool:
        try:
            tool = tool.to_wire_as_client_tool()
            resp = jsonify(tool=tool)
            resp.status_code = StatusCodes.OK
            return resp
        except Exception as e:
            raise ServerError(f"Unexpected Jobmon Server Error in {request.path}",
                              status_code=500) from e
    else:
        raise InvalidUsage(f"Tool {tool_name} does not exist with request to {request.path}",
                           status_code=400)


@jobmon_client.route('/tool/<tool_id>/tool_versions', methods=['GET'])
def get_tool_versions(tool_id: int):
    # check input variable
    app.logger = app.logger.bind(tool_id=tool_id)
    app.logger.info("Getting available tool versions")
    if tool_id is None:
        raise InvalidUsage(f"Variable tool_id is None in {request.path}", status_code=400)
    try:
        int(tool_id)
    except Exception as e:
        raise InvalidUsage(f"Variable tool_id must be an int in {request.path}",
                           status_code=400) from e

    # get data from db
    try:
        query = """
            SELECT
                tool_version.*
            FROM
                tool_version
            WHERE
                tool_id = :tool_id"""
        tool_versions = DB.session.query(ToolVersion).from_statement(text(query)).params(
            tool_id=tool_id
        ).all()
        DB.session.commit()
        tool_versions = [t.to_wire_as_client_tool_version() for t in tool_versions]
        resp = jsonify(tool_versions=tool_versions)
        resp.status_code = StatusCodes.OK
        return resp
    except Exception as e:
        raise ServerError(f"Unexpected Jobmon Server Error in {request.path}",
                          status_code=500) from e


@jobmon_client.route('/tool_version', methods=['POST'])
def add_tool_version():
    # check input variable
    data = request.get_json()
    try:
        tool_id = int(data["tool_id"])
        app.logger = app.logger.bind(tool_id=tool_id)
    except Exception as e:
        raise InvalidUsage(f"{str(e)} in request to {request.path}", status_code=400) from e

    try:
        tool_version = ToolVersion(tool_id=tool_id)
        DB.session.add(tool_version)
        DB.session.commit()
        tool_version = tool_version.to_wire_as_client_tool_version()
        resp = jsonify(tool_version=tool_version)
        resp.status_code = StatusCodes.OK
        return resp
    except Exception as e:
        raise ServerError(f"Unexpected Jobmon Server Error in {request.path}",
                          status_code=500) from e


@jobmon_client.route('/task_template', methods=['GET'])
def get_task_template():
    # parse args
    try:
        tool_version_id = int(request.args.get("tool_version_id"))
        name = request.args.get("task_template_name")
        app.logger = app.logger.bind(tool_version_id=tool_version_id, task_template_name=name)
    except Exception as e:
        raise InvalidUsage(f"{str(e)} in request to {request.path}", status_code=400) from e
    try:
        # get data from db
        query = """
            SELECT
                task_template.*
            FROM task_template
            WHERE
                tool_version_id = :tool_version_id
                AND name = :name
        """
        tt = DB.session.query(TaskTemplate).from_statement(text(query)).params(
            tool_version_id=tool_version_id,
            name=name
        ).one_or_none()
        if tt is not None:
            task_template_id = tt.id
        else:
            task_template_id = None

        resp = jsonify(task_template_id=task_template_id)
        resp.status_code = StatusCodes.OK
        return resp
    except Exception as e:
        raise ServerError(f"Unexpected Jobmon Server Error in {request.path}",
                          status_code=500) from e


@jobmon_client.route('/task_template', methods=['POST'])
def add_task_template():
    """Add a task template for a given tool to the database"""
    # check input variable
    data = request.get_json()
    try:
        tool_version_id = int(data["tool_version_id"])
        app.logger = app.logger.bind(tool_version_id=tool_version_id)
    except Exception as e:
        raise InvalidUsage(f"{str(e)} in request to {request.path}", status_code=400) from e

    # add to DB
    try:
        tt = TaskTemplate(tool_version_id=data["tool_version_id"],
                          name=data["task_template_name"])
        DB.session.add(tt)
        DB.session.commit()
    except sqlalchemy.exc.IntegrityError:
        DB.session.rollback()
        query = """
            SELECT *
            FROM task_template
            WHERE
                tool_version_id = :tool_version_id
                AND name = :name
        """
        tt = DB.session.query(TaskTemplate).from_statement(text(query)).params(
            tool_version_id=data["tool_version_id"],
            name=data["task_template_name"]
        ).one()
        DB.session.commit()
    except Exception as e:
        raise ServerError(f"Unexpected Jobmon Server Error in {request.path}",
                          status_code=500) from e
    resp = jsonify(task_template_id=tt.id)
    resp.status_code = StatusCodes.OK
    return resp


@jobmon_client.route('/task_template/<task_template_id>/version', methods=['GET'])
def get_task_template_version(task_template_id: int):
    # get task template version object
    app.logger = app.logger.bind(task_template_id=task_template_id)
    app.logger.info(f"Getting task template version for task template: {task_template_id}")
    try:
        # parse args
        command_template = request.args.get("command_template")
        arg_mapping_hash = request.args.get("arg_mapping_hash")
        query = """
            SELECT
                task_template_version.*
            FROM task_template_version
            WHERE
                task_template_id = :task_template_id
                AND arg_mapping_hash = :arg_mapping_hash
                AND command_template = :command_template
        """
        ttv = DB.session.query(TaskTemplateVersion).from_statement(text(query)).params(
            task_template_id=task_template_id,
            command_template=command_template,
            arg_mapping_hash=arg_mapping_hash
        ).one_or_none()

        if ttv is not None:
            wire_obj = ttv.to_wire_as_client_task_template_version()
        else:
            wire_obj = None

        resp = jsonify(task_template_version=wire_obj)
        resp.status_code = StatusCodes.OK
        return resp
    except Exception as e:
        raise ServerError(f"{str(e)} in {request.path}", status_code=500) from e


def _add_or_get_arg(name: str) -> Arg:
    try:
        arg = Arg(name=name)
        DB.session.add(arg)
        DB.session.commit()
    except sqlalchemy.exc.IntegrityError:
        DB.session.rollback()
        query = """
            SELECT *
            FROM arg
            WHERE name = :name
        """
        arg = DB.session.query(Arg).from_statement(text(query)).params(name=name).one()
        DB.session.commit()
    return arg


@jobmon_client.route('/task_template/<task_template_id>/add_version', methods=['POST'])
def add_task_template_version(task_template_id: int):
    """Add a tool to the database"""
    # check input variables
    app.logger = app.logger.bind(task_template_id=task_template_id)
    data = request.get_json()
    if task_template_id is None:
        raise InvalidUsage(f"Missing variable task_template_id in {request.path}",
                           status_code=400)
    try:
        int(task_template_id)
        # populate the argument table
        arg_mapping_dct: dict = {ArgType.NODE_ARG: [],
                                 ArgType.TASK_ARG: [],
                                 ArgType.OP_ARG: []}
        for arg_name in data["node_args"]:
            arg_mapping_dct[ArgType.NODE_ARG].append(_add_or_get_arg(arg_name))
        for arg_name in data["task_args"]:
            arg_mapping_dct[ArgType.TASK_ARG].append(_add_or_get_arg(arg_name))
        for arg_name in data["op_args"]:
            arg_mapping_dct[ArgType.OP_ARG].append(_add_or_get_arg(arg_name))
    except Exception as e:
        raise InvalidUsage(f"{str(e)} in request to {request.path}", status_code=400) from e

    try:
        ttv = TaskTemplateVersion(task_template_id=task_template_id,
                                  command_template=data["command_template"],
                                  arg_mapping_hash=data["arg_mapping_hash"])
        DB.session.add(ttv)
        DB.session.commit()

        # get a lock
        DB.session.refresh(ttv, with_for_update=True)

        for arg_type_id in arg_mapping_dct.keys():
            for arg in arg_mapping_dct[arg_type_id]:
                ctatm = TemplateArgMap(
                    task_template_version_id=ttv.id,
                    arg_id=arg.id,
                    arg_type_id=arg_type_id)
                DB.session.add(ctatm)
        DB.session.commit()
        resp = jsonify(
            task_template_version=ttv.to_wire_as_client_task_template_version()
        )
        resp.status_code = StatusCodes.OK
        return resp
    except sqlalchemy.exc.IntegrityError:
        DB.session.rollback()
        # if another process is adding this task_template_version then this query should block
        # until the template_arg_map has been populated and committed
        query = """
            SELECT *
            FROM task_template_version
            WHERE
                task_template_id = :task_template_id
                AND command_template = :command_template
                AND arg_mapping_hash = :arg_mapping_hash
        """
        ttv = DB.session.query(TaskTemplateVersion).from_statement(text(query)).params(
            task_template_id=task_template_id,
            command_template=data["command_template"],
            arg_mapping_hash=data["arg_mapping_hash"]
        ).one()
        DB.session.commit()
        resp = jsonify(
            task_template_version=ttv.to_wire_as_client_task_template_version()
        )
        resp.status_code = StatusCodes.OK
        return resp
    except Exception as e:
        raise ServerError(f"Unexpected Jobmon Server Error in {request.path}",
                          status_code=500) from e


@jobmon_client.route('/node', methods=['GET'])
def get_node_id():
    """Get a node id: If a matching node isn't found, return None.

    Args:
        node_args_hash: unique identifier of all NodeArgs associated with a node
        task_template_version_id: version id of the task_template a node
                                  belongs to.
    """
    try:
        query = """
            SELECT node.id
            FROM node
            WHERE
                node_args_hash = :node_args_hash
                AND task_template_version_id = :task_template_version_id"""
        result = DB.session.query(Node).from_statement(text(query)).params(
            node_args_hash=request.args['node_args_hash'],
            task_template_version_id=request.args['task_template_version_id']
        ).one_or_none()

        if result is None:
            resp = jsonify({'node_id': None})
        else:
            resp = jsonify({'node_id': result.id})
        resp.status_code = StatusCodes.OK
        return resp
    except Exception as e:
        raise ServerError(f"{str(e)} in {request.path}", status_code=500) from e


@jobmon_client.route('/node', methods=['POST'])
def add_node():
    """Add a new node to the database.

    Args:
        node_args_hash: unique identifier of all NodeArgs associated with a
                        node.
        task_template_version_id: version id of the task_template a node
                                  belongs to.
        node_args: key-value pairs of arg_id and a value.
    """
    data = request.get_json()
    app.logger = app.logger.bind(
        task_template_version_id=data['task_template_version_id'],
        node_args_hash=data['node_args_hash']
    )

    # add node
    try:
        node = Node(task_template_version_id=data['task_template_version_id'],
                    node_args_hash=data['node_args_hash'])
        DB.session.add(node)
        DB.session.commit()

        # lock for insert to related tables
        DB.session.refresh(node, with_for_update=True)

        # add node_args
        node_args = json.loads(data['node_args'])
        for arg_id, value in node_args.items():
            app.logger.info(
                f'Adding node_arg with node_id: {node.id}, arg_id: {arg_id}, and val: {value}'
            )
            node_arg = NodeArg(node_id=node.id, arg_id=arg_id, val=value)
            DB.session.add(node_arg)
        DB.session.commit()
        # return result
        resp = jsonify(node_id=node.id)
        resp.status_code = StatusCodes.OK
        return resp
    except sqlalchemy.exc.IntegrityError:
        DB.session.rollback()
        query = """
            SELECT *
            FROM node
            WHERE
                task_template_version_id = :task_template_version_id
                AND node_args_hash = :node_args_hash
        """
        node = DB.session.query(Node).from_statement(text(query)).params(
            task_template_version_id=data['task_template_version_id'],
            node_args_hash=data['node_args_hash']
        ).one()
        DB.session.commit()
        # return result
        resp = jsonify(node_id=node.id)
        resp.status_code = StatusCodes.OK
        return resp
    except Exception as e:
        raise ServerError(f"{str(e)} in {request.path}",
                          status_code=500) from e


@jobmon_client.route('/nodes', methods=['POST'])
def add_nodes():
    """Add a chunk of nodes to the database.

    Args:
        nodes: a list of
            node_args_hash: unique identifier of all NodeArgs associated with a
            node.
        task_template_version_id: version id of the task_template a node
            belongs to.
        node_args: key-value pairs of arg_id and a value.
    """
    data = request.get_json()
    try:

        # Extract node and node_args
        nodes = [(n['task_template_version_id'], n['node_args_hash']) for n in data['nodes']]

        # Bulk insert the nodes and node args with raw SQL, for performance. Ignore duplicate
        # keys
        nodes_to_add = [
            {'task_template_version_id': ttv, 'node_args_hash': arghash}
            for ttv, arghash in nodes
        ]
        node_insert_stmt = insert(Node).prefix_with("IGNORE")
        DB.session.execute(node_insert_stmt, nodes_to_add)
        DB.session.commit()

        # Retrieve the node IDs
        ttvids, node_arg_hashes = zip(*nodes)
        node_ids_query = """
            SELECT *
            FROM node
            WHERE
                task_template_version_id IN :task_template_version_id
                AND node_args_hash IN :node_args_hash
        """
        node_ids = DB.session.query(Node).from_statement(text(node_ids_query)).params(
            task_template_version_id=ttvids,
            node_args_hash=node_arg_hashes
        ).all()

        node_id_dict = {
            (n.task_template_version_id, str(n.node_args_hash)): n.id
            for n in node_ids
        }

        # Add node args. Cast hash to string to match DB schema
        node_args = {(n['task_template_version_id'], str(n['node_args_hash'])): n['node_args']
                     for n in data['nodes']}

        node_args_list = []
        for node_id_tuple, arg in node_args.items():

            node_id = node_id_dict[node_id_tuple]

            for arg_id, val in arg.items():
                app.logger.debug(f'Adding node_arg with node_id: {node_id}, arg_id: {arg_id}, '
                                 f'and val: {val}',
                                 node_id=node_id)
                node_args_list.append({
                    'node_id': node_id,
                    'arg_id': arg_id,
                    'val': val
                })

        # Bulk insert again with raw SQL
        if node_args_list:
            node_arg_insert_stmt = insert(NodeArg).prefix_with("IGNORE")
            DB.session.execute(node_arg_insert_stmt, node_args_list)
            DB.session.commit()

        # return result
        return_nodes = {':'.join(str(i) for i in key): val for key, val in
                        node_id_dict.items()}
        resp = jsonify(nodes=return_nodes)
        resp.status_code = StatusCodes.OK
        return resp
    except Exception as e:
        raise ServerError(f"{str(e)} in {request.path}", status_code=500) from e


@jobmon_client.route('/dag', methods=['POST'])
def add_dag():
    """Add a new dag to the database.

    Args:
        dag_hash: unique identifier of the dag, included in route
    """
    data = request.get_json()

    # add dag
    dag_hash = data.pop("dag_hash")
    app.logger = app.logger.bind(dag_hash=dag_hash)
    try:
        dag = Dag(hash=dag_hash)
        DB.session.add(dag)
        DB.session.commit()

        # return result
        resp = jsonify(dag_id=dag.id, created_date=dag.created_date)
        resp.status_code = StatusCodes.OK

        return resp
    except sqlalchemy.exc.IntegrityError:
        DB.session.rollback()
        query = """
            SELECT *
            FROM dag
            WHERE hash = :dag_hash
        """
        dag = DB.session.query(Dag).from_statement(text(query)).params(dag_hash=dag_hash).one()
        DB.session.commit()

        # return result
        resp = jsonify(dag_id=dag.id, created_date=dag.created_date)
        resp.status_code = StatusCodes.OK

        return resp
    except Exception as e:
        raise ServerError(f"{str(e)} in {request.path}",
                          status_code=500) from e


@jobmon_client.route('/dag/<dag_id>/edges', methods=['POST'])
def add_edges(dag_id):
    try:
        data = request.get_json()
        edges_to_add = data.pop("edges_to_add")
        mark_created = bool(data.pop("mark_created"))
    except KeyError as e:
        raise InvalidUsage(f"{str(e)} in request to {request.path}", status_code=400) from e
    try:

        # add dag and cast types
        for edges in edges_to_add:
            edges["dag_id"] = dag_id
            if len(edges['upstream_node_ids']) == 0:
                edges['upstream_node_ids'] = None
            else:
                edges['upstream_node_ids'] = str(edges['upstream_node_ids'])

            if len(edges['downstream_node_ids']) == 0:
                edges['downstream_node_ids'] = None
            else:
                edges['downstream_node_ids'] = str(edges['downstream_node_ids'])

        app.logger.debug(f'Edges: {edges}')

        # Bulk insert the nodes and node args with raw SQL, for performance. Ignore duplicate
        # keys
        edge_insert_stmt = insert(Edge).prefix_with("IGNORE")
        DB.session.execute(edge_insert_stmt, edges_to_add)
        DB.session.commit()

        if mark_created:
            query = """
                SELECT *
                FROM dag
                WHERE id = :dag_id
            """
            dag = DB.session.query(Dag).from_statement(text(query)).params(dag_id=dag_id).one()
            dag.created_date = func.now()
            DB.session.commit()

        # return result
        resp = jsonify()
        resp.status_code = StatusCodes.OK
        return resp

    except Exception as e:
        raise ServerError(f"{str(e)} in {request.path}", status_code=500)


@jobmon_client.route('/task', methods=['GET'])
def get_task_id_and_status():
    try:
        wid = request.args['workflow_id']
        int(wid)
        nid = request.args['node_id']
        int(nid)
        h = request.args["task_args_hash"]
        int(h)
        app.logger = app.logger.bind(workflow_id=wid, node_id=nid, task_args_hash=h)
    except Exception as e:
        raise InvalidUsage(f"{str(e)} in request to {request.path}", status_code=400) from e
    try:
        query = """
            SELECT task.id, task.status
            FROM task
            WHERE
                workflow_id = :workflow_id
                AND node_id = :node_id
                AND task_args_hash = :task_args_hash
        """
        result = DB.session.query(Task).from_statement(text(query)).params(
            workflow_id=wid,
            node_id=nid,
            task_args_hash=h
        ).one_or_none()

        # send back json
        if result is None:
            resp = jsonify({'task_id': None, 'task_status': None})
        else:
            resp = jsonify({'task_id': result.id, 'task_status': result.status})
        resp.status_code = StatusCodes.OK
        return resp
    except Exception as e:
        raise ServerError(f"{str(e)} in {request.path}",
                          status_code=500) from e


@jobmon_client.route('/task', methods=['POST'])
def add_task():
    """Add a job to the database

    Args:
        a list of:
            workflow_id: workflow this task is associated with
            node_id: structural node this task is associated with
            task_arg_hash: hash of the data args for this task
            name: task's name
            command: task's command
            max_attempts: how many times the job should be attempted
            task_args: dictionary of data args for this task
            task_attributes: dictionary of attributes associated with the task
    """
    try:
        data = request.get_json()
        app.logger.debug(data)
        ts = data.pop("tasks")
        # build a hash table for ts
        ts_ht = {}  # {<node_id::task_arg_hash>, task}
        tasks = []
        task_args = []
        task_attribute_list = []

        for t in ts:
            # input variable check
            int(t["workflow_id"])
            int(t["node_id"])
            ts_ht[str(t["node_id"]) + "::" + str(t["task_args_hash"])] = t
            task = Task(
                workflow_id=t["workflow_id"],
                node_id=t["node_id"],
                task_args_hash=t["task_args_hash"],
                name=t["name"],
                command=t["command"],
                max_attempts=t["max_attempts"],
                status=TaskStatus.REGISTERED)
            tasks.append(task)
        DB.session.add_all(tasks)
        DB.session.flush()
        for task in tasks:
            t = ts_ht[str(task.node_id) + "::" + str(task.task_args_hash)]
            for _id, val in t["task_args"].items():
                task_arg = TaskArg(task_id=task.id, arg_id=_id, val=val)
                task_args.append(task_arg)

            if t["task_attributes"]:
                for name, val in t["task_attributes"].items():
                    type_id = _add_or_get_attribute_type([name]).id
                    task_attribute = TaskAttribute(task_id=task.id,
                                                   task_attribute_type_id=type_id,
                                                   value=val)
                    task_attribute_list.append(task_attribute)
        DB.session.add_all(task_args)
        DB.session.flush()
        DB.session.add_all(task_attribute_list)
        DB.session.flush()
        DB.session.commit()
        # return value

        return_dict = {}  # {<name>: <id>}
        for t in tasks:
            return_dict[t.name] = t.id
        resp = jsonify(tasks=return_dict)
        resp.status_code = StatusCodes.OK
        return resp
    except KeyError as e:
        raise InvalidUsage(f"{str(e)} in request to {request.path}", status_code=400) from e
    except TypeError as e:
        raise InvalidUsage(f"{str(e)} in request to {request.path}", status_code=400) from e
    except Exception as e:
        raise ServerError(f"{str(e)} in {request.path}", status_code=500) from e


@jobmon_client.route('/task/<task_id>/update_parameters', methods=['PUT'])
def update_task_parameters(task_id: int):
    app.logger = app.logger.bind(task_id=task_id)
    data = request.get_json()
    try:
        int(task_id)
    except Exception as e:
        raise InvalidUsage(f"{str(e)} in request to {request.path}", status_code=400) from e

    try:
        query = """SELECT task.* FROM task WHERE task.id = :task_id"""
        task = DB.session.query(Task).from_statement(text(query)).params(
            task_id=task_id).one()
        task.reset(name=data["name"], command=data["command"],
                   max_attempts=data["max_attempts"],
                   reset_if_running=data["reset_if_running"])

        for name, val in data["task_attributes"].items():
            _add_or_update_attribute(task_id, name, val)
            DB.session.flush()

        DB.session.commit()

        resp = jsonify(task_status=task.status)
        resp.status_code = StatusCodes.OK
        return resp
    except Exception as e:
        raise ServerError(f"{str(e)} in {request.path}", status_code=500) from e


@jobmon_client.route('/task/bind_tasks', methods=['PUT'])
def bind_tasks():
    try:
        all_data = request.get_json()
        tasks = all_data["tasks"]
        workflow_id = int(all_data["workflow_id"])
        # receive from client the tasks in a format of:
        # {<hash>:[node_id(1), task_args_hash(2), name(3), command(4), max_attempts(5),
        # reset_if_running(6), task_args(7),task_attributes(8)]}

        # Retrieve existing task_ids
        task_query = """
            SELECT task.id, task.node_id, task.task_args_hash, task.status
            FROM task
            WHERE workflow_id = {workflow_id}
            AND (task.node_id, task.task_args_hash) IN ({tuples})
        """

        task_query_params = ','.join([f"({task[0]},{task[1]})" for task in tasks.values()])

        prebound_task_query = task_query.format(workflow_id=workflow_id,
                                                tuples=task_query_params)
        prebound_tasks = DB.session.query(Task).from_statement(text(prebound_task_query)).all()

        # Bind tasks not present in DB
        tasks_to_add: List[Dict] = []  # Container for tasks not yet bound to the database
        tasks_to_update = 0
        present_tasks = {
            (task.node_id, int(task.task_args_hash)): task
            for task in prebound_tasks
        }  # Dictionary mapping existing Tasks to the supplied arguments

        arg_attr_mapping = {}  # Dict mapping input tasks to the corresponding args/attributes
        task_hash_lookup = {}  # Reverse dictionary of inputs, maps hash back to values

        for hashval, items in tasks.items():

            node_id, arg_hash, name, command, max_att, reset, args, attrs = items

            id_tuple = (node_id, int(arg_hash))

<<<<<<< HEAD
            # Conditional logic: Has task already been bound to the DB? If yes, reset the task
            # status and update the args/attributes
=======
            # Conditional logic: Has task already been bound to the DB? If yes, reset the
            # task status and update the args/attributes
>>>>>>> a41ae256
            if id_tuple in present_tasks.keys():
                task = present_tasks[id_tuple]
                task.reset(name=name,
                           command=command,
                           max_attempts=max_att,
                           reset_if_running=reset)
                tasks_to_update += 1

            # If not, add the task
            else:
                task = {
                    'workflow_id': workflow_id,
                    'node_id': node_id,
                    'task_args_hash': arg_hash,
                    'name': name,
                    'command': command,
                    'max_attempts': max_att,
                    'status': TaskStatus.REGISTERED
                }
                tasks_to_add.append(task)

            arg_attr_mapping[hashval] = (args, attrs)
            task_hash_lookup[id_tuple] = hashval

        # Update existing tasks
        if tasks_to_update > 0:

            # ORM task objects already updated in task.reset, flush the changes
            DB.session.flush()

        # Bind new tasks with raw SQL
        if len(tasks_to_add):

            DB.session.execute(insert(Task), tasks_to_add)
            DB.session.flush()

            # Fetch newly bound task ids
            new_task_params = ','.join(
                [f"({task['node_id']},{task['task_args_hash']})" for task in tasks_to_add]
            )
            new_task_query = task_query.format(workflow_id=workflow_id, tuples=new_task_params)

            new_tasks = DB.session.query(Task).from_statement(text(new_task_query)).all()

        else:
            # Empty task list
            new_tasks = []

        # Create the response dict of tasks {<hash>: [id, status]}
        # Done here to prevent modifying tasks, and necessitating a refresh.
        return_tasks = {}

        for task in prebound_tasks + new_tasks:
            id_tuple = (task.node_id, int(task.task_args_hash))
            hashval = task_hash_lookup[id_tuple]
            return_tasks[hashval] = [task.id, task.status]

        # Add new task attribute types
        attr_names = set([name for x in arg_attr_mapping.values() for name in x[1]])
        if attr_names:
            task_attributes_types = _add_or_get_attribute_type(attr_names)

            # Map name to ID from resultant list
            task_attr_type_mapping = {ta.name: ta.id for ta in task_attributes_types}
        else:
            task_attr_type_mapping = {}

        # Add task_args and attributes to the DB

        args_to_add = []
        attrs_to_add = []

        for hashval, task in return_tasks.items():

            task_id = task[0]
            args, attrs = arg_attr_mapping[hashval]

            for key, val in args.items():
                task_arg = {'task_id': task_id, 'arg_id': key, 'val': val}
                args_to_add.append(task_arg)

            for name, val in attrs.items():
                attr_type_id = task_attr_type_mapping[name]
                insert_vals = {
                    'task_id': task_id,
                    'task_attribute_type_id': attr_type_id,
                    'value': val}
                attrs_to_add.append(insert_vals)

        if args_to_add:
            arg_insert_stmt = insert(TaskArg).values(args_to_add).on_duplicate_key_update(
                val=text("VALUES(val)"))
            DB.session.execute(arg_insert_stmt)
        if attrs_to_add:
            attr_insert_stmt = insert(TaskAttribute).values(attrs_to_add).\
                on_duplicate_key_update(value=text("VALUES(value)"))
            DB.session.execute(attr_insert_stmt)
        DB.session.commit()

        resp = jsonify(tasks=return_tasks)
        resp.status_code = StatusCodes.OK
        return resp
    except Exception as e:
        raise ServerError(f"{str(e)} in {request.path}", status_code=500) from e


def _add_or_get_attribute_type(names: Union[List[str], Set[str]]) -> List[TaskAttributeType]:
    try:
        attribute_types = [{'name': name} for name in names]
        insert_stmt = insert(TaskAttributeType).prefix_with("IGNORE")
        DB.session.execute(insert_stmt, attribute_types)
        DB.session.commit()

        # Query the IDs
        attribute_type_ids = DB.session.query(TaskAttributeType).filter(
            TaskAttributeType.name.in_(names)).all()
        return attribute_type_ids
    except Exception as e:
        raise ServerError(f"{str(e)} in {request.path}", status_code=500) from e


def _add_or_update_attribute(task_id: int, name: str, value: str) -> int:
    attribute_type = _add_or_get_attribute_type(name)
    insert_vals = insert(TaskAttribute).values(
        task_id=task_id,
        task_attribute_type_id=attribute_type,
        value=value
    )
    update_insert = insert_vals.on_duplicate_key_update(
        value=insert_vals.inserted.value
    )
    attribute = DB.session.execute(update_insert)
    DB.session.commit()
    return attribute.id


@jobmon_client.route('/task/<task_id>/task_attributes', methods=['PUT'])
def update_task_attribute(task_id: int):
    """Add or update attributes for a task"""
    app.logger = app.logger.bind(task_id=task_id)
    try:
        int(task_id)
    except Exception as e:
        raise InvalidUsage(f"{str(e)} in request to {request.path}", status_code=400) from e
    try:
        data = request.get_json()
        attributes = data["task_attributes"]
        # update existing attributes with their values
        for name, val in attributes.items():
            _add_or_update_attribute(task_id, name, val)
        # Flask requires that a response is returned, no values need to be passed back
        resp = jsonify()
        resp.status_code = StatusCodes.OK
        return resp
    except Exception as e:
        raise ServerError(f"{str(e)} in {request.path}", status_code=500) from e


def _add_workflow_attributes(workflow_id: int, workflow_attributes: Dict[str, str]):
    # add attribute
    wf_attributes_list = []
    for name, val in workflow_attributes.items():
        wf_type_id = _add_or_get_wf_attribute_type(name)
        wf_attribute = WorkflowAttribute(workflow_id=workflow_id,
                                         workflow_attribute_type_id=wf_type_id,
                                         value=val)
        wf_attributes_list.append(wf_attribute)
    DB.session.add_all(wf_attributes_list)
    DB.session.flush()


@jobmon_client.route('/workflow', methods=['POST'])
def bind_workflow():
    try:
        data = request.get_json()
        tv_id = int(data['tool_version_id'])
        dag_id = int(data['dag_id'])
        whash = int(data['workflow_args_hash'])
        thash = int(data['task_hash'])
        description = data['description']
        name = data["name"]
        workflow_args = data["workflow_args"]
        max_concurrently_running = data['max_concurrently_running']
        workflow_attributes = data["workflow_attributes"]
        app.logger = app.logger.bind(dag_id=dag_id, tool_version_id=tv_id,
                                     workflow_args_hash=whash, task_hash=thash)
    except Exception as e:
        raise InvalidUsage(f"{str(e)} in request to {request.path}", status_code=400) from e
    try:
        query = """
            SELECT workflow.*
            FROM workflow
            WHERE
                tool_version_id = :tool_version_id
                AND dag_id = :dag_id
                AND workflow_args_hash = :workflow_args_hash
                AND task_hash = :task_hash
        """
        workflow = DB.session.query(Workflow).from_statement(text(query)).params(
            tool_version_id=tv_id,
            dag_id=dag_id,
            workflow_args_hash=whash,
            task_hash=thash
        ).one_or_none()
        if workflow is None:
            # create a new workflow
            workflow = Workflow(tool_version_id=tv_id,
                                dag_id=dag_id,
                                workflow_args_hash=whash,
                                task_hash=thash,
                                description=description,
                                name=name,
                                workflow_args=workflow_args,
                                max_concurrently_running=max_concurrently_running)
            DB.session.add(workflow)
            DB.session.commit()

            # add attributes
            if workflow_attributes:
                _add_workflow_attributes(workflow.id, workflow_attributes)
                DB.session.commit()

            newly_created = True
        else:

            newly_created = False
        resp = jsonify({'workflow_id': workflow.id, 'status': workflow.status,
                        'newly_created': newly_created})
        resp.status_code = StatusCodes.OK
        return resp
    except Exception as e:
        raise ServerError(f"{str(e)} in {request.path}", status_code=500) from e


@jobmon_client.route('/workflow/<workflow_args_hash>', methods=['GET'])
def get_matching_workflows_by_workflow_args(workflow_args_hash: int):
    """
    Return any dag hashes that are assigned to workflows with identical
    workflow args
    """
    try:
        int(workflow_args_hash)
        app.logger = app.logger.bind(workflow_args_hash=workflow_args_hash)
    except Exception as e:
        raise InvalidUsage(f"{str(e)} in request to {request.path}", status_code=400) from e
    try:
        query = """
            SELECT workflow.task_hash, workflow.tool_version_id, dag.hash
            FROM workflow
            JOIN dag
                ON workflow.dag_id = dag.id
            WHERE
                workflow.workflow_args_hash = :workflow_args_hash
        """

        res = DB.session.query(Workflow.task_hash, Workflow.tool_version_id,
                               Dag.hash).from_statement(text(query)).params(
            workflow_args_hash=workflow_args_hash
        ).all()
        DB.session.commit()
        res = [(row.task_hash, row.tool_version_id, row.hash) for row in res]
        resp = jsonify(matching_workflows=res)
        resp.status_code = StatusCodes.OK
        return resp
    except Exception as e:
        raise ServerError(f"{str(e)} in {request.path}", status_code=500) from e


def _add_or_get_wf_attribute_type(name: str) -> int:
    try:
        wf_attrib_type = WorkflowAttributeType(name=name)
        DB.session.add(wf_attrib_type)
        DB.session.commit()
    except sqlalchemy.exc.IntegrityError:
        DB.session.rollback()
        query = """
        SELECT id, name
        FROM workflow_attribute_type
        WHERE name = :name
        """
        wf_attrib_type = DB.session.query(WorkflowAttributeType)\
            .from_statement(text(query)).params(name=name).one()

    return wf_attrib_type.id


def _upsert_wf_attribute(workflow_id: int, name: str, value: str):
    wf_attrib_id = _add_or_get_wf_attribute_type(name)
    insert_vals = insert(WorkflowAttribute).values(
        workflow_id=workflow_id,
        workflow_attribute_type_id=wf_attrib_id,
        value=value
    )

    upsert_stmt = insert_vals.on_duplicate_key_update(
        value=insert_vals.inserted.value,
        status='U')

    DB.session.execute(upsert_stmt)
    DB.session.commit()


@jobmon_client.route('/workflow/<workflow_id>/workflow_attributes', methods=['PUT'])
def update_workflow_attribute(workflow_id: int):
    app.logger = app.logger.bind(workflow_id=workflow_id)
    try:
        int(workflow_id)
    except Exception as e:
        raise InvalidUsage(f"{str(e)} in request to {request.path}", status_code=400) from e
    """ Add/update attributes for a workflow """
    try:
        data = request.get_json()
        attributes = data["workflow_attributes"]
        if attributes:
            for name, val in attributes.items():
                _upsert_wf_attribute(workflow_id, name, val)

        resp = jsonify()
        resp.status_code = StatusCodes.OK
        return resp
    except Exception as e:
        raise ServerError(f"{str(e)} in {request.path}", status_code=500) from e


@jobmon_client.route('/workflow/<workflow_id>/set_resume', methods=['POST'])
def set_resume(workflow_id: int):
    app.logger = app.logger.bind(workflow_id=workflow_id)
    try:
        data = request.get_json()
        reset_running_jobs = bool(data['reset_running_jobs'])
        description = str(data['description'])
        name = str(data["name"])
        max_concurrently_running = int(data['max_concurrently_running'])
        workflow_attributes = data["workflow_attributes"]
    except Exception as e:
        raise InvalidUsage(f"{str(e)} in request to {request.path}", status_code=400) from e
    try:
        query = """
            SELECT
                workflow.*
            FROM
                workflow
            WHERE
                workflow.id = :workflow_id
        """
        workflow = DB.session.query(Workflow).from_statement(text(query)).params(
            workflow_id=workflow_id
        ).one()

        # set mutible attribute
        workflow.description = description
        workflow.name = name
        workflow.max_concurrently_running = max_concurrently_running
        DB.session.commit()

        # trigger resume on active workflow run
        workflow.resume(reset_running_jobs)
        DB.session.commit()

        # update attributes
        if workflow_attributes:
            _add_workflow_attributes(workflow.id, workflow_attributes)
            DB.session.commit()

        resp = jsonify()
        resp.status_code = StatusCodes.OK
        return resp

    except Exception as e:
        raise ServerError(f"{str(e)} in {request.path}", status_code=500) from e


@jobmon_client.route('/workflow/<workflow_id>/is_resumable', methods=['GET'])
def workflow_is_resumable(workflow_id: int):
    app.logger = app.logger.bind(workflow_id=workflow_id)
    try:
        query = """
            SELECT
                workflow.*
            FROM
                workflow
            WHERE
                workflow.id = :workflow_id
        """
        workflow = DB.session.query(Workflow).from_statement(text(query)).params(
            workflow_id=workflow_id
        ).one()
        DB.session.commit()

        resp = jsonify(workflow_is_resumable=workflow.is_resumable)
        resp.status_code = StatusCodes.OK
        return resp
    except Exception as e:
        raise ServerError(f"{str(e)} in {request.path}", status_code=500) from e


@jobmon_client.route('/workflow_run', methods=['POST'])
def add_workflow_run():
    try:
        data = request.get_json()
        wid = data["workflow_id"]
        int(wid)
        app.logger = app.logger.bind(workflow_id=wid)
    except Exception as e:
        raise InvalidUsage(f"{str(e)} in request to {request.path}", status_code=400) from e
    try:
        workflow_run = WorkflowRun(
            workflow_id=wid,
            user=data["user"],
            executor_class=data["executor_class"],
            jobmon_version=data["jobmon_version"],
            status=WorkflowRunStatus.REGISTERED
        )
        DB.session.add(workflow_run)
        DB.session.commit()
        resp = jsonify(workflow_run_id=workflow_run.id)
        resp.status_code = StatusCodes.OK
        return resp
    except Exception as e:
        raise ServerError(f"{str(e)} in {request.path}", status_code=500) from e


@jobmon_client.route('/workflow_run/<workflow_run_id>/link', methods=['POST'])
def link_workflow_run(workflow_run_id: int):
    try:
        query = """
            SELECT
                workflow_run.*
            FROM
                workflow_run
            WHERE
                workflow_run.id = :workflow_run_id
        """
        workflow_run = DB.session.query(WorkflowRun).from_statement(text(query)).params(
            workflow_run_id=workflow_run_id
        ).one()

        # refresh with lock in case other workflow run is trying to progress
        workflow = workflow_run.workflow
        DB.session.refresh(workflow, with_for_update=True)

        # check if any workflow run is in linked state.
        # if not any linked, proceed.
        current_wfr = workflow.link_workflow_run(workflow_run)
        DB.session.commit()  # release lock
        resp = jsonify(current_wfr=current_wfr)
        resp.status_code = StatusCodes.OK
        return resp
    except Exception as e:
        raise ServerError(f"{str(e)} in {request.path}", status_code=500) from e


@jobmon_client.route('/workflow_run/<workflow_run_id>/terminate', methods=['PUT'])
def terminate_workflow_run(workflow_run_id: int):
    app.logger = app.logger.bind(workflow_run_id=workflow_run_id)
    try:
        int(workflow_run_id)
    except Exception as e:
        raise InvalidUsage(f"{str(e)} in request to {request.path}", status_code=400) from e
    try:
        workflow_run = DB.session.query(WorkflowRun).filter_by(
            id=workflow_run_id).one()

        if workflow_run.status == WorkflowRunStatus.HOT_RESUME:
            states = [TaskStatus.INSTANTIATED]
        elif workflow_run.status == WorkflowRunStatus.COLD_RESUME:
            states = [TaskStatus.INSTANTIATED, TaskInstanceStatus.RUNNING]

        # add error logs
        log_errors = """
            INSERT INTO task_instance_error_log
                (task_instance_id, description, error_time)
            SELECT
                task_instance.id,
                CONCAT(
                    'Workflow resume requested. Setting to K from status of: ',
                    task_instance.status
                ) as description,
                CURRENT_TIMESTAMP as error_time
            FROM task_instance
            JOIN task
                ON task_instance.task_id = task.id
            WHERE
                task_instance.workflow_run_id = :workflow_run_id
                AND task.status IN :states
        """
        DB.session.execute(log_errors,
                           {"workflow_run_id": int(workflow_run_id),
                            "states": states})
        DB.session.flush()

        # update job instance states
        update_task_instance = """
            UPDATE
                task_instance
            JOIN task
                ON task_instance.task_id = task.id
            SET
                task_instance.status = 'K',
                task_instance.status_date = CURRENT_TIMESTAMP
            WHERE
                task_instance.workflow_run_id = :workflow_run_id
                AND task.status IN :states
        """
        DB.session.execute(update_task_instance,
                           {"workflow_run_id": workflow_run_id,
                            "states": states})
        DB.session.flush()

        # transition to terminated
        workflow_run.transition(WorkflowRunStatus.TERMINATED)
        DB.session.commit()

        resp = jsonify()
        resp.status_code = StatusCodes.OK
        return resp
    except Exception as e:
        raise ServerError(f"{str(e)} in {request.path}", status_code=500) from e


@jobmon_client.route('/workflow_run_status', methods=['GET'])
def get_active_workflow_runs():
    """Return all workflow runs that are currently in the specified state."""
    try:
        query = """
            SELECT
                workflow_run.*
            FROM
                workflow_run
            WHERE
                workflow_run.status in :workflow_run_status
        """
        workflow_runs = DB.session.query(WorkflowRun).from_statement(text(query)).params(
            workflow_run_status=request.args.getlist('status')
        ).all()
        DB.session.commit()
        workflow_runs = [wfr.to_wire_as_reaper_workflow_run() for wfr in workflow_runs]
        resp = jsonify(workflow_runs=workflow_runs)
        resp.status_code = StatusCodes.OK
        return resp
    except Exception as e:
        raise ServerError(f"{str(e)} in {request.path}", status_code=500) from e<|MERGE_RESOLUTION|>--- conflicted
+++ resolved
@@ -876,13 +876,8 @@
 
             id_tuple = (node_id, int(arg_hash))
 
-<<<<<<< HEAD
             # Conditional logic: Has task already been bound to the DB? If yes, reset the task
             # status and update the args/attributes
-=======
-            # Conditional logic: Has task already been bound to the DB? If yes, reset the
-            # task status and update the args/attributes
->>>>>>> a41ae256
             if id_tuple in present_tasks.keys():
                 task = present_tasks[id_tuple]
                 task.reset(name=name,
