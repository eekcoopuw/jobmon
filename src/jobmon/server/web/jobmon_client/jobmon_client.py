--- conflicted
+++ resolved
@@ -4,21 +4,14 @@
 from http import HTTPStatus as StatusCodes
 from typing import Dict, List, Set, Union
 
-<<<<<<< HEAD
-from flask import jsonify, request, Blueprint, current_app as app
-from sqlalchemy.sql import text, func
-from sqlalchemy.dialects.mysql import insert
-import sqlalchemy
-=======
+
 from flask import Blueprint, current_app as app, jsonify, request
->>>>>>> e29dab9d
 
 from jobmon.server.web.models import DB
 from jobmon.server.web.models.arg import Arg
 from jobmon.server.web.models.arg_type import ArgType
 from jobmon.server.web.models.dag import Dag
 from jobmon.server.web.models.edge import Edge
-from jobmon.server.web.models.exceptions import InvalidStateTransition
 from jobmon.server.web.models.node import Node
 from jobmon.server.web.models.node_arg import NodeArg
 from jobmon.server.web.models.task import Task
@@ -37,12 +30,11 @@
 from jobmon.server.web.models.workflow_attribute_type import WorkflowAttributeType
 from jobmon.server.web.models.workflow_run import WorkflowRun
 from jobmon.server.web.models.workflow_run_status import WorkflowRunStatus
-from jobmon.server.web.models.workflow_status import WorkflowStatus
 from jobmon.server.web.server_side_exception import (InvalidUsage, ServerError)
 
 import sqlalchemy
 from sqlalchemy.dialects.mysql import insert
-from sqlalchemy.sql import text
+from sqlalchemy.sql import func, text
 
 
 jobmon_client = Blueprint("jobmon_client", __name__)
@@ -562,31 +554,6 @@
     return resp
 
 
-<<<<<<< HEAD
-=======
-@jobmon_client.route('/dag', methods=['GET'])
-def get_dag_id():
-    """Get a dag id: If a matching dag isn't found, return None.
-
-    Args:
-        dag_hash: unique identifier of the dag, included in route
-    """
-    dag_hash = request.args["dag_hash"]
-    app.logger = app.logger.bind(dag_hash=dag_hash)
-    query = """SELECT dag.id FROM dag WHERE hash = :dag_hash"""
-    result = DB.session.query(Dag).from_statement(text(query)).params(
-        dag_hash=dag_hash
-    ).one_or_none()
-
-    if result is None:
-        resp = jsonify({'dag_id': None})
-    else:
-        resp = jsonify({'dag_id': result.id})
-    resp.status_code = StatusCodes.OK
-    return resp
-
-
->>>>>>> e29dab9d
 @jobmon_client.route('/dag', methods=['POST'])
 def add_dag():
     """Add a new dag to the database.
@@ -628,52 +595,49 @@
 
 @jobmon_client.route('/dag/<dag_id>/edges', methods=['POST'])
 def add_edges(dag_id):
+    """Add edges to the edge table."""
     try:
         data = request.get_json()
         edges_to_add = data.pop("edges_to_add")
         mark_created = bool(data.pop("mark_created"))
     except KeyError as e:
         raise InvalidUsage(f"{str(e)} in request to {request.path}", status_code=400) from e
-    try:
-
-        # add dag and cast types
-        for edges in edges_to_add:
-            edges["dag_id"] = dag_id
-            if len(edges['upstream_node_ids']) == 0:
-                edges['upstream_node_ids'] = None
-            else:
-                edges['upstream_node_ids'] = str(edges['upstream_node_ids'])
-
-            if len(edges['downstream_node_ids']) == 0:
-                edges['downstream_node_ids'] = None
-            else:
-                edges['downstream_node_ids'] = str(edges['downstream_node_ids'])
-
-        app.logger.debug(f'Edges: {edges}')
-
-        # Bulk insert the nodes and node args with raw SQL, for performance. Ignore duplicate
-        # keys
-        edge_insert_stmt = insert(Edge).prefix_with("IGNORE")
-        DB.session.execute(edge_insert_stmt, edges_to_add)
-        DB.session.commit()
-
-        if mark_created:
-            query = """
-                SELECT *
-                FROM dag
-                WHERE id = :dag_id
-            """
-            dag = DB.session.query(Dag).from_statement(text(query)).params(dag_id=dag_id).one()
-            dag.created_date = func.now()
-            DB.session.commit()
-
-        # return result
-        resp = jsonify()
-        resp.status_code = StatusCodes.OK
-        return resp
-
-    except Exception as e:
-        raise ServerError(f"{str(e)} in {request.path}", status_code=500)
+
+    # add dag and cast types
+    for edges in edges_to_add:
+        edges["dag_id"] = dag_id
+        if len(edges['upstream_node_ids']) == 0:
+            edges['upstream_node_ids'] = None
+        else:
+            edges['upstream_node_ids'] = str(edges['upstream_node_ids'])
+
+        if len(edges['downstream_node_ids']) == 0:
+            edges['downstream_node_ids'] = None
+        else:
+            edges['downstream_node_ids'] = str(edges['downstream_node_ids'])
+
+    app.logger.debug(f'Edges: {edges}')
+
+    # Bulk insert the nodes and node args with raw SQL, for performance. Ignore duplicate
+    # keys
+    edge_insert_stmt = insert(Edge).prefix_with("IGNORE")
+    DB.session.execute(edge_insert_stmt, edges_to_add)
+    DB.session.commit()
+
+    if mark_created:
+        query = """
+            SELECT *
+            FROM dag
+            WHERE id = :dag_id
+        """
+        dag = DB.session.query(Dag).from_statement(text(query)).params(dag_id=dag_id).one()
+        dag.created_date = func.now()
+        DB.session.commit()
+
+    # return result
+    resp = jsonify()
+    resp.status_code = StatusCodes.OK
+    return resp
 
 
 @jobmon_client.route('/task', methods=['GET'])
@@ -855,17 +819,6 @@
 
         id_tuple = (node_id, int(arg_hash))
 
-<<<<<<< HEAD
-            # Conditional logic: Has task already been bound to the DB? If yes, reset the task
-            # status and update the args/attributes
-            if id_tuple in present_tasks.keys():
-                task = present_tasks[id_tuple]
-                task.reset(name=name,
-                           command=command,
-                           max_attempts=max_att,
-                           reset_if_running=reset)
-                tasks_to_update += 1
-=======
         # Conditional logic: Has task already been bound to the DB? If yes, reset the
         # task status and update the args/attributes
         if id_tuple in present_tasks.keys():
@@ -875,7 +828,6 @@
                        max_attempts=max_att,
                        reset_if_running=reset)
             tasks_to_update += 1
->>>>>>> e29dab9d
 
         # If not, add the task
         else:
@@ -1035,11 +987,8 @@
 
 @jobmon_client.route('/workflow', methods=['POST'])
 def bind_workflow():
-<<<<<<< HEAD
-=======
     """Bind a workflow to the database."""
     data = request.get_json()
->>>>>>> e29dab9d
     try:
         data = request.get_json()
         tv_id = int(data['tool_version_id'])
@@ -1055,44 +1004,15 @@
                                      workflow_args_hash=whash, task_hash=thash)
     except Exception as e:
         raise InvalidUsage(f"{str(e)} in request to {request.path}", status_code=400) from e
-<<<<<<< HEAD
-    try:
-        query = """
-            SELECT workflow.*
-            FROM workflow
-            WHERE
-                tool_version_id = :tool_version_id
-                AND dag_id = :dag_id
-                AND workflow_args_hash = :workflow_args_hash
-                AND task_hash = :task_hash
-        """
-        workflow = DB.session.query(Workflow).from_statement(text(query)).params(
-            tool_version_id=tv_id,
-            dag_id=dag_id,
-            workflow_args_hash=whash,
-            task_hash=thash
-        ).one_or_none()
-        if workflow is None:
-            # create a new workflow
-            workflow = Workflow(tool_version_id=tv_id,
-                                dag_id=dag_id,
-                                workflow_args_hash=whash,
-                                task_hash=thash,
-                                description=description,
-                                name=name,
-                                workflow_args=workflow_args,
-                                max_concurrently_running=max_concurrently_running)
-            DB.session.add(workflow)
-=======
     query = """
-                SELECT workflow.*
-                FROM workflow
-                WHERE
-                    tool_version_id = :tool_version_id
-                    AND dag_id = :dag_id
-                    AND workflow_args_hash = :workflow_args_hash
-                    AND task_hash = :task_hash
-            """
+        SELECT workflow.*
+        FROM workflow
+        WHERE
+            tool_version_id = :tool_version_id
+            AND dag_id = :dag_id
+            AND workflow_args_hash = :workflow_args_hash
+            AND task_hash = :task_hash
+    """
     workflow = DB.session.query(Workflow).from_statement(text(query)).params(
         tool_version_id=tv_id,
         dag_id=dag_id,
@@ -1112,45 +1032,19 @@
         DB.session.add(workflow)
         DB.session.commit()
 
-        # add attributes
+        # update attributes
         if workflow_attributes:
             _add_workflow_attributes(workflow.id, workflow_attributes)
             DB.session.commit()
 
         newly_created = True
     else:
-        # if workflow isn't already done and resume is set modify fields
-        if workflow.status != WorkflowStatus.DONE and resume:
-            workflow.description = description
-            workflow.name = name
-            workflow.workflow_args = workflow_args
-            workflow.max_concurrently_running = max_concurrently_running
->>>>>>> e29dab9d
-            DB.session.commit()
-
-            # update attributes
-            if workflow_attributes:
-                _add_workflow_attributes(workflow.id, workflow_attributes)
-                DB.session.commit()
-<<<<<<< HEAD
-
-            newly_created = True
-        else:
-
-            newly_created = False
-        resp = jsonify({'workflow_id': workflow.id, 'status': workflow.status,
-                        'newly_created': newly_created})
-        resp.status_code = StatusCodes.OK
-        return resp
-    except Exception as e:
-        raise ServerError(f"{str(e)} in {request.path}", status_code=500) from e
-=======
         newly_created = False
+
     resp = jsonify({'workflow_id': workflow.id, 'status': workflow.status,
                     'newly_created': newly_created})
     resp.status_code = StatusCodes.OK
     return resp
->>>>>>> e29dab9d
 
 
 @jobmon_client.route('/workflow/<workflow_args_hash>', methods=['GET'])
@@ -1182,52 +1076,6 @@
     return resp
 
 
-<<<<<<< HEAD
-=======
-@jobmon_client.route('/workflow_run/<workflow_run_id>/is_resumable', methods=['GET'])
-def workflow_run_is_terminated(workflow_run_id: int):
-    """Reset a workflow run if it is terminated or has exceeded the heartbeat timeout."""
-    app.logger = app.logger.bind(workflow_run_id=workflow_run_id)
-    try:
-        int(workflow_run_id)
-    except Exception as e:
-        raise InvalidUsage(f"{str(e)} in request to {request.path}", status_code=400) from e
-
-    query = """
-        SELECT
-            workflow_run.*
-        FROM
-            workflow_run
-        WHERE
-            workflow_run.id = :workflow_run_id
-            AND (
-                workflow_run.status = 'T'
-                OR workflow_run.heartbeat_date <= CURRENT_TIMESTAMP()
-            )
-    """
-    res = DB.session.query(WorkflowRun).from_statement(text(query)).params(
-        workflow_run_id=workflow_run_id
-    ).one_or_none()
-    DB.session.commit()
-
-    if res is not None:
-        # try to transition the workflow. Send back any competing workflow_run_id and its
-        # status
-        try:
-            res.workflow.transition(WorkflowStatus.CREATED)
-            DB.session.commit()
-        except InvalidStateTransition:
-            DB.session.rollback()
-            raise
-
-        resp = jsonify(workflow_run_status=res.status)
-    else:
-        resp = jsonify()
-    resp.status_code = StatusCodes.OK
-    return resp
-
-
->>>>>>> e29dab9d
 def _add_or_get_wf_attribute_type(name: str) -> int:
     try:
         wf_attrib_type = WorkflowAttributeType(name=name)
@@ -1284,6 +1132,7 @@
 
 @jobmon_client.route('/workflow/<workflow_id>/set_resume', methods=['POST'])
 def set_resume(workflow_id: int):
+    """Set resume on a workflow"""
     app.logger = app.logger.bind(workflow_id=workflow_id)
     try:
         data = request.get_json()
@@ -1294,64 +1143,58 @@
         workflow_attributes = data["workflow_attributes"]
     except Exception as e:
         raise InvalidUsage(f"{str(e)} in request to {request.path}", status_code=400) from e
-    try:
-        query = """
-            SELECT
-                workflow.*
-            FROM
-                workflow
-            WHERE
-                workflow.id = :workflow_id
-        """
-        workflow = DB.session.query(Workflow).from_statement(text(query)).params(
-            workflow_id=workflow_id
-        ).one()
-
-        # set mutible attribute
-        workflow.description = description
-        workflow.name = name
-        workflow.max_concurrently_running = max_concurrently_running
-        DB.session.commit()
-
-        # trigger resume on active workflow run
-        workflow.resume(reset_running_jobs)
-        DB.session.commit()
-
-        # update attributes
-        if workflow_attributes:
-            _add_workflow_attributes(workflow.id, workflow_attributes)
-            DB.session.commit()
-
-        resp = jsonify()
-        resp.status_code = StatusCodes.OK
-        return resp
-
-    except Exception as e:
-        raise ServerError(f"{str(e)} in {request.path}", status_code=500) from e
+    query = """
+        SELECT
+            workflow.*
+        FROM
+            workflow
+        WHERE
+            workflow.id = :workflow_id
+    """
+    workflow = DB.session.query(Workflow).from_statement(text(query)).params(
+        workflow_id=workflow_id
+    ).one()
+
+    # set mutible attribute
+    workflow.description = description
+    workflow.name = name
+    workflow.max_concurrently_running = max_concurrently_running
+    DB.session.commit()
+
+    # trigger resume on active workflow run
+    workflow.resume(reset_running_jobs)
+    DB.session.commit()
+
+    # update attributes
+    if workflow_attributes:
+        _add_workflow_attributes(workflow.id, workflow_attributes)
+        DB.session.commit()
+
+    resp = jsonify()
+    resp.status_code = StatusCodes.OK
+    return resp
 
 
 @jobmon_client.route('/workflow/<workflow_id>/is_resumable', methods=['GET'])
 def workflow_is_resumable(workflow_id: int):
+    """Check if a workflow is in a resumable state"""
     app.logger = app.logger.bind(workflow_id=workflow_id)
-    try:
-        query = """
-            SELECT
-                workflow.*
-            FROM
-                workflow
-            WHERE
-                workflow.id = :workflow_id
-        """
-        workflow = DB.session.query(Workflow).from_statement(text(query)).params(
-            workflow_id=workflow_id
-        ).one()
-        DB.session.commit()
-
-        resp = jsonify(workflow_is_resumable=workflow.is_resumable)
-        resp.status_code = StatusCodes.OK
-        return resp
-    except Exception as e:
-        raise ServerError(f"{str(e)} in {request.path}", status_code=500) from e
+    query = """
+        SELECT
+            workflow.*
+        FROM
+            workflow
+        WHERE
+            workflow.id = :workflow_id
+    """
+    workflow = DB.session.query(Workflow).from_statement(text(query)).params(
+        workflow_id=workflow_id
+    ).one()
+    DB.session.commit()
+
+    resp = jsonify(workflow_is_resumable=workflow.is_resumable)
+    resp.status_code = StatusCodes.OK
+    return resp
 
 
 @jobmon_client.route('/workflow_run', methods=['POST'])
@@ -1364,49 +1207,46 @@
         app.logger = app.logger.bind(workflow_id=wid)
     except Exception as e:
         raise InvalidUsage(f"{str(e)} in request to {request.path}", status_code=400) from e
-    try:
-        workflow_run = WorkflowRun(
-            workflow_id=wid,
-            user=data["user"],
-            executor_class=data["executor_class"],
-            jobmon_version=data["jobmon_version"],
-            status=WorkflowRunStatus.REGISTERED
-        )
-        DB.session.add(workflow_run)
-        DB.session.commit()
-        resp = jsonify(workflow_run_id=workflow_run.id)
-        resp.status_code = StatusCodes.OK
-        return resp
-    except Exception as e:
-        raise ServerError(f"{str(e)} in {request.path}", status_code=500) from e
+    workflow_run = WorkflowRun(
+        workflow_id=wid,
+        user=data["user"],
+        executor_class=data["executor_class"],
+        jobmon_version=data["jobmon_version"],
+        status=WorkflowRunStatus.REGISTERED
+    )
+    DB.session.add(workflow_run)
+    DB.session.commit()
+    resp = jsonify(workflow_run_id=workflow_run.id)
+    resp.status_code = StatusCodes.OK
+    return resp
 
 
 @jobmon_client.route('/workflow_run/<workflow_run_id>/link', methods=['POST'])
 def link_workflow_run(workflow_run_id: int):
-    try:
-        query = """
-            SELECT
-                workflow_run.*
-            FROM
-                workflow_run
-            WHERE
-                workflow_run.id = :workflow_run_id
-        """
-        workflow_run = DB.session.query(WorkflowRun).from_statement(text(query)).params(
-            workflow_run_id=workflow_run_id
-        ).one()
-
-        # refresh with lock in case other workflow run is trying to progress
-        workflow = workflow_run.workflow
-        DB.session.refresh(workflow, with_for_update=True)
-
-        # check if any workflow run is in linked state.
-        # if not any linked, proceed.
-        current_wfr = workflow.link_workflow_run(workflow_run)
-        DB.session.commit()  # release lock
-        resp = jsonify(current_wfr=current_wfr)
-        resp.status_code = StatusCodes.OK
-        return resp
+    """Link this workflow run to a workflow."""
+    query = """
+        SELECT
+            workflow_run.*
+        FROM
+            workflow_run
+        WHERE
+            workflow_run.id = :workflow_run_id
+    """
+    workflow_run = DB.session.query(WorkflowRun).from_statement(text(query)).params(
+        workflow_run_id=workflow_run_id
+    ).one()
+
+    # refresh with lock in case other workflow run is trying to progress
+    workflow = workflow_run.workflow
+    DB.session.refresh(workflow, with_for_update=True)
+
+    # check if any workflow run is in linked state.
+    # if not any linked, proceed.
+    current_wfr = workflow.link_workflow_run(workflow_run)
+    DB.session.commit()  # release lock
+    resp = jsonify(current_wfr=current_wfr)
+    resp.status_code = StatusCodes.OK
+    return resp
 
 
 @jobmon_client.route('/workflow_run/<workflow_run_id>/terminate', methods=['PUT'])
@@ -1476,28 +1316,6 @@
     return resp
 
 
-<<<<<<< HEAD
-=======
-@jobmon_client.route('/workflow_run/<workflow_run_id>/delete', methods=['PUT'])
-def delete_workflow_run(workflow_run_id: int):
-    """Delete a workflow run from the database."""
-    app.logger = app.logger.bind(workflow_run_id=workflow_run_id)
-    try:
-        int(workflow_run_id)
-    except Exception as e:
-        raise InvalidUsage(f"{str(e)} in request to {request.path}", status_code=400) from e
-
-    query = "DELETE FROM workflow_run where workflow_run.id = :workflow_run_id"
-    DB.session.execute(query,
-                       {"workflow_run_id": workflow_run_id})
-    DB.session.commit()
-
-    resp = jsonify()
-    resp.status_code = StatusCodes.OK
-    return resp
-
-
->>>>>>> e29dab9d
 @jobmon_client.route('/workflow_run_status', methods=['GET'])
 def get_active_workflow_runs():
     """Return all workflow runs that are currently in the specified state."""
