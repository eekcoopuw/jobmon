"""Routes for Arrays."""
from functools import partial
from http import HTTPStatus as StatusCodes
from typing import Any

from flask import jsonify, request
<<<<<<< HEAD
from sqlalchemy import bindparam, select, text, update
from sqlalchemy.sql import func
=======
from sqlalchemy import func, insert, literal_column, select, text, update
>>>>>>> e915f6d6
from werkzeug.local import LocalProxy

from jobmon.constants import TaskInstanceStatus
from jobmon.server.web.log_config import bind_to_logger, get_logger
from jobmon.server.web.models import DB
from jobmon.server.web.models.array import Array
from jobmon.server.web.models.task import Task
from jobmon.server.web.models.task_instance_status import TaskInstanceStatus
from jobmon.server.web.models.task_status import TaskStatus
from jobmon.server.web.models.task_instance import TaskInstance
from jobmon.server.web.routes import finite_state_machine


# new structlog logger per flask request context. internally stored as flask.g.logger
logger = LocalProxy(partial(get_logger, __name__))


@finite_state_machine.route("/array", methods=["POST"])
def add_array() -> Any:
    """Return an array ID by workflow and task template version ID.

    If not found, bind the array.
    """
    data = request.get_json()
    bind_to_logger(
        task_template_version_id=data["task_template_version_id"],
        workflow_id=data["workflow_id"],
    )

    # Check if the array is already bound, if so return it
    array_stmt = """
        SELECT array.*
        FROM array
        WHERE
            workflow_id = :workflow_id
        AND
            task_template_version_id = :task_template_version_id"""
    array = (
        DB.session.query(Array)
        .from_statement(text(array_stmt))
        .params(
            workflow_id=data["workflow_id"],
            task_template_version_id=data["task_template_version_id"],
        )
        .one_or_none()
    )
    DB.session.commit()

    if array is None:  # not found, so need to add it
        array = Array(
            task_template_version_id=data["task_template_version_id"],
            workflow_id=data["workflow_id"],
            max_concurrently_running=data["max_concurrently_running"],
        )
        DB.session.add(array)
    else:
        array.max_concurrently_running = data["max_concurrently_running"]
    DB.session.commit()

    # return result
    resp = jsonify(array_id=array.id)
    resp.status_code = StatusCodes.OK
    return resp


@finite_state_machine.route("/array/<array_id>", methods=["GET"])
def get_array(array_id: int) -> Any:
    """Return an array.

    If not found, bind the array.
    """
    bind_to_logger(array_id=array_id)

    # Check if the array is already bound, if so return it
    array_stmt = """
        SELECT array.*
        FROM array
        WHERE
            array.id = :array_id
    """
    array = (
        DB.session.query(Array)
        .from_statement(text(array_stmt))
        .params(array_id=array_id)
        .one()
    )
    DB.session.commit()

    resp = jsonify(array=array.to_wire_as_distributor_array())
    resp.status_code = StatusCodes.OK
    return resp


@finite_state_machine.route("/array/<array_id>/queue_task_batch", methods=["POST"])
def record_array_batch_num(array_id: int) -> Any:
    """Record a batch number to associate sets of task instances with an array submission."""
    data = request.get_json()
    array_id = int(array_id)
    task_ids = [int(task_id) for task_id in data["task_ids"]]
    task_resources_id = int(data["task_resources_id"])
    workflow_run_id = int(data["workflow_run_id"])

    try:
        # update task status to acquire lock
        update_stmt = update(
            Task
        ).where(
            Task.id.in_(task_ids)
            & Task.status.in_([TaskStatus.REGISTERING, TaskStatus.ADJUSTING_RESOURCES])
        ).values(
            status=TaskStatus.QUEUED,
            status_date=func.now(),
            num_attempts=(Task.num_attempts + 1)
        )
        DB.session.execute(update_stmt)

        # now insert them into task instance
        insert_stmt = insert(TaskInstance).from_select(
            # columns map 1:1 to selected rows
            ["task_id", "workflow_run_id", "array_id", "task_resources_id", "array_batch_num",
             "array_step_id", "status", "status_date"],

            # select statement
            select(
                # unique id
                Task.id.label("task_id"),

                # static associations
                literal_column(str(workflow_run_id)).label("workflow_run_id"),
                literal_column(str(array_id)).label("array_id"),
                literal_column(str(task_resources_id)).label("task_resources_id"),

                # batch info
                select(
                    func.coalesce(func.max(TaskInstance.array_batch_num) + 1, 1)
                ).where(
                    (TaskInstance.workflow_run_id == workflow_run_id)
                    & (TaskInstance.array_id == array_id)
                ).label("array_batch_num"),
                (func.row_number().over(order_by=Task.id) - 1).label("array_step_id"),

                # status columns
                literal_column(f"'{TaskInstanceStatus.QUEUED}'").label("status"),
                func.now().label("status_date")

            ).where(
                Task.id.in_(task_ids) & (Task.status == TaskStatus.QUEUED)
            ),

            # no python side defaults. Server defaults only
            include_defaults=False
        )
        DB.session.execute(insert_stmt)
    except Exception:
        DB.session.rollback()
    else:
        DB.session.commit()

        tasks_by_status_query = select(
            Task.status, func.group_concat(Task.id)
        ).where(
            Task.id.in_(task_ids)
        ).group_by(Task.status)
        result_dict = {}
        for row in DB.session.execute(tasks_by_status_query):
            result_dict[row[0]] = [int(i) for i in row[1].split(",")]

    resp = jsonify(tasks_by_status=result_dict)
    resp.status_code = StatusCodes.OK
    return resp


@finite_state_machine.route("/array/<array_id>/log_distributor_id", methods=['POST'])
def log_array_distributor_id(array_id: int):

    bind_to_logger(array_id=array_id)

    data = request.get_json()
    batch_num = data["batch_number"]
    distributor_id_map = data["distributor_id_map"]
    next_report = data['next_report_increment']

    # Create a list of dicts out of the distributor id map.
    params = [{'step_id': key, 'distributor_id': val}
              for key, val in distributor_id_map.items()]

    # Transition all the task instances in the batch
    # Bypassing the ORM for performance reasons.

    # TODO: Audit jobmon for any other race conditions.
    #  Specifically ensure the worker node and the client cannot
    #  transition task instances out of instantiated.
    update_stmt = (
        update(TaskInstance).
        where(TaskInstance.array_id == array_id,
              # Is the status WHERE statement necessary? Should always be in this state
              # based on the point this method is called in the distributor service.
              # If it isn't in instantiated, we probably have issues
              TaskInstance.status == TaskInstanceStatus.INSTANTIATED,
              TaskInstance.array_batch_num == batch_num,
              TaskInstance.array_step_id == bindparam('step_id')
              ).
        values(distributor_id=bindparam('distributor_id'),
               status=TaskInstanceStatus.LAUNCHED,
               status_date=func.now(),
               report_by_date=func.ADDTIME(func.now(), func.SEC_TO_TIME(next_report)))
    )

    DB.session.execute(update_stmt, params)
    DB.session.commit()

    # Return the affected rows and their distributor ids
    select_stmt = (
        select(TaskInstance.id, TaskInstance.distributor_id).
        where(TaskInstance.status == TaskInstanceStatus.LAUNCHED,
              TaskInstance.array_batch_num == batch_num,
              TaskInstance.array_id == array_id)
    )

    res = DB.session.execute(select_stmt).fetchall()
    DB.session.commit()

    resp = jsonify(task_instance_map={ti.id: ti.distributor_id for ti in res})
    resp.status_code = StatusCodes.OK
    return resp<|MERGE_RESOLUTION|>--- conflicted
+++ resolved
@@ -4,12 +4,7 @@
 from typing import Any
 
 from flask import jsonify, request
-<<<<<<< HEAD
-from sqlalchemy import bindparam, select, text, update
-from sqlalchemy.sql import func
-=======
-from sqlalchemy import func, insert, literal_column, select, text, update
->>>>>>> e915f6d6
+from sqlalchemy import bindparam, func, insert, literal_column, select, text, update
 from werkzeug.local import LocalProxy
 
 from jobmon.constants import TaskInstanceStatus
