"""Routes for Arrays."""
from http import HTTPStatus as StatusCodes
from typing import Any, cast, Dict

from flask import jsonify, request
from sqlalchemy import bindparam, case, func, insert, literal_column, select, update
import structlog

from jobmon.constants import TaskInstanceStatus
from jobmon.server.web._compat import add_time
from jobmon.server.web.models.array import Array
from jobmon.server.web.models.task import Task
from jobmon.server.web.models.task_instance import TaskInstance
from jobmon.server.web.models.task_status import TaskStatus
from jobmon.server.web.routes import SessionLocal
from jobmon.server.web.routes.fsm import blueprint


logger = structlog.get_logger(__name__)


@blueprint.route("/array", methods=["POST"])
def add_array() -> Any:
    """Return an array ID by workflow and task template version ID.

    If not found, bind the array.
    """
    data = cast(Dict, request.get_json())
    workflow_id = int(data["workflow_id"])
    task_template_version_id = int(data["task_template_version_id"])

    structlog.threadlocal.bind_threadlocal(
        task_template_version_id=task_template_version_id,
        workflow_id=workflow_id,
    )

    # Check if the array is already bound, if so return it
    session = SessionLocal()
    with session.begin():
        select_stmt = select(Array).where(
            Array.workflow_id == workflow_id,
            Array.task_template_version_id == task_template_version_id,
        )
        array = session.execute(select_stmt).scalars().one_or_none()

        if array is None:  # not found, so need to add it
            array = Array(
                task_template_version_id=data["task_template_version_id"],
                workflow_id=data["workflow_id"],
                max_concurrently_running=data["max_concurrently_running"],
                name=data["name"],
            )
            session.add(array)
        else:
            update_stmt = (
                update(Array)
                .where(Array.id == array.id)
                .values(max_concurrently_running=data["max_concurrently_running"])
            )
            session.execute(update_stmt)
        session.commit()

    # return result
    resp = jsonify(array_id=array.id)
    resp.status_code = StatusCodes.OK
    return resp


@blueprint.route("/array/<array_id>/queue_task_batch", methods=["POST"])
def record_array_batch_num(array_id: int) -> Any:
    """Record a batch number to associate sets of task instances with an array submission."""
    data = cast(Dict, request.get_json())
    array_id = int(array_id)
    task_ids = [int(task_id) for task_id in data["task_ids"]]
    task_resources_id = int(data["task_resources_id"])
    workflow_run_id = int(data["workflow_run_id"])

    session = SessionLocal()
    with session.begin():

        # update task status to acquire lock
        update_stmt = (
            update(Task)
            .where(
                Task.id.in_(task_ids),
                Task.status.in_(
                    [TaskStatus.REGISTERING, TaskStatus.ADJUSTING_RESOURCES]
                ),
            )
            .values(
                status=TaskStatus.QUEUED,
                status_date=func.now(),
                num_attempts=(Task.num_attempts + 1),
            )
        )
        session.execute(update_stmt)

        # now insert them into task instance
        insert_stmt = insert(TaskInstance).from_select(
            # columns map 1:1 to selected rows
            [
                "task_id",
                "workflow_run_id",
                "array_id",
                "task_resources_id",
                "array_batch_num",
                "array_step_id",
                "status",
                "status_date",
            ],
            # select statement
            select(
                # unique id
                Task.id.label("task_id"),
                # static associations
                literal_column(str(workflow_run_id)).label("workflow_run_id"),
                literal_column(str(array_id)).label("array_id"),
                literal_column(str(task_resources_id)).label("task_resources_id"),
                # batch info
                select(func.coalesce(func.max(TaskInstance.array_batch_num) + 1, 1))
                .where((TaskInstance.array_id == array_id))
                .label("array_batch_num"),
                (func.row_number().over(order_by=Task.id) - 1).label("array_step_id"),
                # status columns
                literal_column(f"'{TaskInstanceStatus.QUEUED}'").label("status"),
                func.now().label("status_date"),
            ).where(Task.id.in_(task_ids), Task.status == TaskStatus.QUEUED),
            # no python side defaults. Server defaults only
            include_defaults=False,
        )
        session.execute(insert_stmt)

    with session.begin():
        tasks_by_status_query = (
            select(Task.status, func.group_concat(Task.id))
            .where(Task.id.in_(task_ids))
            .group_by(Task.status)
        )
        result_dict = {}
        for row in session.execute(tasks_by_status_query):
            result_dict[row[0]] = [int(i) for i in row[1].split(",")]

    resp = jsonify(tasks_by_status=result_dict)
    resp.status_code = StatusCodes.OK
    return resp


@blueprint.route("/array/<array_id>/transition_to_launched", methods=["POST"])
def transition_array_to_launched(array_id: int) -> Any:
    """Transition TIs associated with an array_id and batch_num to launched."""
    structlog.threadlocal.bind_threadlocal(array_id=array_id)

    data = cast(Dict, request.get_json())
    batch_num = data["batch_number"]
    next_report = data["next_report_increment"]

    session = SessionLocal()
    with session.begin():
        # Acquire a lock and update tasks to launched
<<<<<<< HEAD
        task_ids_query = (
            select(TaskInstance.task_id)
            .where(
                TaskInstance.array_id == array_id,
                TaskInstance.array_batch_num == batch_num,
            )
            .execution_options(synchronize_session=False)
        )
=======
        task_ids_query = select(
            TaskInstance.task_id
        ).where(
            TaskInstance.array_id == array_id,
            TaskInstance.array_batch_num == batch_num,
        ).execution_options(synchronize_session=False)
>>>>>>> 5ea8053f
        task_ids = session.execute(task_ids_query).scalars()

        update_task_stmt = (
            update(Task)
            .where(
                Task.array_id == array_id,
                Task.id.in_(task_ids),
                Task.status == TaskStatus.INSTANTIATING,
            )
            .values(status=TaskStatus.LAUNCHED, status_date=func.now())
        ).execution_options(synchronize_session=False)
        session.execute(update_task_stmt)

        # Transition all the task instances in the batch
        # Bypassing the ORM for performance reasons.
        update_stmt = (
            update(TaskInstance)
            .where(
                TaskInstance.array_id == array_id,
                TaskInstance.status == TaskInstanceStatus.INSTANTIATED,
                TaskInstance.array_batch_num == batch_num,
            )
            .values(
                status=TaskInstanceStatus.LAUNCHED,
                submitted_date=func.now(),
                status_date=func.now(),
                report_by_date=add_time(next_report),
            )
        ).execution_options(synchronize_session=False)

        session.execute(update_stmt)

    resp = jsonify()
    resp.status_code = StatusCodes.OK
    return resp


@blueprint.route("/array/<array_id>/log_distributor_id", methods=["POST"])
def log_array_distributor_id(array_id: int) -> Any:
    """Add distributor_id, stderr/stdout paths to the DB for all TIs in an array."""
    data = cast(Dict, request.get_json())
    batch_num = data["array_batch_num"]
    distributor_id_map = data["distributor_id_map"]

    # Create a list of dicts out of the distributor id map.
    params = [
        {"step_id": key, "distributor_id": val[0], "stdout": val[1], "stderr": val[2]}
        for key, val in distributor_id_map.items()
    ]

    session = SessionLocal()
    with session.begin():

        # Acquire a lock and update the task instance table
        # Using bindparam only issues one query; unfortunately, the MariaDB optimizer actually
        # performs this operation iteratively. The update is fairly slow despite the fact that
        # we are issuing a single bulk query.
        update_stmt = (
            update(TaskInstance)
            .where(
                TaskInstance.array_batch_num == batch_num,
                TaskInstance.array_id == array_id,
                TaskInstance.array_step_id == bindparam("step_id"),
            )
            .values(
                distributor_id=bindparam("distributor_id"),
                stdout=case(
                    [TaskInstance.stdout.is_(None), bindparam("stdout")],
                    [TaskInstance.stdout.is_not(None), TaskInstance.stdout],
                ),
                stderr=case(
                    [TaskInstance.stderr.is_(None), bindparam("stderr")],
                    [TaskInstance.stderr.is_not(None), TaskInstance.stderr],
                ),
            )
            .execution_options(synchronize_session=False)
        )
        session.connection().execute(update_stmt, params)

        # Return the affected rows and their distributor ids
        select_stmt = (
            select(TaskInstance.id, TaskInstance.distributor_id)
            .where(
                TaskInstance.array_batch_num == batch_num,
                TaskInstance.array_id == array_id,
            )
            .execution_options(synchronize_session=False)
        )

        res = session.execute(select_stmt).fetchall()

    resp = jsonify(task_instance_map={ti.id: ti.distributor_id for ti in res})
    resp.status_code = StatusCodes.OK
    return resp<|MERGE_RESOLUTION|>--- conflicted
+++ resolved
@@ -157,7 +157,6 @@
     session = SessionLocal()
     with session.begin():
         # Acquire a lock and update tasks to launched
-<<<<<<< HEAD
         task_ids_query = (
             select(TaskInstance.task_id)
             .where(
@@ -166,14 +165,7 @@
             )
             .execution_options(synchronize_session=False)
         )
-=======
-        task_ids_query = select(
-            TaskInstance.task_id
-        ).where(
-            TaskInstance.array_id == array_id,
-            TaskInstance.array_batch_num == batch_num,
-        ).execution_options(synchronize_session=False)
->>>>>>> 5ea8053f
+
         task_ids = session.execute(task_ids_query).scalars()
 
         update_task_stmt = (
