"""Routes for Tools"""
from http import HTTPStatus as StatusCodes

from flask import current_app as app, jsonify, request

from jobmon.server.web.models import DB
from jobmon.server.web.models.tool import Tool
from jobmon.server.web.models.tool_version import ToolVersion
from jobmon.server.web.server_side_exception import InvalidUsage

import sqlalchemy
from sqlalchemy.sql import text

from . import jobmon_client


@jobmon_client.route('/tool', methods=['POST'])
def add_tool():
    """Add a tool to the database"""
    data = request.get_json()
    try:
        tool_name = data["name"]
    except Exception as e:
        raise InvalidUsage(f"{str(e)} in request to {request.path}", status_code=400) from e
    # add tool to db
    try:
<<<<<<< HEAD
        tool = Tool(name=tool_name)
=======
        app.logger.info(f"Adding tool {name}")
        tool = Tool(name=name)
>>>>>>> 30ec3ca6
        DB.session.add(tool)
        DB.session.commit()
    except sqlalchemy.exc.IntegrityError:
        DB.session.rollback()
        query = """
            SELECT
                tool.*
            FROM
                tool
            WHERE
                name = :tool_name"""
        tool = DB.session.query(Tool).from_statement(text(query)).params(
            tool_name=tool_name
        ).one()

<<<<<<< HEAD
    wire_format = tool.to_wire_as_client_tool()
    resp = jsonify(tool=wire_format)
    resp.status_code = StatusCodes.OK
    return resp
=======
@jobmon_client.route('/tool/<tool_name>', methods=['GET'])
def get_tool(tool_name: str):
    """Get the Tool object from the database."""
    # get data from db
    app.logger = app.logger.bind(tool_name=tool_name)
    app.logger.info(f"Getting tool by name: {tool_name}")
    query = """
        SELECT
            tool.*
        FROM
            tool
        WHERE
            name = :tool_name"""
    tool = DB.session.query(Tool).from_statement(text(query)).params(
        tool_name=tool_name
    ).one_or_none()
    DB.session.commit()
    if tool:
        try:
            tool = tool.to_wire_as_client_tool()
            resp = jsonify(tool=tool)
            resp.status_code = StatusCodes.OK
            return resp
        except Exception as e:
            raise ServerError(f"Unexpected Jobmon Server Error in {request.path}",
                              status_code=500) from e
    else:
        raise InvalidUsage(f"Tool {tool_name} does not exist with request to {request.path}",
                           status_code=400)
>>>>>>> 30ec3ca6


@jobmon_client.route('/tool/<tool_id>/tool_versions', methods=['GET'])
def get_tool_versions(tool_id: int):
    """Get the Tool Version."""
    # check input variable
    app.logger = app.logger.bind(tool_id=tool_id)
    app.logger.info(f"Getting available tool versions for tool_id {tool_id}")
    if tool_id is None:
        raise InvalidUsage(f"Variable tool_id is None in {request.path}", status_code=400)
    try:
        int(tool_id)
    except Exception as e:
        raise InvalidUsage(f"Variable tool_id must be an int in {request.path}",
                           status_code=400) from e

    # get data from db
    query = """
        SELECT
            tool_version.*
        FROM
            tool_version
        WHERE
            tool_id = :tool_id"""
    tool_versions = DB.session.query(ToolVersion).from_statement(text(query)).params(
        tool_id=tool_id
    ).all()
    DB.session.commit()
    tool_versions = [t.to_wire_as_client_tool_version() for t in tool_versions]
    app.logger.info(f"Tool version for {tool_id} is {tool_versions}")
    resp = jsonify(tool_versions=tool_versions)
    resp.status_code = StatusCodes.OK
<<<<<<< HEAD
=======
    return resp


@jobmon_client.route('/tool_version', methods=['POST'])
def add_tool_version():
    """Add a new version for a Tool."""
    # check input variable
    data = request.get_json()
    try:
        tool_id = int(data["tool_id"])
        app.logger = app.logger.bind(tool_id=tool_id)
        app.logger.info(f"Creating tool_version for tool_id {tool_id}")
    except Exception as e:
        raise InvalidUsage(f"{str(e)} in request to {request.path}", status_code=400) from e

    tool_version = ToolVersion(tool_id=tool_id)
    DB.session.add(tool_version)
    DB.session.commit()
    tool_version = tool_version.to_wire_as_client_tool_version()
    resp = jsonify(tool_version=tool_version)
    resp.status_code = StatusCodes.OK
>>>>>>> 30ec3ca6
    return resp<|MERGE_RESOLUTION|>--- conflicted
+++ resolved
@@ -24,12 +24,8 @@
         raise InvalidUsage(f"{str(e)} in request to {request.path}", status_code=400) from e
     # add tool to db
     try:
-<<<<<<< HEAD
+        app.logger.info(f"Adding tool {tool_name}")
         tool = Tool(name=tool_name)
-=======
-        app.logger.info(f"Adding tool {name}")
-        tool = Tool(name=name)
->>>>>>> 30ec3ca6
         DB.session.add(tool)
         DB.session.commit()
     except sqlalchemy.exc.IntegrityError:
@@ -45,42 +41,10 @@
             tool_name=tool_name
         ).one()
 
-<<<<<<< HEAD
     wire_format = tool.to_wire_as_client_tool()
     resp = jsonify(tool=wire_format)
     resp.status_code = StatusCodes.OK
     return resp
-=======
-@jobmon_client.route('/tool/<tool_name>', methods=['GET'])
-def get_tool(tool_name: str):
-    """Get the Tool object from the database."""
-    # get data from db
-    app.logger = app.logger.bind(tool_name=tool_name)
-    app.logger.info(f"Getting tool by name: {tool_name}")
-    query = """
-        SELECT
-            tool.*
-        FROM
-            tool
-        WHERE
-            name = :tool_name"""
-    tool = DB.session.query(Tool).from_statement(text(query)).params(
-        tool_name=tool_name
-    ).one_or_none()
-    DB.session.commit()
-    if tool:
-        try:
-            tool = tool.to_wire_as_client_tool()
-            resp = jsonify(tool=tool)
-            resp.status_code = StatusCodes.OK
-            return resp
-        except Exception as e:
-            raise ServerError(f"Unexpected Jobmon Server Error in {request.path}",
-                              status_code=500) from e
-    else:
-        raise InvalidUsage(f"Tool {tool_name} does not exist with request to {request.path}",
-                           status_code=400)
->>>>>>> 30ec3ca6
 
 
 @jobmon_client.route('/tool/<tool_id>/tool_versions', methods=['GET'])
@@ -113,28 +77,4 @@
     app.logger.info(f"Tool version for {tool_id} is {tool_versions}")
     resp = jsonify(tool_versions=tool_versions)
     resp.status_code = StatusCodes.OK
-<<<<<<< HEAD
-=======
-    return resp
-
-
-@jobmon_client.route('/tool_version', methods=['POST'])
-def add_tool_version():
-    """Add a new version for a Tool."""
-    # check input variable
-    data = request.get_json()
-    try:
-        tool_id = int(data["tool_id"])
-        app.logger = app.logger.bind(tool_id=tool_id)
-        app.logger.info(f"Creating tool_version for tool_id {tool_id}")
-    except Exception as e:
-        raise InvalidUsage(f"{str(e)} in request to {request.path}", status_code=400) from e
-
-    tool_version = ToolVersion(tool_id=tool_id)
-    DB.session.add(tool_version)
-    DB.session.commit()
-    tool_version = tool_version.to_wire_as_client_tool_version()
-    resp = jsonify(tool_version=tool_version)
-    resp.status_code = StatusCodes.OK
->>>>>>> 30ec3ca6
     return resp