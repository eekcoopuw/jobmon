--- conflicted
+++ resolved
@@ -238,10 +238,6 @@
     if workflow_request:
         workflow_request = [int(w) for w in workflow_request]
         params["workflow_id"] = workflow_request
-<<<<<<< HEAD
-
-=======
->>>>>>> 2e68df53
     else:  # if we don't specify workflow then we use the users
         # convert user request into sql filter
         # directly producing workflow_ids, and thus where_clause
