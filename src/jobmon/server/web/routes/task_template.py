--- conflicted
+++ resolved
@@ -188,12 +188,8 @@
            WHERE t3.id in {ttvis}
            AND t2.task_template_version_id=t3.id
            AND t1.node_id=t2.id
-<<<<<<< HEAD
-           AND t1.task_resources_id = t4.id
-=======
            AND t4.task_id=t1.id
            AND t4.queue_id is not null
->>>>>>> b02c5892
     """
     rows = DB.session.execute(sql).fetchall()
     # return a "standard" json format for cli routes
