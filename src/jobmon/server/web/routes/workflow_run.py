"""Routes for WorkflowRuns."""
from functools import partial
from http import HTTPStatus as StatusCodes
from typing import Any

from flask import jsonify, request
from sqlalchemy.sql import text
from werkzeug.local import LocalProxy

from jobmon.exceptions import InvalidStateTransition
from jobmon.server.web.log_config import bind_to_logger, get_logger
from jobmon.server.web.models import DB
from jobmon.server.web.models.task_instance import TaskInstanceStatus
from jobmon.server.web.models.task_status import TaskStatus
from jobmon.server.web.models.workflow_run import WorkflowRun
from jobmon.server.web.models.workflow_run_status import WorkflowRunStatus
from jobmon.server.web.routes import finite_state_machine
from jobmon.server.web.server_side_exception import InvalidUsage


# new structlog logger per flask request context. internally stored as flask.g.logger
logger = LocalProxy(partial(get_logger, __name__))


@finite_state_machine.route("/workflow_run", methods=["POST"])
def add_workflow_run() -> Any:
    """Add a workflow run to the db."""
    try:
        data = request.get_json()
        wid = data["workflow_id"]
        int(wid)
        bind_to_logger(workflow_id=wid)
        logger.info(f"Add wfr for workflow_id:{wid}.")

    except Exception as e:
        raise InvalidUsage(
            f"{str(e)} in request to {request.path}", status_code=400
        ) from e
    workflow_run = WorkflowRun(
        workflow_id=wid,
        user=data["user"],
        jobmon_version=data["jobmon_version"],
        status=WorkflowRunStatus.REGISTERED,
    )
    DB.session.add(workflow_run)
    DB.session.commit()
    logger.info(f"Add workflow_run:{workflow_run.id} for workflow.")
    resp = jsonify(workflow_run_id=workflow_run.id)
    resp.status_code = StatusCodes.OK
    return resp


@finite_state_machine.route("/workflow_run/<workflow_run_id>/link", methods=["POST"])
def link_workflow_run(workflow_run_id: int) -> Any:
    """Link this workflow run to a workflow."""
    try:
        data = request.get_json()
        bind_to_logger(workflow_run_id=workflow_run_id)
        logger.info("Linking workflow_run")
        next_report_increment = float(data["next_report_increment"])
    except Exception as e:
        raise InvalidUsage(
            f"{str(e)} in request to {request.path}", status_code=400
        ) from e
    logger.info(f"Query wfr with {workflow_run_id}")
    query = """
        SELECT
            workflow_run.*
        FROM
            workflow_run
        WHERE
            workflow_run.id = :workflow_run_id
    """
    workflow_run = (
        DB.session.query(WorkflowRun)
        .from_statement(text(query))
        .params(workflow_run_id=workflow_run_id)
        .one()
    )

    # refresh with lock in case other workflow run is trying to progress
    workflow = workflow_run.workflow
    logger.info(f"Got wf for wfr {workflow_run_id}: {workflow}")
    DB.session.refresh(workflow, with_for_update=True)

    # check if any workflow run is in linked state.
    # if not any linked, proceed.
    logger.debug("Check if any wfr is in linked state; otherwise, link.")
    current_wfr = workflow.link_workflow_run(workflow_run, next_report_increment)
    logger.info("WF linked")
    DB.session.commit()  # release lock
    resp = jsonify(current_wfr=current_wfr)
    resp.status_code = StatusCodes.OK
    return resp


@finite_state_machine.route(
    "/workflow_run/<workflow_run_id>/terminate_task_instances", methods=["PUT"]
)
def terminate_workflow_run(workflow_run_id: int) -> Any:
    """Terminate a workflow run and get its tasks in order."""
    bind_to_logger(workflow_run_id=workflow_run_id)
    logger.info("Terminate workflow_run")
    try:
        int(workflow_run_id)
    except Exception as e:
        raise InvalidUsage(
            f"{str(e)} in request to {request.path}", status_code=400
        ) from e

    workflow_run = DB.session.query(WorkflowRun).filter_by(id=workflow_run_id).one()

    if workflow_run.status == WorkflowRunStatus.HOT_RESUME:
        states = [TaskStatus.LAUNCHED]
    else:
        states = [TaskStatus.LAUNCHED, TaskInstanceStatus.RUNNING]

    # update task instance states
    update_task_instance = """
        UPDATE
            task_instance
        JOIN task
            ON task_instance.task_id = task.id
        SET
            task_instance.status = 'K',
            task_instance.status_date = CURRENT_TIMESTAMP
        WHERE
            task_instance.workflow_run_id = :workflow_run_id
            AND task.status IN :states
    """
    DB.session.execute(
        update_task_instance, {"workflow_run_id": workflow_run_id, "states": states}
    )
    DB.session.flush()
    logger.debug(f"Job instance status updated for {workflow_run_id}")

    # add error logs
    log_errors = """
        INSERT INTO task_instance_error_log
            (task_instance_id, description, error_time)
        SELECT
            task_instance.id,
            CONCAT(
                'Workflow resume requested. Setting to K from status of: ',
                task_instance.status
            ) as description,
            CURRENT_TIMESTAMP as error_time
        FROM task_instance
        WHERE
            task_instance.workflow_run_id = :workflow_run_id
            AND task_instance.status = 'K'
    """
    DB.session.execute(
        log_errors, {"workflow_run_id": int(workflow_run_id), "states": states}
    )
    DB.session.commit()
    logger.debug(f"Error logged for {workflow_run_id}")

    resp = jsonify()
    resp.status_code = StatusCodes.OK
    return resp


@finite_state_machine.route("/workflow_run_status", methods=["GET"])
def get_active_workflow_runs() -> Any:
    """Return all workflow runs that are currently in the specified state."""
    query = """
        SELECT
            workflow_run.*
        FROM
            workflow_run
        WHERE
            workflow_run.status in :workflow_run_status
    """
    workflow_runs = (
        DB.session.query(WorkflowRun)
        .from_statement(text(query))
        .params(workflow_run_status=request.args.getlist("status"))
        .all()
    )
    DB.session.commit()
    workflow_runs = [wfr.to_wire_as_reaper_workflow_run() for wfr in workflow_runs]
    resp = jsonify(workflow_runs=workflow_runs)
    resp.status_code = StatusCodes.OK
    return resp


@finite_state_machine.route(
    "/workflow_run/<workflow_run_id>/log_heartbeat", methods=["POST"]
)
def log_workflow_run_heartbeat(workflow_run_id: int) -> Any:
    """Log a heartbeat for the workflow run to show that the client side is still alive."""
    bind_to_logger(workflow_run_id=workflow_run_id)
    data = request.get_json()
    logger.debug(f"WFR {workflow_run_id} heartbeat data")

    workflow_run = DB.session.query(WorkflowRun).filter_by(id=workflow_run_id).one()

    try:
        workflow_run.heartbeat(data["next_report_increment"], data["status"])
        DB.session.commit()
        logger.debug(f"wfr {workflow_run_id} heartbeat confirmed")
    except InvalidStateTransition as e:
        DB.session.rollback()
        logger.debug(f"wfr {workflow_run_id} heartbeat rolled back, reason: {e}")

    resp = jsonify(status=str(workflow_run.status))
    resp.status_code = StatusCodes.OK
    return resp


@finite_state_machine.route(
    "/workflow_run/<workflow_run_id>/update_status", methods=["PUT"]
)
def log_workflow_run_status_update(workflow_run_id: int) -> Any:
    """Update the status of the workflow run."""
    bind_to_logger(workflow_run_id=workflow_run_id)
    data = request.get_json()
    logger.info(f"Log status update for workflow_run_id:{workflow_run_id}.")

    workflow_run = DB.session.query(WorkflowRun).filter_by(id=workflow_run_id).one()
    status = data["status"]
    try:
        workflow_run.transition(status)
        DB.session.commit()
    except InvalidStateTransition:
        DB.session.rollback()
        # Return the original status
        status = workflow_run.status

    resp = jsonify(status=status)
    resp.status_code = StatusCodes.OK
    return resp


@finite_state_machine.route(
    "/workflow_run/<workflow_run_id>/aborted/<aborted_seconds>", methods=["PUT"]
)
def get_run_status_and_latest_task(workflow_run_id: int, aborted_seconds: int) -> Any:
    """If the last task was more than 2 minutes ago, transition wfr to A state.

    Also check WorkflowRun status_date to avoid possible race condition where reaper
    checks tasks from a different WorkflowRun with the same workflow id. Avoid setting
    while waiting for a resume (when workflow is in suspended state).
    """
    bind_to_logger(workflow_run_id=workflow_run_id)

    query = """
        SELECT
            workflow_run.*,
            TIMESTAMPDIFF(
                SECOND, workflow_run.status_date, CURRENT_TIMESTAMP
            ) AS workflow_created,
            TIMESTAMPDIFF(
                SECOND, max(task.status_date), CURRENT_TIMESTAMP
            ) AS task_created
        FROM workflow_run
        JOIN workflow ON workflow_run.workflow_id = workflow.id
        LEFT JOIN task ON workflow_run.workflow_id = task.workflow_id
        WHERE
            workflow_run.id = :workflow_run_id
            AND workflow.status != 'S'
        HAVING
            (
                workflow_created > :aborted_seconds
                AND task_created > :aborted_seconds
            )
            OR (workflow_created > :aborted_seconds and task_created is NULL)
    """
    wfr = (
        DB.session.query(WorkflowRun)
        .from_statement(text(query))
        .params(workflow_run_id=workflow_run_id, aborted_seconds=aborted_seconds)
        .one_or_none()
    )
    DB.session.commit()

    if wfr is not None:
        logger.info(f"Transit wfr {workflow_run_id} to ABORTED")
        wfr.transition(WorkflowRunStatus.ABORTED)
        DB.session.commit()
        aborted = True
    else:
        logger.info(f"Do not transit wfr {workflow_run_id} to ABORTED")
        aborted = False
    resp = jsonify(was_aborted=aborted)
    resp.status_code = StatusCodes.OK
    return resp


@finite_state_machine.route("/lost_workflow_run", methods=["GET"])
def get_lost_workflow_runs() -> Any:
    """Return all workflow runs that are currently in the specified state."""
    statuses = request.args.getlist("status")
    version = request.args.get("version")
    query = """
        SELECT
            workflow_run.*
        FROM
            workflow_run
        WHERE
            workflow_run.status in :workflow_run_status
            and workflow_run.heartbeat_date <= CURRENT_TIMESTAMP()
            and workflow_run.jobmon_version = :version
    """
    workflow_runs = (
        DB.session.query(WorkflowRun)
        .from_statement(text(query))
        .params(workflow_run_status=statuses, version=version)
        .all()
    )
    DB.session.commit()
    workflow_runs = [wfr.to_wire_as_reaper_workflow_run() for wfr in workflow_runs]
    resp = jsonify(workflow_runs=workflow_runs)
    resp.status_code = StatusCodes.OK
    return resp


@finite_state_machine.route("/workflow_run/<workflow_run_id>/reap", methods=["PUT"])
def reap_workflow_run(workflow_run_id: int) -> Any:
    """If the last task was more than 2 minutes ago, transition wfr to A state.

    Also check WorkflowRun status_date to avoid possible race condition where reaper
    checks tasks from a different WorkflowRun with the same workflow id. Avoid setting
    while waiting for a resume (when workflow is in suspended state).
    """
    bind_to_logger(workflow_run_id=workflow_run_id)
    logger.info(f"Reap wfr: {workflow_run_id}")
    query = """
        SELECT
            workflow_run.*
        FROM workflow_run
        WHERE
            workflow_run.id = :workflow_run_id
            and workflow_run.heartbeat_date <= CURRENT_TIMESTAMP()
    """
    wfr = (
        DB.session.query(WorkflowRun)
        .from_statement(text(query))
        .params(workflow_run_id=workflow_run_id)
        .one_or_none()
    )
    DB.session.commit()

    try:
        wfr.reap()
        DB.session.commit()
        status = wfr.status
    except (InvalidStateTransition, AttributeError) as e:
        # this branch handles race condition or case where no wfr was returned
        logger.debug(f"Unable to reap workflow_run {wfr.id}: {e}")
        status = ""
    resp = jsonify(status=status)
    resp.status_code = StatusCodes.OK
    return resp


@finite_state_machine.route(
    "/workflow_run/<workflow_run_id>/sync_status", methods=["POST"]
)
def task_instances_status_check(workflow_run_id: int) -> Any:
    """Sync status of given task intance IDs."""
    data = request.get_json()
    task_instance_ids_list = data["task_instance_ids"]
    status = data["status"]

    # get time from db
    db_time = DB.session.execute("SELECT CURRENT_TIMESTAMP AS t").fetchone()["t"]
    str_time = db_time.strftime("%Y-%m-%d %H:%M:%S")
    DB.session.commit()

    return_dict = dict()
    if len(task_instance_ids_list) > 0:
        task_instance_ids = ",".join(f"{x}" for x in task_instance_ids_list)

        # Filters for
        # 1) instances that have changed out of the declared status
        # 2) instances that have changed into the declared status
        filters = f"""
            (id in ({task_instance_ids}) AND status != '{status}') OR
            (id not in ({task_instance_ids}) AND status = '{status}')
        """
    else:
        filters = f"""status = '{status}'"""

    # someday, when the distributor is centralized. we will remove the workflow_run_id from
    # this query, but not today
    sql = f"""
        SELECT id, status
        FROM task_instance
        WHERE
            workflow_run_id = {workflow_run_id} AND
            ({filters})
        """
    rows = DB.session.execute(sql).fetchall()
    if rows:
        for row in rows:
            return_dict[row["id"]] = row["status"]

    resp = jsonify(status_updates=return_dict, time=str_time)
    resp.status_code = StatusCodes.OK
    return resp


@finite_state_machine.route(
    "/workflow_run/<workflow_run_id>/set_status_for_triaging", methods=["POST"]
)
def set_status_for_triaging(workflow_run_id: int) -> Any:
    """Two triaging related status sets.

    Query all task instances that are submitted to distributor or running which haven't
    reported as alive in the allocated time, and set them for Triaging(from Running)
    and Kill_self(from Launched).
    """
    bind_to_logger(workflow_run_id=workflow_run_id)
    logger.info(f"Set to triaging those overdue tis for wfr {workflow_run_id}")
    params = {
        "running_status": TaskInstanceStatus.RUNNING,
        "triaging_status": TaskInstanceStatus.TRIAGING,
        "kill_self_status": TaskInstanceStatus.KILL_SELF,
        "workflow_run_id": workflow_run_id,
        "active_tasks": [
            TaskInstanceStatus.LAUNCHED,
            TaskInstanceStatus.RUNNING,
        ],
    }
    sql = """
        UPDATE task_instance
        SET status =
            CASE
                WHEN status = :running_status THEN :triaging_status
                ELSE :kill_self_status
            END,
            status_date = CURRENT_TIMESTAMP()
        WHERE
            workflow_run_id = :workflow_run_id
            AND status in :active_tasks
            AND report_by_date <= CURRENT_TIMESTAMP()
    """
    DB.session.execute(sql, params)
    DB.session.commit()

<<<<<<< HEAD
=======
    # Find all the TaskIntances that should be moved to KILL_SELF state and then loop through
    # them and update the status. Do this instead of a bulk update to avoid a deadlock. The
    # deadlock is non-local, it happens when run simultaneously with the
    # "/task_instance/log_report_by/batch" route. See GBDSCI-4582 for more details.
    sql = """
        SELECT id
        FROM task_instance
        WHERE
            workflow_run_id = :workflow_run_id
            AND status = :launched_status
            AND report_by_date <= CURRENT_TIMESTAMP()
    """
    ti_results = DB.session.execute(sql, params).fetchall()
    DB.session.commit()

    if ti_results is None or len(ti_results) == 0:
        logger.info("No TaskInstances that need to be moved to KILL_SELF state.")
    else:
        ids = [ti_id for id_tuple in ti_results for ti_id in id_tuple]
        for ti_id in ids:
            update_sql = """UPDATE task_instance
                            SET status = :kill_self_status
                            WHERE id = :ti_id
                            """
            DB.session.execute(update_sql, {"kill_self_status": TaskInstanceStatus.KILL_SELF,
                                            "ti_id": ti_id})
            DB.session.commit()

>>>>>>> 4e12e8cb
    resp = jsonify()
    resp.status_code = StatusCodes.OK
    return resp<|MERGE_RESOLUTION|>--- conflicted
+++ resolved
@@ -440,37 +440,6 @@
     DB.session.execute(sql, params)
     DB.session.commit()
 
-<<<<<<< HEAD
-=======
-    # Find all the TaskIntances that should be moved to KILL_SELF state and then loop through
-    # them and update the status. Do this instead of a bulk update to avoid a deadlock. The
-    # deadlock is non-local, it happens when run simultaneously with the
-    # "/task_instance/log_report_by/batch" route. See GBDSCI-4582 for more details.
-    sql = """
-        SELECT id
-        FROM task_instance
-        WHERE
-            workflow_run_id = :workflow_run_id
-            AND status = :launched_status
-            AND report_by_date <= CURRENT_TIMESTAMP()
-    """
-    ti_results = DB.session.execute(sql, params).fetchall()
-    DB.session.commit()
-
-    if ti_results is None or len(ti_results) == 0:
-        logger.info("No TaskInstances that need to be moved to KILL_SELF state.")
-    else:
-        ids = [ti_id for id_tuple in ti_results for ti_id in id_tuple]
-        for ti_id in ids:
-            update_sql = """UPDATE task_instance
-                            SET status = :kill_self_status
-                            WHERE id = :ti_id
-                            """
-            DB.session.execute(update_sql, {"kill_self_status": TaskInstanceStatus.KILL_SELF,
-                                            "ti_id": ti_id})
-            DB.session.commit()
-
->>>>>>> 4e12e8cb
     resp = jsonify()
     resp.status_code = StatusCodes.OK
     return resp