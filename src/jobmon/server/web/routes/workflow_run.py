"""Routes for WorkflowRuns."""
from http import HTTPStatus as StatusCodes
from typing import Any

from flask import current_app as app, jsonify, request
from jobmon.server.web.models import DB
from jobmon.server.web.models.exceptions import InvalidStateTransition
from jobmon.server.web.models.task_instance import TaskInstanceStatus
from jobmon.server.web.models.task_status import TaskStatus
from jobmon.server.web.models.workflow_run import WorkflowRun
from jobmon.server.web.models.workflow_run_status import WorkflowRunStatus
from jobmon.server.web.server_side_exception import InvalidUsage
from sqlalchemy.sql import text

from jobmon.server.web.routes import finite_state_machine


@finite_state_machine.route('/workflow_run', methods=['POST'])
def add_workflow_run() -> Any:
    """Add a workflow run to the db."""
    try:
        data = request.get_json()
        wid = data["workflow_id"]
        int(wid)
        app.logger = app.logger.bind(workflow_id=wid)
        app.logger.info(f"Add wfr for workflow_id:{wid}.")

    except Exception as e:
        raise InvalidUsage(f"{str(e)} in request to {request.path}", status_code=400) from e
    workflow_run = WorkflowRun(
        workflow_id=wid,
        user=data["user"],
        jobmon_version=data["jobmon_version"],
        status=WorkflowRunStatus.REGISTERED
    )
    DB.session.add(workflow_run)
    DB.session.commit()
    app.logger = app.logger.bind(workflow_run_id=workflow_run.id)
    app.logger.info(f"Add workflow_run:{workflow_run.id} for workflow: {wid}.")
    resp = jsonify(workflow_run_id=workflow_run.id)
    resp.status_code = StatusCodes.OK
    return resp


@finite_state_machine.route('/workflow_run/<workflow_run_id>/link', methods=['POST'])
def link_workflow_run(workflow_run_id: int) -> Any:
    """Link this workflow run to a workflow."""
    try:
        data = request.get_json()
        app.logger = app.logger.bind(workflow_run_id=workflow_run_id)
        app.logger.info(f"Linking workflow_run:{workflow_run_id}")
        next_report_increment = float(data["next_report_increment"])
    except Exception as e:
        raise InvalidUsage(f"{str(e)} in request to {request.path}", status_code=400) from e
    app.logger.info(f"Query wfr with {workflow_run_id}")
    query = """
        SELECT
            workflow_run.*
        FROM
            workflow_run
        WHERE
            workflow_run.id = :workflow_run_id
    """
    workflow_run = DB.session.query(WorkflowRun).from_statement(text(query)).params(
        workflow_run_id=workflow_run_id
    ).one()

    # refresh with lock in case other workflow run is trying to progress
    workflow = workflow_run.workflow
    app.logger.info(f"Got wf for wfr {workflow_run_id}: {workflow}")
    DB.session.refresh(workflow, with_for_update=True)

    # check if any workflow run is in linked state.
    # if not any linked, proceed.
    app.logger.debug("Check if any wfr is in linked state; otherwise, link.")
    current_wfr = workflow.link_workflow_run(workflow_run, next_report_increment)
    app.logger.debug("WF linked")
    DB.session.commit()  # release lock
    resp = jsonify(current_wfr=current_wfr)
    resp.status_code = StatusCodes.OK
    return resp


@finite_state_machine.route('/workflow_run/<workflow_run_id>/terminate', methods=['PUT'])
def client_terminate_workflow_run(workflow_run_id: int) -> Any:
    """Terminate a workflow run and get its tasks in order."""
    app.logger = app.logger.bind(workflow_run_id=workflow_run_id)
    app.logger.info(f"Client terminate wfr: {workflow_run_id}")
    try:
        int(workflow_run_id)
    except Exception as e:
        raise InvalidUsage(f"{str(e)} in request to {request.path}", status_code=400) from e

    workflow_run = DB.session.query(WorkflowRun).filter_by(
        id=workflow_run_id).one()

    if workflow_run.status == WorkflowRunStatus.HOT_RESUME:
        app.logger.debug(f"HOT_RESUME {workflow_run_id}")
        states = [TaskStatus.INSTANTIATED]
    elif workflow_run.status == WorkflowRunStatus.COLD_RESUME:
        app.logger.debug(f"COLD_RESUME {workflow_run_id}")
        states = [TaskStatus.INSTANTIATED, TaskInstanceStatus.RUNNING]

    # add error logs
    log_errors = """
        INSERT INTO task_instance_error_log
            (task_instance_id, description, error_time)
        SELECT
            task_instance.id,
            CONCAT(
                'Workflow resume requested. Setting to K from status of: ',
                task_instance.status
            ) as description,
            CURRENT_TIMESTAMP as error_time
        FROM task_instance
        JOIN task
            ON task_instance.task_id = task.id
        WHERE
            task_instance.workflow_run_id = :workflow_run_id
            AND task.status IN :states
    """
    DB.session.execute(log_errors,
                       {"workflow_run_id": int(workflow_run_id),
                        "states": states})
    DB.session.flush()
    app.logger.debug(f"Error logged for {workflow_run_id}")

    # update job instance states
    update_task_instance = """
        UPDATE
            task_instance
        JOIN task
            ON task_instance.task_id = task.id
        SET
            task_instance.status = 'K',
            task_instance.status_date = CURRENT_TIMESTAMP
        WHERE
            task_instance.workflow_run_id = :workflow_run_id
            AND task.status IN :states
    """
    DB.session.execute(update_task_instance,
                       {"workflow_run_id": workflow_run_id,
                        "states": states})
    DB.session.flush()
    app.logger.debug(f"Job instance status updated for {workflow_run_id}")
    # transition to terminated
    workflow_run.transition(WorkflowRunStatus.TERMINATED)
    DB.session.commit()
    app.logger.debug(f"WFR {workflow_run_id} terminated")

    resp = jsonify()
    resp.status_code = StatusCodes.OK
    return resp


@finite_state_machine.route('/workflow_run_status', methods=['GET'])
def get_active_workflow_runs() -> Any:
    """Return all workflow runs that are currently in the specified state."""
    query = """
        SELECT
            workflow_run.*
        FROM
            workflow_run
        WHERE
            workflow_run.status in :workflow_run_status
    """
    workflow_runs = DB.session.query(WorkflowRun).from_statement(text(query)).params(
        workflow_run_status=request.args.getlist('status')
    ).all()
    DB.session.commit()
    workflow_runs = [wfr.to_wire_as_reaper_workflow_run() for wfr in workflow_runs]
    resp = jsonify(workflow_runs=workflow_runs)
    resp.status_code = StatusCodes.OK
    return resp


@finite_state_machine.route('/workflow_run/<workflow_run_id>/log_heartbeat', methods=['POST'])
def client_log_workflow_run_heartbeat(workflow_run_id: int) -> Any:
    """Log a heartbeat for the workflow run to show that the client side is still alive."""
    app.logger = app.logger.bind(workflow_run_id=workflow_run_id)
    data = request.get_json()
    app.logger.debug(f"WFR {workflow_run_id} heartbeat data")

    workflow_run = DB.session.query(WorkflowRun).filter_by(
        id=workflow_run_id).one()

    try:
        workflow_run.status
        workflow_run.heartbeat(data["next_report_increment"], WorkflowRunStatus.LINKING)
        DB.session.commit()
        app.logger.debug(f"wfr {workflow_run_id} heartbeat confirmed")
    except InvalidStateTransition as e:
        DB.session.rollback()
        app.logger.debug(f"wfr {workflow_run_id} heartbeat rolled back, reason: {e}")

    resp = jsonify(message=str(workflow_run.status))
    resp.status_code = StatusCodes.OK
    return resp


@finite_state_machine.route('/workflow_run/<workflow_run_id>/update_status', methods=['PUT'])
def log_workflow_run_status_update(workflow_run_id: int) -> Any:
    """Update the status of the workflow run."""
    app.logger = app.logger.bind(workflow_run_id=workflow_run_id)
    data = request.get_json()
    app.logger.info(f"Log status update for workflow_run_id:{workflow_run_id}.")

    workflow_run = DB.session.query(WorkflowRun).filter_by(id=workflow_run_id).one()
    try:
        workflow_run.transition(data["status"])
        DB.session.commit()
    except InvalidStateTransition:
        DB.session.rollback()
        raise

    resp = jsonify()
    resp.status_code = StatusCodes.OK
    return resp


@finite_state_machine.route('/workflow_run/<workflow_run_id>/aborted/<aborted_seconds>',
                            methods=['PUT'])
def get_run_status_and_latest_task(workflow_run_id: int, aborted_seconds: int) -> Any:
    """If the last task was more than 2 minutes ago, transition wfr to A state.

    Also check WorkflowRun status_date to avoid possible race condition where reaper
    checks tasks from a different WorkflowRun with the same workflow id. Avoid setting
    while waiting for a resume (when workflow is in suspended state).
    """
    app.logger = app.logger.bind(workflow_run_id=workflow_run_id)

    query = """
        SELECT
            workflow_run.*,
            TIMESTAMPDIFF(
                SECOND, workflow_run.status_date, CURRENT_TIMESTAMP
            ) AS workflow_created,
            TIMESTAMPDIFF(
                SECOND, max(task.status_date), CURRENT_TIMESTAMP
            ) AS task_created
        FROM workflow_run
        JOIN workflow ON workflow_run.workflow_id = workflow.id
        LEFT JOIN task ON workflow_run.workflow_id = task.workflow_id
        WHERE
            workflow_run.id = :workflow_run_id
            AND workflow.status != 'S'
        HAVING
            (
                workflow_created > :aborted_seconds
                AND task_created > :aborted_seconds
            )
            OR (workflow_created > :aborted_seconds and task_created is NULL)
    """
    wfr = DB.session.query(WorkflowRun).from_statement(text(query)).params(
        workflow_run_id=workflow_run_id, aborted_seconds=aborted_seconds
    ).one_or_none()
    DB.session.commit()

    if wfr is not None:
        app.logger.info(f"Transit wfr {workflow_run_id} to ABORTED")
        wfr.transition(WorkflowRunStatus.ABORTED)
        DB.session.commit()
        aborted = True
    else:
        app.logger.info(f"Do not transit wfr {workflow_run_id} to ABORTED")
        aborted = False
    resp = jsonify(was_aborted=aborted)
    resp.status_code = StatusCodes.OK
    return resp


<<<<<<< HEAD
@finite_state_machine.route('/workflow_run/<workflow_run_id>/log_heartbeat', methods=['POST'])
def log_wfr_heartbeat(workflow_run_id: int) -> Any:
    """Log a workflow_run as being responsive, with a heartbeat.

    Args:
        workflow_run_id: id of the workflow_run to log
    """
    app.logger = app.logger.bind(workflow_run_id=workflow_run_id)
    app.logger.debug(f"Log heartbeat for wfr {workflow_run_id}")
    params = {"workflow_run_id": int(workflow_run_id)}
    query = """
        UPDATE workflow_run
        SET heartbeat_date = CURRENT_TIMESTAMP()
        WHERE id = :workflow_run_id
    """
    DB.session.execute(query, params)
    DB.session.commit()
    resp = jsonify()
    resp.status_code = StatusCodes.OK
    return resp


@finite_state_machine.route('/workflow_run/<workflow_run_id>/log_heartbeat', methods=['POST'])
=======
@jobmon_distributor.route('/workflow_run/<workflow_run_id>/log_heartbeat', methods=['POST'])
>>>>>>> 51c26f6a
def distributor_log_workflow_run_heartbeat(workflow_run_id: int) -> Any:
    """Log a heartbeat for the workflow run to show that the client side is still alive."""
    app.logger = app.logger.bind(workflow_run_id=workflow_run_id)
    data = request.get_json()
    app.logger.debug("Heartbeat")

    workflow_run = DB.session.query(WorkflowRun).filter_by(
        id=workflow_run_id).one()

    try:
        workflow_run.heartbeat(data["next_report_increment"])
        DB.session.commit()
        app.logger.debug(f"wfr {workflow_run_id} heartbeat confirmed")
    except InvalidStateTransition:
        DB.session.rollback()
        app.logger.debug(f"wfr {workflow_run_id} heartbeat rolled back")

    resp = jsonify(message=str(workflow_run.status))
    resp.status_code = StatusCodes.OK
    return resp


@finite_state_machine.route('/lost_workflow_run', methods=['GET'])
def get_lost_workflow_runs() -> Any:
    """Return all workflow runs that are currently in the specified state."""
    statuses = request.args.getlist('status')
    version = request.args.get('version')
    query = """
        SELECT
            workflow_run.*
        FROM
            workflow_run
        WHERE
            workflow_run.status in :workflow_run_status
            and workflow_run.heartbeat_date <= CURRENT_TIMESTAMP()
            and workflow_run.jobmon_version = :version
    """
    workflow_runs = DB.session.query(WorkflowRun).from_statement(text(query)).params(
        workflow_run_status=statuses, version=version
    ).all()
    DB.session.commit()
    workflow_runs = [wfr.to_wire_as_reaper_workflow_run() for wfr in workflow_runs]
    resp = jsonify(workflow_runs=workflow_runs)
    resp.status_code = StatusCodes.OK
    return resp


@finite_state_machine.route('/workflow_run/<workflow_run_id>/reap', methods=['PUT'])
def reap_workflow_run(workflow_run_id: int) -> Any:
    """If the last task was more than 2 minutes ago, transition wfr to A state.

    Also check WorkflowRun status_date to avoid possible race condition where reaper
    checks tasks from a different WorkflowRun with the same workflow id. Avoid setting
    while waiting for a resume (when workflow is in suspended state).
    """
    app.logger = app.logger.bind(workflow_run_id=workflow_run_id)
    app.logger.info(f"Reap wfr: {workflow_run_id}")
    query = """
        SELECT
            workflow_run.*
        FROM workflow_run
        WHERE
            workflow_run.id = :workflow_run_id
            and workflow_run.heartbeat_date <= CURRENT_TIMESTAMP()
    """
    wfr = DB.session.query(WorkflowRun).from_statement(text(query)).params(
        workflow_run_id=workflow_run_id
    ).one_or_none()
    DB.session.commit()

    try:
        wfr.reap()
        DB.session.commit()
        status = wfr.status
    except (InvalidStateTransition, AttributeError):
        # this branch handles race condition or case where no wfr was returned
        status = ""
    resp = jsonify(status=status)
    resp.status_code = StatusCodes.OK
    return resp<|MERGE_RESOLUTION|>--- conflicted
+++ resolved
@@ -269,33 +269,7 @@
     return resp
 
 
-<<<<<<< HEAD
 @finite_state_machine.route('/workflow_run/<workflow_run_id>/log_heartbeat', methods=['POST'])
-def log_wfr_heartbeat(workflow_run_id: int) -> Any:
-    """Log a workflow_run as being responsive, with a heartbeat.
-
-    Args:
-        workflow_run_id: id of the workflow_run to log
-    """
-    app.logger = app.logger.bind(workflow_run_id=workflow_run_id)
-    app.logger.debug(f"Log heartbeat for wfr {workflow_run_id}")
-    params = {"workflow_run_id": int(workflow_run_id)}
-    query = """
-        UPDATE workflow_run
-        SET heartbeat_date = CURRENT_TIMESTAMP()
-        WHERE id = :workflow_run_id
-    """
-    DB.session.execute(query, params)
-    DB.session.commit()
-    resp = jsonify()
-    resp.status_code = StatusCodes.OK
-    return resp
-
-
-@finite_state_machine.route('/workflow_run/<workflow_run_id>/log_heartbeat', methods=['POST'])
-=======
-@jobmon_distributor.route('/workflow_run/<workflow_run_id>/log_heartbeat', methods=['POST'])
->>>>>>> 51c26f6a
 def distributor_log_workflow_run_heartbeat(workflow_run_id: int) -> Any:
     """Log a heartbeat for the workflow run to show that the client side is still alive."""
     app.logger = app.logger.bind(workflow_run_id=workflow_run_id)
