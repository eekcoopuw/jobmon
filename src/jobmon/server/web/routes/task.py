"""Routes for Tasks."""
from functools import partial
from http import HTTPStatus as StatusCodes
import json
from typing import Any, Dict, List, Set, Union

from flask import jsonify, request
import pandas as pd
from sqlalchemy.dialects.mysql import insert
from sqlalchemy.exc import DataError
from sqlalchemy.sql import text
from werkzeug.local import LocalProxy

from jobmon.constants import (
    Direction,
    TaskInstanceStatus,
    TaskStatus,
    WorkflowStatus as Statuses,
)
from jobmon.serializers import SerializeTaskResourceUsage
from jobmon.server.web.log_config import bind_to_logger, get_logger
from jobmon.server.web.models import DB
from jobmon.server.web.models.task import Task
from jobmon.server.web.models.task_arg import TaskArg
from jobmon.server.web.models.task_attribute import TaskAttribute
from jobmon.server.web.models.task_attribute_type import TaskAttributeType
from jobmon.server.web.models.task_instance import TaskInstance
from jobmon.server.web.models.task_resources import TaskResources
from jobmon.server.web.routes import finite_state_machine
from jobmon.server.web.server_side_exception import InvalidUsage


# new structlog logger per flask request context. internally stored as flask.g.logger
logger = LocalProxy(partial(get_logger, __name__))


_task_instance_label_mapping = {
    "Q": "PENDING",
    "B": "PENDING",
    "I": "PENDING",
    "R": "RUNNING",
    "E": "FATAL",
    "Z": "FATAL",
    "W": "FATAL",
    "U": "FATAL",
    "K": "FATAL",
    "D": "DONE",
}

_reversed_task_instance_label_mapping = {
    "PENDING": ["Q", "B", "I"],
    "RUNNING": ["R"],
    "FATAL": ["E", "Z", "W", "U", "K"],
    "DONE": ["D"],
}


@finite_state_machine.route("/task", methods=["GET"])
def get_task_id_and_status() -> Any:
    """Get the status and id of a Task."""
    try:
        wid = request.args["workflow_id"]
        int(wid)
        nid = request.args["node_id"]
        int(nid)
        h = request.args["task_args_hash"]
        int(h)
        bind_to_logger(workflow_id=wid, node_id=nid, task_args_hash=str(h))
    except Exception as e:
        raise InvalidUsage(
            f"{str(e)} in request to {request.path}", status_code=400
        ) from e
    query = """
        SELECT task.id, task.status
        FROM task
        WHERE
            workflow_id = :workflow_id
            AND node_id = :node_id
            AND task_args_hash = :task_args_hash
    """
    result = (
        DB.session.query(Task)
        .from_statement(text(query))
        .params(workflow_id=wid, node_id=nid, task_args_hash=h)
        .one_or_none()
    )

    # send back json
    if result is None:
        resp = jsonify({"task_id": None, "task_status": None})
        logger.info("No task found.")
    else:
        resp = jsonify({"task_id": result.id, "task_status": result.status})
        logger.info(f"Got task_id = {result.id}.")
    resp.status_code = StatusCodes.OK
    return resp


<<<<<<< HEAD
@finite_state_machine.route("/task", methods=["POST"])
def add_task() -> Any:
    """Add a task to the database.

    Args:
        workflow_id: workflow this task is associated with
        node_id: structural node this task is associated with
        task_arg_hash: hash of the data args for this task
        name: task's name
        command: task's command
        max_attempts: how many times the job should be attempted
        task_args: dictionary of data args for this task
        task_attributes: dictionary of attributes associated with the task
    """
    try:
        data = request.get_json()
        logger.debug(data)
        ts = data.pop("tasks")
        # build a hash table for ts
        ts_ht = {}  # {<node_id::task_arg_hash>, task}
        tasks = []
        task_args = []
        task_attribute_list = []

        for t in ts:
            # input variable check
            int(t["workflow_id"])
            int(t["node_id"])
            ts_ht[str(t["node_id"]) + "::" + str(t["task_args_hash"])] = t
            task = Task(
                workflow_id=t["workflow_id"],
                node_id=t["node_id"],
                task_args_hash=t["task_args_hash"],
                array_id=t["array_id"],
                name=t["name"],
                command=t["command"],
                max_attempts=t["max_attempts"],
                status=TaskStatus.REGISTERING,
            )
            tasks.append(task)
        DB.session.add_all(tasks)
        DB.session.flush()
        for task in tasks:
            t = ts_ht[str(task.node_id) + "::" + str(task.task_args_hash)]
            for _id, val in t["task_args"].items():
                task_arg = TaskArg(task_id=task.id, arg_id=_id, val=val)
                task_args.append(task_arg)

            if t["task_attributes"]:
                for name, val in t["task_attributes"].items():
                    type_id = _add_or_get_attribute_type([name])[0].id
                    task_attribute = TaskAttribute(
                        task_id=task.id, task_attribute_type_id=type_id, value=val
                    )
                    task_attribute_list.append(task_attribute)
        DB.session.add_all(task_args)
        DB.session.flush()
        DB.session.add_all(task_attribute_list)
        DB.session.flush()
        DB.session.commit()
        # return value

        return_dict = {}  # {<name>: <id>}
        for t in tasks:
            return_dict[t.name] = t.id
        resp = jsonify(tasks=return_dict)
        resp.status_code = StatusCodes.OK
        return resp
    except KeyError as e:
        raise InvalidUsage(
            f"{str(e)} in request to {request.path}", status_code=400
        ) from e
    except TypeError as e:
        raise InvalidUsage(
            f"{str(e)} in request to {request.path}", status_code=400
        ) from e


=======
>>>>>>> 8462f840
@finite_state_machine.route("/task/<task_id>/update_parameters", methods=["PUT"])
def update_task_parameters(task_id: int) -> Any:
    """Update the parameters for a given task."""
    bind_to_logger(task_id=task_id)
    data = request.get_json()
    logger.info("Updating task parameters")

    try:
        int(task_id)
    except Exception as e:
        raise InvalidUsage(
            f"{str(e)} in request to {request.path}", status_code=400
        ) from e

    query = """SELECT task.* FROM task WHERE task.id = :task_id"""
    task = (
        DB.session.query(Task).from_statement(text(query)).params(task_id=task_id).one()
    )
    task.reset(
        name=data["name"],
        command=data["command"],
        max_attempts=data["max_attempts"],
        reset_if_running=data["reset_if_running"],
    )

    for name, val in data["task_attributes"].items():
        _add_or_update_attribute(task_id, name, val)
        DB.session.flush()

    DB.session.commit()

    resp = jsonify(task_status=task.status)
    resp.status_code = StatusCodes.OK
    return resp


@finite_state_machine.route("/task/bind_tasks", methods=["PUT"])
def bind_tasks() -> Any:
    """Bind the task objects to the database."""
    all_data = request.get_json()
    tasks = all_data["tasks"]
    workflow_id = int(all_data["workflow_id"])
    bind_to_logger(workflow_id=workflow_id)
    logger.info("Binding tasks")
    # receive from client the tasks in a format of:
    # {<hash>:[node_id(1), task_args_hash(2), array_id(3), task_resources_id(4), name(5),
    # command(6), max_attempts(7), reset_if_running(8),
    # task_args(9),task_attributes(10),resource_scales(11)]}

    # Retrieve existing task_ids
    task_query = """
        SELECT task.id, task.node_id, task.task_args_hash, task.status
        FROM task
        WHERE workflow_id = {workflow_id}
        AND (task.node_id, task.task_args_hash) IN ({tuples})
    """

    task_query_params = ",".join([f"({task[0]},{task[1]})" for task in tasks.values()])

    prebound_task_query = task_query.format(
        workflow_id=workflow_id, tuples=task_query_params
    )
    prebound_tasks = (
        DB.session.query(Task).from_statement(text(prebound_task_query)).all()
    )

    # Bind tasks not present in DB
    tasks_to_add: List[Dict] = []  # Container for tasks not yet bound to the database
    tasks_to_update = 0
    present_tasks = {
        (task.node_id, int(task.task_args_hash)): task for task in prebound_tasks
    }  # Dictionary mapping existing Tasks to the supplied arguments

    arg_attr_mapping = (
        {}
    )  # Dict mapping input tasks to the corresponding args/attributes
    task_hash_lookup = {}  # Reverse dictionary of inputs, maps hash back to values

    for hashval, items in tasks.items():

        (
            node_id,
            arg_hash,
            array_id,
            task_resources_id,
            name,
            command,
            max_att,
            reset,
            args,
            attrs,
            resource_scales,
            fallback_queues,
        ) = items

        id_tuple = (node_id, int(arg_hash))

        # Conditional logic: Has task already been bound to the DB? If yes, reset the
        # task status and update the args/attributes
        if id_tuple in present_tasks.keys():
            task = present_tasks[id_tuple]
            task.reset(
                name=name, command=command, max_attempts=max_att, reset_if_running=reset
            )
            tasks_to_update += 1

        # If not, add the task
        else:
            task = {
                "workflow_id": workflow_id,
                "node_id": node_id,
                "task_args_hash": arg_hash,
                "array_id": array_id,
                "task_resources_id": task_resources_id,
                "name": name,
                "command": command,
                "max_attempts": max_att,
                "status": TaskStatus.REGISTERING,
                "resource_scales": str(resource_scales),
                "fallback_queues": str(fallback_queues),
            }
            tasks_to_add.append(task)

        arg_attr_mapping[hashval] = (args, attrs)
        task_hash_lookup[id_tuple] = hashval

    # Update existing tasks
    if tasks_to_update > 0:

        # ORM task objects already updated in task.reset, flush the changes
        DB.session.flush()

    # Bind new tasks with raw SQL
    if len(tasks_to_add):
        # This command is guaranteed to succeed, since names are truncated in the client
        DB.session.execute(insert(Task), tasks_to_add)
        DB.session.flush()

        # Fetch newly bound task ids
        new_task_params = ",".join(
            [f"({task['node_id']},{task['task_args_hash']})" for task in tasks_to_add]
        )
        new_task_query = task_query.format(
            workflow_id=workflow_id, tuples=new_task_params
        )

        new_tasks = DB.session.query(Task).from_statement(text(new_task_query)).all()

    else:
        # Empty task list
        new_tasks = []

    # Create the response dict of tasks {<hash>: [id, status]}
    # Done here to prevent modifying tasks, and necessitating a refresh.
    return_tasks = {}

    for task in prebound_tasks + new_tasks:
        id_tuple = (task.node_id, int(task.task_args_hash))
        hashval = task_hash_lookup[id_tuple]
        return_tasks[hashval] = [task.id, task.status]

    # Add new task attribute types
    attr_names = set([name for x in arg_attr_mapping.values() for name in x[1]])
    if attr_names:
        task_attributes_types = _add_or_get_attribute_type(attr_names)

        # Map name to ID from resultant list
        task_attr_type_mapping = {ta.name: ta.id for ta in task_attributes_types}
    else:
        task_attr_type_mapping = {}

    # Add task_args and attributes to the DB

    args_to_add = []
    attrs_to_add = []

    for hashval, task in return_tasks.items():

        task_id = task[0]
        args, attrs = arg_attr_mapping[hashval]

        for key, val in args.items():
            task_arg = {"task_id": task_id, "arg_id": key, "val": val}
            args_to_add.append(task_arg)

        for name, val in attrs.items():
            # An interesting bug: the attribute type names are inserted using the
            # insert.prefix("IGNORE") syntax, which silently truncates names that are
            # overly long. So this will raise a keyerror if the attribute name is >255
            # characters. Don't imagine this is a serious issue but might be worth protecting
            attr_type_id = task_attr_type_mapping[name]
            insert_vals = {
                "task_id": task_id,
                "task_attribute_type_id": attr_type_id,
                "value": val,
            }
            attrs_to_add.append(insert_vals)

    if args_to_add:
        try:
            arg_insert_stmt = (
                insert(TaskArg)
                .values(args_to_add)
                .on_duplicate_key_update(val=text("VALUES(val)"))
            )
            DB.session.execute(arg_insert_stmt)
        except DataError as e:
            # Args likely too long, message back
            DB.session.rollback()
            raise InvalidUsage(
                "Task Args are constrained to 1000 characters, you may have values "
                f"that are too long. Message: {str(e)}",
                status_code=400,
            ) from e

    if attrs_to_add:
        try:
            attr_insert_stmt = (
                insert(TaskAttribute)
                .values(attrs_to_add)
                .on_duplicate_key_update(value=text("VALUES(value)"))
            )
            DB.session.execute(attr_insert_stmt)
        except DataError as e:
            # Attributes too long, message back
            DB.session.rollback()
            raise InvalidUsage(
                "Task attributes are constrained to 255 characters, you may have values "
                f"that are too long. Message: {str(e)}",
                status_code=400,
            ) from e
    DB.session.commit()

    resp = jsonify(tasks=return_tasks)
    resp.status_code = StatusCodes.OK
    return resp


def _add_or_get_attribute_type(
    names: Union[List[str], Set[str]]
) -> List[TaskAttributeType]:
    attribute_types = [{"name": name} for name in names]
    try:
        insert_stmt = insert(TaskAttributeType).prefix_with("IGNORE")
        DB.session.execute(insert_stmt, attribute_types)
        DB.session.commit()
    except DataError as e:
        # Attributes likely too long, message back
        DB.session.rollback()
        raise InvalidUsage(
            "Attribute types are constrained to 255 characters, your "
            f"attributes might be too long. Message: {str(e)}",
            status_code=400,
        ) from e

    # Query the IDs
    attribute_type_ids = (
        DB.session.query(TaskAttributeType)
        .filter(TaskAttributeType.name.in_(names))
        .all()
    )
    return attribute_type_ids


def _add_or_update_attribute(task_id: int, name: str, value: str) -> int:
    attribute_type = _add_or_get_attribute_type([name])
    try:
        insert_vals = insert(TaskAttribute).values(
            task_id=task_id, task_attribute_type_id=attribute_type, value=value
        )
        update_insert = insert_vals.on_duplicate_key_update(
            value=insert_vals.inserted.value
        )
        attribute = DB.session.execute(update_insert)
        DB.session.commit()
    except DataError as e:
        DB.session.rollback()
        raise InvalidUsage(
            "Attribute values are limited to 255 characters, "
            f"you might have attributes that are too long. Message: {str(e)}",
            status_code=400,
        ) from e
    return attribute.id


@finite_state_machine.route("/task/<task_id>/task_attributes", methods=["PUT"])
def update_task_attribute(task_id: int) -> Any:
    """Add or update attributes for a task."""
    bind_to_logger(task_id=task_id)
    try:
        int(task_id)
    except Exception as e:
        raise InvalidUsage(
            f"{str(e)} in request to {request.path}", status_code=400
        ) from e

    data = request.get_json()
    logger.info("Updating task attributes")
    attributes = data["task_attributes"]
    # update existing attributes with their values
    for name, val in attributes.items():
        _add_or_update_attribute(task_id, name, val)
    # Flask requires that a response is returned, no values need to be passed back
    resp = jsonify()
    resp.status_code = StatusCodes.OK
    return resp


@finite_state_machine.route("/task/<task_id>/queue", methods=["POST"])
def queue_task(task_id: int) -> Any:
    """Queue a job and change its status.

    Args:
        task_id: id of the job to queue
    """
    data = request.get_json()

    # Bring task object in
    task = DB.session.query(Task).filter(Task.id == task_id).one_or_none()

    # send back json for task_id not found
    if task is None:
        resp = jsonify(msg=f"Task {task_id} does not exist!", task_instance=None)
        resp.status_code = StatusCodes.NOT_FOUND
        return resp

    # Create task instance from input task_id
    ti = TaskInstance(
        workflow_run_id=data["workflow_run_id"],
        array_id=task.array_id,
        cluster_id=data["cluster_id"],
        task_id=task.id,
        task_resources_id=task.task_resources_id,
        status=TaskInstanceStatus.QUEUED,
    )
    DB.session.add(ti)

    # We need to then put the task on QUEUED_FOR_INSTANTIATION
    # since now ti has been QUEUED
    task.transition(TaskStatus.QUEUED)

    DB.session.commit()
    resp = jsonify()
    resp.status_code = StatusCodes.OK
    return resp


def _transform_mem_to_gb(mem_str: Any) -> float:
    # we allow both upper and lowercase g, m, t options
    # BUG g and G are not the same
    if mem_str is None:
        return 2
    if type(mem_str) in (float, int):
        return mem_str
    if mem_str[-1].lower() == "m":
        mem = float(mem_str[:-1])
        mem /= 1000
    elif mem_str[-2:].lower() == "mb":
        mem = float(mem_str[:-2])
        mem /= 1000
    elif mem_str[-1].lower() == "t":
        mem = float(mem_str[:-1])
        mem *= 1000
    elif mem_str[-2:].lower() == "tb":
        mem = float(mem_str[:-2])
        mem *= 1000
    elif mem_str[-1].lower() == "g":
        mem = float(mem_str[:-1])
    elif mem_str[-2:].lower() == "gb":
        mem = float(mem_str[:-2])
    else:
        mem = 1
    return mem


@finite_state_machine.route("/task/bind_resources", methods=["POST"])
def bind_task_resources() -> Any:
    """Add the task resources for a given task."""
    data = request.get_json()

    new_resources = TaskResources(
        queue_id=data.get("queue_id", None),
        task_resources_type_id=data.get("task_resources_type_id", None),
        requested_resources=data.get("requested_resources", None),
    )
    DB.session.add(new_resources)
    DB.session.flush()  # get auto increment
    DB.session.commit()

    resp = jsonify(new_resources.id)
    resp.status_code = StatusCodes.OK
    return resp


@finite_state_machine.route("/task_status", methods=["GET"])
def get_task_status() -> Any:
    """Get the status of a task."""
    task_ids = request.args.getlist("task_ids")
    if len(task_ids) == 0:
        raise InvalidUsage(f"Missing {task_ids} in request", status_code=400)
    params = {"task_ids": task_ids}
    where_clause = "task.id IN :task_ids"

    # status is an optional arg
    status_request = request.args.getlist("status", None)
    if len(status_request) > 0:
        status_codes = [
            i
            for arg in status_request
            for i in _reversed_task_instance_label_mapping[arg]
        ]
        params["status"] = status_codes
        where_clause += " AND task_instance.status IN :status"
    q = """
        SELECT
            task.id AS TASK_ID,
            task.status AS task_status,
            task_instance.id AS TASK_INSTANCE_ID,
            distributor_id AS DISTRIBUTOR_ID,
            task_instance_status.label AS STATUS,
            usage_str AS RESOURCE_USAGE,
            description AS ERROR_TRACE
        FROM task
        JOIN task_instance
            ON task.id = task_instance.task_id
        JOIN task_instance_status
            ON task_instance.status = task_instance_status.id
        LEFT JOIN task_instance_error_log
            ON task_instance.id = task_instance_error_log.task_instance_id
        WHERE
            {where_clause}""".format(
        where_clause=where_clause
    )
    res = DB.session.execute(q, params).fetchall()

    if res:
        # assign to dataframe for serialization
        df = pd.DataFrame(res, columns=res[0].keys())

        # remap to jobmon_cli statuses
        df.STATUS.replace(to_replace=_task_instance_label_mapping, inplace=True)
        df = df[
            [
                "TASK_INSTANCE_ID",
                "DISTRIBUTOR_ID",
                "STATUS",
                "RESOURCE_USAGE",
                "ERROR_TRACE",
            ]
        ]
        resp = jsonify(task_instance_status=df.to_json())
    else:
        df = pd.DataFrame(
            {},
            columns=[
                "TASK_INSTANCE_ID",
                "DISTRIBUTOR_ID",
                "STATUS",
                "RESOURCE_USAGE",
                "ERROR_TRACE",
            ],
        )
        resp = jsonify(task_instance_status=df.to_json())

    resp.status_code = StatusCodes.OK
    return resp


def _get_node_downstream(nodes: set, dag_id: int) -> set:
    """Get all downstream nodes of a node.

    Args:
        nodes (set): set of nodes
        dag_id (int): ID of DAG
    """
    nodes_str = str((tuple(nodes))).replace(",)", ")")
    q = f"""
        SELECT downstream_node_ids
        FROM edge
        WHERE dag_id = {dag_id}
        AND node_id in {nodes_str}
    """
    result = DB.session.execute(q).fetchall()
    if result is None or len(result) == 0:
        return set()
    node_ids: Set = set()
    for r in result:
        if r["downstream_node_ids"] is not None:
            ids = json.loads(r["downstream_node_ids"])
            node_ids = node_ids.union(set(ids))
    return node_ids


def _get_node_uptream(nodes: set, dag_id: int) -> set:
    """Get all downstream nodes of a node.

    :param node_id:
    :return: a list of node_id
    """
    nodes_str = str((tuple(nodes))).replace(",)", ")")
    q = f"""
        SELECT upstream_node_ids
        FROM edge
        WHERE dag_id = {dag_id}
        AND node_id in {nodes_str}
    """

    result = DB.session.execute(q).fetchall()

    if result is None or len(result) == 0:
        return set()
    node_ids: Set[int] = set()
    for r in result:
        if r["upstream_node_ids"] is not None:
            ids = json.loads(r["upstream_node_ids"])
            node_ids = node_ids.union(set(ids))
    return node_ids


def _get_subdag(node_ids: list, dag_id: int) -> list:
    """Get all descendants of a given nodes.

    It only queries the primary keys on the edge table without join.

    Args:
        node_ids (list): list of node IDs
        dag_id (int): ID of DAG
    """
    node_set = set(node_ids)
    node_descendants = node_set
    while len(node_descendants) > 0:
        node_descendants = _get_node_downstream(node_descendants, dag_id)
        node_set = node_set.union(node_descendants)
    return list(node_set)


def _get_tasks_from_nodes(
    workflow_id: int,
    nodes: List,
    task_status: List,
) -> dict:
    """Get task ids of the given node ids.

    Args:
        workflow_id (int): ID of the workflow
        nodes (list): list of nodes
        task_status (list): list of task statuses
    """
    if nodes is None or len(nodes) == 0:
        return {}
    node_str = str((tuple(nodes))).replace(",)", ")")

    q = f"""
        SELECT id, status
        FROM task
        WHERE workflow_id={workflow_id}
        AND node_id in {node_str}
    """
    result = DB.session.execute(q).fetchall()
    task_dict = {}

    for r in result:
        # When task_status not specified, return the full subdag
        if len(task_status) == 0:
            task_dict[int(r[0])] = r[1]
        else:
            if r[1] in task_status:
                task_dict[int(r[0])] = r[1]
    return task_dict


@finite_state_machine.route("/task/subdag", methods=["POST"])
def get_task_subdag() -> Any:
    """Used to get the sub dag  of a given task.

    It returns a list of sub tasks as well as a list of sub nodes.
    """
    # Only return sub tasks in the following status. If empty or None, return all
    data = request.get_json()
    task_ids = data.get("task_ids", [])
    task_status = data.get("task_status", [])

    if len(task_ids) == 0:
        raise InvalidUsage(f"Missing {task_ids} in request", status_code=400)
    task_ids_str = "("
    for t in task_ids:
        task_ids_str += str(t) + ","
    task_ids_str = task_ids_str[:-1] + ")"
    if task_status is None:
        task_status = []

    q = f"""
        SELECT workflow.id as workflow_id, dag_id, node_id
        FROM task, workflow
        WHERE task.id in {task_ids_str} and task.workflow_id = workflow.id
    """
    result = DB.session.execute(q).fetchall()

    if result is None:
        # return empty values when task_id does not exist or db out of consistency
        resp = jsonify(workflow_id=None, sub_task=None)
        resp.status_code = StatusCodes.OK
        return resp

    # Since we have validated all the tasks belong to the same wf in status_command before
    # this call, assume they all belong to the same wf.
    workflow_id = result[0]["workflow_id"]
    dag_id = result[0]["dag_id"]
    node_ids = []
    for r in result:
        node_ids.append(r["node_id"])
    sub_dag_tree = _get_subdag(node_ids, dag_id)
    sub_task_tree = _get_tasks_from_nodes(workflow_id, sub_dag_tree, task_status)
    resp = jsonify(workflow_id=workflow_id, sub_task=sub_task_tree)

    resp.status_code = StatusCodes.OK
    return resp


@finite_state_machine.route("/task/update_statuses", methods=["PUT"])
def update_task_statuses() -> Any:
    """Update the status of the tasks."""
    data = request.get_json()
    try:
        task_ids = data["task_ids"]
        new_status = data["new_status"]
        workflow_status = data["workflow_status"]
        workflow_id = data["workflow_id"]
    except KeyError as e:
        raise InvalidUsage(
            f"problem with {str(e)} in request to {request.path}", status_code=400
        ) from e

    task_ids_str = "(" + ",".join([str(i) for i in task_ids]) + ")"
    try:
        task_q = """
            UPDATE task
            SET status = '{new_status}'
            WHERE id IN {task_ids}
        """.format(
            new_status=new_status, task_ids=task_ids_str
        )

        task_res = DB.session.execute(task_q)
    except KeyError as e:
        raise InvalidUsage(
            f"{str(e)} in request to {request.path}", status_code=400
        ) from e

    try:
        # If job is supposed to be rerun, set task instances to "K"
        if new_status == TaskStatus.REGISTERING:
            task_instance_q = """
                UPDATE task_instance
                SET status = '{k_code}'
                WHERE task_id in {task_ids}
            """.format(
                k_code=TaskInstanceStatus.KILL_SELF, task_ids=task_ids_str
            )
            DB.session.execute(task_instance_q)

            # If workflow is done, need to set it to an error state before resume
            if workflow_status == Statuses.DONE:
                workflow_q = """
                    UPDATE workflow
                    SET status = '{status}'
                    WHERE id = {workflow_id}
                """.format(
                    status=Statuses.FAILED, workflow_id=workflow_id
                )
                DB.session.execute(workflow_q)

        DB.session.commit()
    except KeyError as e:
        raise InvalidUsage(
            f"{str(e)} in request to {request.path}", status_code=400
        ) from e

    message = f"{task_res.rowcount} rows updated to status {new_status}"
    resp = jsonify(message)
    resp.status_code = StatusCodes.OK
    return resp


def _get_dag_and_wf_id(task_id: int) -> tuple:
    q = f"""
            SELECT dag_id, workflow_id, node_id
            FROM task, workflow
            WHERE task.workflow_id = workflow.id
            AND task.id = {task_id}
        """
    row = DB.session.execute(q).fetchone()

    if row is None:
        return None, None, None
    return int(row["dag_id"]), int(row["workflow_id"]), int(row["node_id"])


@finite_state_machine.route("/task_dependencies/<task_id>", methods=["GET"])
def get_task_dependencies(task_id: int) -> Any:
    """Get task's downstream and upsteam tasks and their status."""
    dag_id, workflow_id, node_id = _get_dag_and_wf_id(task_id)
    up_nodes = _get_node_uptream({node_id}, dag_id)
    down_nodes = _get_node_downstream({node_id}, dag_id)
    up_task_dict = _get_tasks_from_nodes(workflow_id, list(up_nodes), [])
    down_task_dict = _get_tasks_from_nodes(workflow_id, list(down_nodes), [])
    # return a "standard" json format so that it can be reused by future GUI
    up = (
        []
        if up_task_dict is None or len(up_task_dict) == 0
        else [[{"id": k, "status": up_task_dict[k]}] for k in up_task_dict][0]
    )
    down = (
        []
        if down_task_dict is None or len(down_task_dict) == 0
        else [[{"id": k, "status": down_task_dict[k]}] for k in down_task_dict][0]
    )
    resp = jsonify({"up": up, "down": down})
    resp.status_code = 200
    return resp


@finite_state_machine.route("/tasks_recursive/<direction>", methods=["PUT"])
def get_tasks_recursive(direction: str) -> Any:
    """Get all input task_ids'.

    Either downstream or upsteam tasks based on direction;
    return all recursive(including input set) task_ids in the defined direction.
    """
    dir = Direction.UP if direction == "up" else Direction.DOWN
    data = request.get_json()
    # define task_ids as set in order to eliminate dups
    task_ids = set(data.get("task_ids", []))

    try:
        tasks_recursive = _get_tasks_recursive(task_ids, dir)
        resp = jsonify({"task_ids": list(tasks_recursive)})
        resp.status_code = 200
        return resp
    except InvalidUsage as e:
        logger.info(f"InvalidUsage {e} is encountered!")
        raise e


def _get_tasks_recursive(task_ids: Set[int], direction: str) -> set:
    """Get all input task_ids'.

    Either downstream or upsteam tasks based on direction;
    return all recursive(including input set) task_ids in the defined direction.
    """
    tasks_recursive = set()
    next_nodes = set()
    _workflow_id_first = None
    for task_id in task_ids:
        dag_id, workflow_id, node_id = _get_dag_and_wf_id(task_id)
        next_nodes_sub = (
            _get_node_downstream({node_id}, dag_id)
            if direction == Direction.DOWN
            else _get_node_uptream({node_id}, dag_id)
        )
        if _workflow_id_first is None:
            workflow_id_first = workflow_id
        elif workflow_id != workflow_id_first:
            raise InvalidUsage(
                f"{task_ids} in request belong to different workflow_ids"
                f"({workflow_id_first}, {workflow_id})",
                status_code=400,
            )
        next_nodes.update(next_nodes_sub)

    if len(next_nodes) > 0:
        next_task_dict = _get_tasks_from_nodes(workflow_id_first, list(next_nodes), [])
        if len(next_task_dict) > 0:
            task_recursive_sub = _get_tasks_recursive(
                set(next_task_dict.keys()), direction
            )
            tasks_recursive.update(task_recursive_sub)

    tasks_recursive.update(task_ids)

    return tasks_recursive


@finite_state_machine.route("/task_resource_usage", methods=["GET"])
def get_task_resource_usage() -> Any:
    """Return the resource usage for a given Task ID."""
    try:
        task_id = request.args["task_id"]
    except Exception as e:
        raise InvalidUsage(
            f"{str(e)} in request to /task_resource_usage", status_code=400
        ) from e

    query = """
        SELECT
            task.num_attempts,
            task_instance.nodename,
            task_instance.wallclock,
            task_instance.maxpss
        FROM
            task
        JOIN
            task_instance
        ON
            task.id = task_instance.task_id
        WHERE
            task_id = :task_id AND task_instance.status = 'D'
    """

    result = (
        DB.session.query(
            Task.num_attempts,
            TaskInstance.nodename,
            TaskInstance.wallclock,
            TaskInstance.maxpss,
        )
        .from_statement(text(query))
        .params(task_id=task_id)
        .one_or_none()
    )

    DB.session.commit()

    if result is None:
        resource_usage = SerializeTaskResourceUsage.to_wire(None, None, None, None)
    else:
        resource_usage = SerializeTaskResourceUsage.to_wire(
            result.num_attempts, result.nodename, result.wallclock, result.maxpss
        )
    resp = jsonify(resource_usage)
    resp.status_code = StatusCodes.OK
    return resp


@finite_state_machine.route("/task/<task_id>", methods=["GET"])
def get_task(task_id: int) -> Any:
    """Return an task.

    If not found, bind the task.
    """
    bind_to_logger(task_id=task_id)

    # Check if the task is already bound, if so return it
    task_stmt = """
        SELECT task.*
        FROM task
        WHERE
            task.id = :task_id
    """
    task = (
        DB.session.query(Task)
        .from_statement(text(task_stmt))
        .params(task_id=task_id)
        .one()
    )
    DB.session.commit()

    resp = jsonify(task=task.to_wire_as_distributor_task())
    resp.status_code = StatusCodes.OK
    return resp<|MERGE_RESOLUTION|>--- conflicted
+++ resolved
@@ -96,7 +96,6 @@
     return resp
 
 
-<<<<<<< HEAD
 @finite_state_machine.route("/task", methods=["POST"])
 def add_task() -> Any:
     """Add a task to the database.
@@ -175,8 +174,6 @@
         ) from e
 
 
-=======
->>>>>>> 8462f840
 @finite_state_machine.route("/task/<task_id>/update_parameters", methods=["PUT"])
 def update_task_parameters(task_id: int) -> Any:
     """Update the parameters for a given task."""
