--- conflicted
+++ resolved
@@ -1,11 +1,6 @@
 """Add handlers to deal with server-side exceptions and logging."""
 import logging
-<<<<<<< HEAD
-import traceback
-from typing import Optional, Dict
-=======
 from typing import Dict, Optional
->>>>>>> e29dab9d
 
 from flask import jsonify, request
 
@@ -62,10 +57,6 @@
     # error handling
     @app.errorhandler(ServerError)
     def handle_5xx(error):
-        print("foo")
-        tb = error.__traceback__
-        stack_trace = traceback.format_list(traceback.extract_tb(tb))
-        print(stack_trace)
         response_dict = {"type": str(type(error)), "exception_message": str(error)}
         app.logger.exception(response_dict, status_code=error.status_code)
         response = jsonify(error=response_dict)
