--- conflicted
+++ resolved
@@ -38,52 +38,32 @@
         TaskInstanceStatus(
             id="E",
             label="ERROR",
-<<<<<<< HEAD
-            description="Task instance stopped with an application error (non-zero return code).",
-=======
             description="Task instance stopped with an application error "
             "(non-zero return code).",
->>>>>>> 1f812623
         ),
         TaskInstanceStatus(
             id="F",
             label="ERROR_FATAL",
-<<<<<<< HEAD
-            description="Task instance killed itself as part of a cold workflow resume, and cannot be retried.",
-=======
             description="Task instance killed itself as part of a cold workflow resume, "
             "and cannot be retried.",
->>>>>>> 1f812623
         ),
         TaskInstanceStatus(
             id="I",
             label="INSTANTIATED",
-<<<<<<< HEAD
-            description="Task instance is created within Jobmon, but not queued for submission to the cluster.",
-=======
             description="Task instance is created within Jobmon, but not queued for "
             "submission to the cluster.",
->>>>>>> 1f812623
         ),
         TaskInstanceStatus(
             id="K",
             label="KILL_SELF",
-<<<<<<< HEAD
-            description="Task instance has been ordered to kill itself if it is still alive, as part of a cold workflow resume.",
-=======
             description="Task instance has been ordered to kill itself if it is still alive, "
             "as part of a cold workflow resume.",
->>>>>>> 1f812623
         ),
         TaskInstanceStatus(
             id="O",
             label="QUEUED",
-<<<<<<< HEAD
-            description="Task instance submitted to the cluster normally, part of a Job Array.",
-=======
             description="Task instance submitted to the cluster normally, "
             "part of a Job Array.",
->>>>>>> 1f812623
         ),
         TaskInstanceStatus(
             id="Q",
@@ -98,42 +78,26 @@
         TaskInstanceStatus(
             id="T",
             label="TRIAGING",
-<<<<<<< HEAD
-            description="Task instance has errored, Jobmon is determining the category of error.",
-=======
             description="Task instance has errored, Jobmon "
             "is determining the category of error.",
->>>>>>> 1f812623
         ),
         TaskInstanceStatus(
             id="U",
             label="UNKNOWN_ERROR",
-<<<<<<< HEAD
-            description="Task instance stopped reporting that it was alive for an unknown reason.",
-=======
             description="Task instance stopped reporting that it was alive "
             "for an unknown reason.",
->>>>>>> 1f812623
         ),
         TaskInstanceStatus(
             id="W",
             label="NO_DISTRIBUTOR_ID",
-<<<<<<< HEAD
-            description="Task instance submission within Jobmon failed – did not receive a distributor_id from the cluster.",
-=======
             description="Task instance submission within Jobmon failed – "
             "did not receive a distributor_id from the cluster.",
->>>>>>> 1f812623
         ),
         TaskInstanceStatus(
             id="Z",
             label="RESOURCE_ERROR",
-<<<<<<< HEAD
-            description="Task instance died because of insufficient resource request, i.e. insufficient memory or runtime.",
-=======
             description="Task instance died because of insufficient resource request, "
             "i.e. insufficient memory or runtime.",
->>>>>>> 1f812623
         ),
     ]
     session.add_all(statuses)