--- conflicted
+++ resolved
@@ -92,22 +92,18 @@
     ]
 
     @property
-    def is_alive(self):
+    def is_alive(self) -> bool:
+        """Workflow run is in a state that should be registering heartbeats."""
         return self.status in [WorkflowRunStatus.LINKING, WorkflowRunStatus.BOUND,
                                WorkflowRunStatus.RUNNING, WorkflowRunStatus.COLD_RESUME,
                                WorkflowRunStatus.HOT_RESUME]
 
     @property
-    def is_active(self):
-<<<<<<< HEAD
+    def is_active(self) -> bool:
+        """Statuses where Workflow Run is active (bound or running)."""
         return self.status in [WorkflowRunStatus.BOUND, WorkflowRunStatus.RUNNING]
-=======
-        """Statuses where Workflow Run is active (bound or running)."""
-        return self.status in [WorkflowRunStatus.BOUND,
-                               WorkflowRunStatus.RUNNING]
->>>>>>> e29dab9d
 
-    def heartbeat(self, next_report_increment):
+    def heartbeat(self, next_report_increment: int):
         """Register a heartbeat for the Workflow Run to show it is still alive."""
         self.transition(WorkflowRunStatus.RUNNING)
         self.heartbeat_date = func.ADDTIME(func.now(), func.SEC_TO_TIME(next_report_increment))
@@ -134,25 +130,21 @@
             elif new_state in self.bound_error_states:
                 self.workflow.transition(WorkflowStatus.FAILED)
 
-    def hot_reset(self):
+    def hot_reset(self) -> None:
         """Set Workflow Run to Hot Resume."""
         self.transition(WorkflowRunStatus.HOT_RESUME)
 
-    def cold_reset(self):
+    def cold_reset(self) -> None:
         """Set Workflow Run to Cold Resume."""
         self.transition(WorkflowRunStatus.COLD_RESUME)
 
-    def _validate_transition(self, new_state):
+    def _validate_transition(self, new_state: str) -> None:
         """Ensure the Job state transition is valid."""
         if (self.status, new_state) not in self.valid_transitions:
             raise InvalidStateTransition('WorkflowRun', self.id, self.status, new_state)
 
-    def _is_timely_transition(self, new_state):
-<<<<<<< HEAD
-        """Check if the transition is invalid due to a race condition"""
-=======
+    def _is_timely_transition(self, new_state: str) -> bool:
         """Check if the transition is invalid due to a race condition."""
->>>>>>> e29dab9d
         if (self.status, new_state) in self.untimely_transitions:
             return False
         else:
