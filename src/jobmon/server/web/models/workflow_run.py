"""Workflow run database table."""
from jobmon.serializers import SerializeWorkflowRun
from jobmon.server.web.models import DB
from jobmon.server.web.models.exceptions import InvalidStateTransition
from jobmon.server.web.models.workflow_run_status import WorkflowRunStatus
from jobmon.server.web.models.workflow_status import WorkflowStatus

from sqlalchemy.sql import func


class WorkflowRun(DB.Model):
    """Database table for recording Workflow Runs."""

    __tablename__ = 'workflow_run'

    def to_wire_as_reaper_workflow_run(self) -> tuple:
        """Serialize workflow run."""
        serialized = SerializeWorkflowRun.to_wire(
            id=self.id,
            workflow_id=self.workflow_id
        )
        return serialized

    id = DB.Column(DB.Integer, primary_key=True)
    workflow_id = DB.Column(DB.Integer, DB.ForeignKey('workflow.id'))
    user = DB.Column(DB.String(150))
    executor_class = DB.Column(DB.String(150))
    jobmon_version = DB.Column(DB.String(150), default='UNKNOWN')
    status = DB.Column(DB.String(1),
                       DB.ForeignKey('workflow_run_status.id'),
                       default=WorkflowRunStatus.RUNNING)

    created_date = DB.Column(DB.DateTime, default=func.now())
    status_date = DB.Column(DB.DateTime, default=func.now())
    heartbeat_date = DB.Column(DB.DateTime, default=func.now())

    workflow = DB.relationship("Workflow", back_populates="workflow_runs", lazy=True)

    valid_transitions = [
        # a workflow run is created normally. claimed control of workflow
        (WorkflowRunStatus.REGISTERED, WorkflowRunStatus.LINKING),

        # a workflow run is created normally. All tasks are updated in the db
        # and the workflow run can move to bound state
        (WorkflowRunStatus.LINKING, WorkflowRunStatus.BOUND),

        # a workflow run is created normally. Something goes wrong while the
        # tasks are binding and the workflow run moves to error state
        (WorkflowRunStatus.LINKING, WorkflowRunStatus.ABORTED),

        # a workflow run is bound and then logs running
        (WorkflowRunStatus.BOUND, WorkflowRunStatus.RUNNING),

        # a workflow run is bound and then an error occurs before it starts
        # running
        (WorkflowRunStatus.BOUND, WorkflowRunStatus.ERROR),

        # a workflow run is bound and then a new workflow run is created
        # before the old workflow run moves into running state
        (WorkflowRunStatus.BOUND, WorkflowRunStatus.COLD_RESUME),
        (WorkflowRunStatus.BOUND, WorkflowRunStatus.HOT_RESUME),

        # the workflow starts running normally and finishes successfully
        (WorkflowRunStatus.RUNNING, WorkflowRunStatus.DONE),

        # the workflow starts running normally and the user stops it via a
        # keyboard interrupt
        (WorkflowRunStatus.RUNNING, WorkflowRunStatus.STOPPED),

        # the workflow is running and then a new workflow run is created
        (WorkflowRunStatus.RUNNING, WorkflowRunStatus.COLD_RESUME),
        (WorkflowRunStatus.RUNNING, WorkflowRunStatus.HOT_RESUME),

        # the workflow is running and then it's tasks hit errors
        (WorkflowRunStatus.RUNNING, WorkflowRunStatus.ERROR),

        # the workflow is set to resume and then it successfully shuts down
        (WorkflowRunStatus.COLD_RESUME, WorkflowRunStatus.TERMINATED),
        (WorkflowRunStatus.HOT_RESUME, WorkflowRunStatus.TERMINATED)
    ]

    untimely_transitions = [
        (WorkflowRunStatus.RUNNING, WorkflowRunStatus.RUNNING),
        (WorkflowRunStatus.LINKING, WorkflowRunStatus.LINKING)
    ]

    bound_error_states = [WorkflowRunStatus.STOPPED, WorkflowRunStatus.ERROR]

    active_states = [
        WorkflowRunStatus.BOUND, WorkflowRunStatus.RUNNING, WorkflowRunStatus.COLD_RESUME,
        WorkflowRunStatus.HOT_RESUME
    ]

    @property
    def is_alive(self) -> bool:
        """Workflow run is in a state that should be registering heartbeats."""
        return self.status in [WorkflowRunStatus.LINKING, WorkflowRunStatus.BOUND,
                               WorkflowRunStatus.RUNNING, WorkflowRunStatus.COLD_RESUME,
                               WorkflowRunStatus.HOT_RESUME]

    @property
    def is_active(self) -> bool:
        """Statuses where Workflow Run is active (bound or running)."""
        return self.status in [WorkflowRunStatus.BOUND, WorkflowRunStatus.RUNNING]

<<<<<<< HEAD
    def heartbeat(self, next_report_increment: int,
=======
    def heartbeat(self, next_report_increment: float,
>>>>>>> 1da2ac48
                  transition_status: str = WorkflowRunStatus.RUNNING):
        """Register a heartbeat for the Workflow Run to show it is still alive."""
        self.transition(transition_status)
        self.heartbeat_date = func.ADDTIME(func.now(), func.SEC_TO_TIME(next_report_increment))

    def reap(self):
        """Transition dead workflow runs to a terminal state"""
        if self.status == WorkflowRunStatus.LINKING:
            self.transition(WorkflowRunStatus.ABORTED)
        if self.status in [WorkflowRunStatus.COLD_RESUME, WorkflowRunStatus.HOT_RESUME]:
            self.transition(WorkflowRunStatus.TERMINATED)
        if self.status == WorkflowRunStatus.RUNNING:
            self.transition(WorkflowRunStatus.ERROR)

    def transition(self, new_state):
        """Transition the Workflow Run's state."""
        if self._is_timely_transition(new_state):
            self._validate_transition(new_state)

            self.status = new_state
            self.status_date = func.now()
            if new_state == WorkflowRunStatus.LINKING:
                self.workflow.transition(WorkflowStatus.REGISTERING)
            elif new_state == WorkflowRunStatus.BOUND:
                self.workflow.transition(WorkflowStatus.QUEUED)
            elif new_state == WorkflowRunStatus.ABORTED:
                self.workflow.transition(WorkflowStatus.ABORTED)
            elif new_state == WorkflowRunStatus.RUNNING:
                self.workflow.transition(WorkflowStatus.RUNNING)
            elif new_state == WorkflowRunStatus.DONE:
                self.workflow.transition(WorkflowStatus.DONE)
            elif new_state == WorkflowRunStatus.TERMINATED:
                self.workflow.transition(WorkflowStatus.HALTED)
            elif new_state in self.bound_error_states:
                self.workflow.transition(WorkflowStatus.FAILED)

    def hot_reset(self) -> None:
        """Set Workflow Run to Hot Resume."""
        self.transition(WorkflowRunStatus.HOT_RESUME)

    def cold_reset(self) -> None:
        """Set Workflow Run to Cold Resume."""
        self.transition(WorkflowRunStatus.COLD_RESUME)

    def _validate_transition(self, new_state: str) -> None:
        """Ensure the Job state transition is valid."""
        if (self.status, new_state) not in self.valid_transitions:
            raise InvalidStateTransition('WorkflowRun', self.id, self.status, new_state)

    def _is_timely_transition(self, new_state: str) -> bool:
        """Check if the transition is invalid due to a race condition."""
        if (self.status, new_state) in self.untimely_transitions:
            return False
        else:
            return True<|MERGE_RESOLUTION|>--- conflicted
+++ resolved
@@ -103,11 +103,7 @@
         """Statuses where Workflow Run is active (bound or running)."""
         return self.status in [WorkflowRunStatus.BOUND, WorkflowRunStatus.RUNNING]
 
-<<<<<<< HEAD
-    def heartbeat(self, next_report_increment: int,
-=======
     def heartbeat(self, next_report_increment: float,
->>>>>>> 1da2ac48
                   transition_status: str = WorkflowRunStatus.RUNNING):
         """Register a heartbeat for the Workflow Run to show it is still alive."""
         self.transition(transition_status)
