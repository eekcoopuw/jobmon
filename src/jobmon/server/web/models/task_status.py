"""Task Instance Status Database table."""
from sqlalchemy import Column, String
from sqlalchemy.orm import Session

from jobmon.constants import TaskStatus as Statuses
from jobmon.server.web.models import Base


class TaskStatus(Base):
    """The table in the database that holds on the possible statuses for a Task."""

    __tablename__ = "task_status"

    REGISTERING = Statuses.REGISTERING
    QUEUED = Statuses.QUEUED
    INSTANTIATING = Statuses.INSTANTIATING
    LAUNCHED = Statuses.LAUNCHED
    RUNNING = Statuses.RUNNING
    ERROR_RECOVERABLE = Statuses.ERROR_RECOVERABLE
    ADJUSTING_RESOURCES = Statuses.ADJUSTING_RESOURCES
    ERROR_FATAL = Statuses.ERROR_FATAL
    DONE = Statuses.DONE

    id = Column(String(1), primary_key=True)
    label = Column(String(150))
    description = Column(String(150))


def add_task_statuses(session: Session) -> None:
    """Populate the task_status table in the database."""
    statuses = [
        TaskStatus(
            id="A",
            label="ADJUSTING_RESOURCES",
<<<<<<< HEAD
            description="Task errored with a resource error, the resources will be adjusted before retrying.",
=======
            description="Task errored with a resource error, the resources will be "
            "adjusted before retrying.",
>>>>>>> 1f812623
        ),
        TaskStatus(
            id="D",
            label="DONE",
<<<<<<< HEAD
            description="Task is Done, it ran successfully to completion; it has a TaskInstance that successfully completed.",
=======
            description="Task is Done, it ran successfully to completion; "
            "it has a TaskInstance that successfully completed.",
>>>>>>> 1f812623
        ),
        TaskStatus(
            id="E",
            label="ERROR_RECOVERABLE",
            description="Task has errored out but has more attempts so it will be retried.",
        ),
        TaskStatus(
            id="F",
            label="ERROR_FATAL",
<<<<<<< HEAD
            description="Task errored out and has used all of the attempts, therefore has failed for this WorkflowRun. It can be resumed in a new WFR.",
=======
            description="Task errored out and has used all of the attempts, therefore has "
            "failed for this WorkflowRun. It can be resumed in a new WFR.",
>>>>>>> 1f812623
        ),
        TaskStatus(
            id="G", label="REGISTERING", description="Task is bound to the database."
        ),
        TaskStatus(
            id="I", label="INSTANTIATING", description="Task is created within Jobmon."
        ),
        TaskStatus(
            id="O",
            label="LAUNCHED",
<<<<<<< HEAD
            description="'Task instance submitted to the cluster normally, part of a Job Array.",
=======
            description="Task instance submitted to the cluster normally, "
            "part of a Job Array.",
>>>>>>> 1f812623
        ),
        TaskStatus(
            id="Q",
            label="QUEUED",
<<<<<<< HEAD
            description="Task's dependencies have successfully completed, task can be run when the scheduler is ready.",
=======
            description="Task's dependencies have successfully completed, task can be run "
            "when the scheduler is ready.",
>>>>>>> 1f812623
        ),
        TaskStatus(
            id="R",
            label="RUNNING",
            description="Task is running on the specified distributor.",
        ),
    ]
    session.add_all(statuses)<|MERGE_RESOLUTION|>--- conflicted
+++ resolved
@@ -32,22 +32,14 @@
         TaskStatus(
             id="A",
             label="ADJUSTING_RESOURCES",
-<<<<<<< HEAD
-            description="Task errored with a resource error, the resources will be adjusted before retrying.",
-=======
             description="Task errored with a resource error, the resources will be "
             "adjusted before retrying.",
->>>>>>> 1f812623
         ),
         TaskStatus(
             id="D",
             label="DONE",
-<<<<<<< HEAD
-            description="Task is Done, it ran successfully to completion; it has a TaskInstance that successfully completed.",
-=======
             description="Task is Done, it ran successfully to completion; "
             "it has a TaskInstance that successfully completed.",
->>>>>>> 1f812623
         ),
         TaskStatus(
             id="E",
@@ -57,12 +49,8 @@
         TaskStatus(
             id="F",
             label="ERROR_FATAL",
-<<<<<<< HEAD
-            description="Task errored out and has used all of the attempts, therefore has failed for this WorkflowRun. It can be resumed in a new WFR.",
-=======
             description="Task errored out and has used all of the attempts, therefore has "
             "failed for this WorkflowRun. It can be resumed in a new WFR.",
->>>>>>> 1f812623
         ),
         TaskStatus(
             id="G", label="REGISTERING", description="Task is bound to the database."
@@ -73,22 +61,14 @@
         TaskStatus(
             id="O",
             label="LAUNCHED",
-<<<<<<< HEAD
-            description="'Task instance submitted to the cluster normally, part of a Job Array.",
-=======
             description="Task instance submitted to the cluster normally, "
             "part of a Job Array.",
->>>>>>> 1f812623
         ),
         TaskStatus(
             id="Q",
             label="QUEUED",
-<<<<<<< HEAD
-            description="Task's dependencies have successfully completed, task can be run when the scheduler is ready.",
-=======
             description="Task's dependencies have successfully completed, task can be run "
             "when the scheduler is ready.",
->>>>>>> 1f812623
         ),
         TaskStatus(
             id="R",
