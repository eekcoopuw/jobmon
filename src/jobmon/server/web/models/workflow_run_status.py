"""Workflow Run Status Database Table."""
from sqlalchemy import Column, String
from sqlalchemy.orm import Session

from jobmon.constants import WorkflowRunStatus as Statuses
from jobmon.server.web.models import Base


class WorkflowRunStatus(Base):
    """Workflow Run Status Database Table."""

    __tablename__ = "workflow_run_status"

    REGISTERED = Statuses.REGISTERED
    LINKING = Statuses.LINKING
    BOUND = Statuses.BOUND
    ABORTED = Statuses.ABORTED
    RUNNING = Statuses.RUNNING
    DONE = Statuses.DONE
    STOPPED = Statuses.STOPPED
    ERROR = Statuses.ERROR
    COLD_RESUME = Statuses.COLD_RESUME
    HOT_RESUME = Statuses.HOT_RESUME
    TERMINATED = Statuses.TERMINATED
    INSTANTIATED = Statuses.INSTANTIATED
    LAUNCHED = Statuses.LAUNCHED

    id = Column(String(1), primary_key=True)
    label = Column(String(150), nullable=False)
    description = Column(String(150))


def add_workflow_run_statuses(session: Session) -> None:
    """Populate the workflow_run_status table in the database."""
    statuses = [
        WorkflowRunStatus(
            id="A",
            label="ABORTED",
            description="WorkflowRun encountered problems while binding so it stopped.",
        ),
        WorkflowRunStatus(
            id="B",
            label="BOUND",
            description="WorkflowRun has been bound to the database.",
        ),
        WorkflowRunStatus(
            id="C",
            label="COLD_RESUME",
            description="WorkflowRun is set to resume as soon all existing tasks are killed.",
        ),
        WorkflowRunStatus(
            id="D",
            label="DONE",
            description="WorkflowRun is Done, it successfully completed.",
        ),
        WorkflowRunStatus(
            id="E",
            label="ERROR",
<<<<<<< HEAD
            description="WorkflowRun did not complete successfully, either some Tasks failed or (rarely) an internal Jobmon error.",
=======
            description="WorkflowRun did not complete successfully, either some Tasks "
            "failed or (rarely) an internal Jobmon error.",
>>>>>>> 1f812623
        ),
        WorkflowRunStatus(
            id="G", label="REGISTERED", description="WorkflowRun has been validated."
        ),
        WorkflowRunStatus(
            id="H",
            label="HOT_RESUME",
<<<<<<< HEAD
            description="WorkflowRun was set to hot-resume while tasks are still running, they will continue running.",
=======
            description="WorkflowRun was set to hot-resume while tasks are still running, "
            "they will continue running.",
>>>>>>> 1f812623
        ),
        WorkflowRunStatus(
            id="I",
            label="INSTANTIATED",
            description="Scheduler is instantiating a WorkflowRun on the distributor.",
        ),
        WorkflowRunStatus(
            id="L",
            label="LINKING",
            description="WorkflowRun completed successfully, updating the Workflow.",
        ),
        WorkflowRunStatus(
            id="O",
            label="LAUNCHED",
<<<<<<< HEAD
            description="Instantiation complete. Distributor is controlling Tasks or waiting for scheduling loop.",
=======
            description="Instantiation complete. Distributor is controlling Tasks or waiting "
            "for scheduling loop.",
>>>>>>> 1f812623
        ),
        WorkflowRunStatus(
            id="R", label="RUNNING", description="WorkflowRun is currently running."
        ),
        WorkflowRunStatus(
            id="S",
            label="STOPPED",
<<<<<<< HEAD
            description="WorkflowRun was deliberately stopped, probably due to keyboard interrupt from user.",
=======
            description="WorkflowRun was deliberately stopped, probably due to keyboard "
            "interrupt from user.",
>>>>>>> 1f812623
        ),
        WorkflowRunStatus(
            id="T",
            label="TERMINATED",
<<<<<<< HEAD
            description="This WorkflowRun is being replaced by a new WorkflowRun created to pick up remaining Tasks, this WFR is terminating.",
=======
            description="This WorkflowRun is being replaced by a new WorkflowRun created "
            "to pick up remaining Tasks, this WFR is terminating.",
>>>>>>> 1f812623
        ),
    ]
    session.add_all(statuses)<|MERGE_RESOLUTION|>--- conflicted
+++ resolved
@@ -56,12 +56,8 @@
         WorkflowRunStatus(
             id="E",
             label="ERROR",
-<<<<<<< HEAD
-            description="WorkflowRun did not complete successfully, either some Tasks failed or (rarely) an internal Jobmon error.",
-=======
             description="WorkflowRun did not complete successfully, either some Tasks "
             "failed or (rarely) an internal Jobmon error.",
->>>>>>> 1f812623
         ),
         WorkflowRunStatus(
             id="G", label="REGISTERED", description="WorkflowRun has been validated."
@@ -69,12 +65,8 @@
         WorkflowRunStatus(
             id="H",
             label="HOT_RESUME",
-<<<<<<< HEAD
-            description="WorkflowRun was set to hot-resume while tasks are still running, they will continue running.",
-=======
             description="WorkflowRun was set to hot-resume while tasks are still running, "
             "they will continue running.",
->>>>>>> 1f812623
         ),
         WorkflowRunStatus(
             id="I",
@@ -89,12 +81,8 @@
         WorkflowRunStatus(
             id="O",
             label="LAUNCHED",
-<<<<<<< HEAD
-            description="Instantiation complete. Distributor is controlling Tasks or waiting for scheduling loop.",
-=======
             description="Instantiation complete. Distributor is controlling Tasks or waiting "
             "for scheduling loop.",
->>>>>>> 1f812623
         ),
         WorkflowRunStatus(
             id="R", label="RUNNING", description="WorkflowRun is currently running."
@@ -102,22 +90,14 @@
         WorkflowRunStatus(
             id="S",
             label="STOPPED",
-<<<<<<< HEAD
-            description="WorkflowRun was deliberately stopped, probably due to keyboard interrupt from user.",
-=======
             description="WorkflowRun was deliberately stopped, probably due to keyboard "
             "interrupt from user.",
->>>>>>> 1f812623
         ),
         WorkflowRunStatus(
             id="T",
             label="TERMINATED",
-<<<<<<< HEAD
-            description="This WorkflowRun is being replaced by a new WorkflowRun created to pick up remaining Tasks, this WFR is terminating.",
-=======
             description="This WorkflowRun is being replaced by a new WorkflowRun created "
             "to pick up remaining Tasks, this WFR is terminating.",
->>>>>>> 1f812623
         ),
     ]
     session.add_all(statuses)