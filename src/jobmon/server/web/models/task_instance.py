"""Task Instance Database Table."""
from functools import partial
from typing import Tuple

from sqlalchemy.sql import func
from werkzeug.local import LocalProxy

from jobmon.serializers import SerializeTaskInstance
from jobmon.server.web.log_config import bind_to_logger, get_logger
from jobmon.server.web.models import DB
from jobmon.server.web.models.exceptions import (
    InvalidStateTransition,
    KillSelfTransition,
)
from jobmon.server.web.models.task_instance_status import TaskInstanceStatus
from jobmon.server.web.models.task_status import TaskStatus


# new structlog logger per flask request context. internally stored as flask.g.logger
logger = LocalProxy(partial(get_logger, __name__))


class TaskInstance(DB.Model):
    """Task Instance Database Table."""

    __tablename__ = "task_instance"

    def to_wire_as_distributor_task_instance(self) -> Tuple:
        """Serialize task instance object."""
        return SerializeTaskInstance.to_wire(
<<<<<<< HEAD
            self.id,
            self.task_id,
            self.workflow_run_id,
            self.task.workflow_id,
            self.status,
            self.distributor_id,
            self.cluster_id,
            self.array_id,
            self.array_batch_num,
            self.array_step_id,
            self.subtask_id,
=======
            self.id, self.task_id, self.workflow_run_id, self.task.workflow_id,
            self.status, self.distributor_id, self.cluster_id, self.task_resources_id,
            self.array_id, self.array_batch_num, self.array_step_id, self.subtask_id
>>>>>>> ebfc3f1b
        )

    id = DB.Column(DB.Integer, primary_key=True)
    workflow_run_id = DB.Column(DB.Integer)
    array_id = DB.Column(DB.Integer, DB.ForeignKey("array.id"), default=None)
    cluster_id = DB.Column(DB.Integer, DB.ForeignKey("cluster.id"))
    distributor_id = DB.Column(DB.Integer, index=True)
    task_id = DB.Column(DB.Integer, DB.ForeignKey("task.id"))
    task_resources_id = DB.Column(DB.Integer, DB.ForeignKey("task_resources.id"))
    array_batch_num = DB.Column(DB.Integer)
    array_step_id = DB.Column(DB.Integer)
    subtask_id = DB.Column(DB.String(100))

    # usage
    nodename = DB.Column(DB.String(150))
    process_group_id = DB.Column(DB.Integer)
    usage_str = DB.Column(DB.String(250))
    wallclock = DB.Column(DB.String(50))
    maxrss = DB.Column(DB.String(50))
    maxpss = DB.Column(DB.String(50))
    cpu = DB.Column(DB.String(50))
    io = DB.Column(DB.String(50))

    # status/state
    status = DB.Column(
        DB.String(1),
        DB.ForeignKey("task_instance_status.id"),
        default=TaskInstanceStatus.INSTANTIATED,
    )
    submitted_date = DB.Column(DB.DateTime, default=func.now())
    status_date = DB.Column(DB.DateTime, default=func.now())
    report_by_date = DB.Column(DB.DateTime, default=func.now())

    # ORM relationships
    task = DB.relationship("Task", back_populates="task_instances")
    errors = DB.relationship("TaskInstanceErrorLog", back_populates="task_instance")
    task_resources = DB.relationship("TaskResources")

    # finite state machine transition information
    valid_transitions = [
        # task instance is moved from queued to instantiated by distributor
        (TaskInstanceStatus.QUEUED, TaskInstanceStatus.INSTANTIATED),
        # task instance is queued and waiting to instantiate when a new workflow run starts and
        # tells it to die
        (TaskInstanceStatus.QUEUED, TaskInstanceStatus.KILL_SELF),
        # task instance is launched by distributor
        (TaskInstanceStatus.INSTANTIATED, TaskInstanceStatus.LAUNCHED),
        # task instance submission hit weird bug and didn't get an distributor_id
        (TaskInstanceStatus.INSTANTIATED, TaskInstanceStatus.NO_DISTRIBUTOR_ID),
        # task instance is mid submission and a new workflow run starts and
        # tells it to die
        (TaskInstanceStatus.INSTANTIATED, TaskInstanceStatus.KILL_SELF),
        # task instance logs running before submitted due to race condition
        (TaskInstanceStatus.INSTANTIATED, TaskInstanceStatus.RUNNING),
        # task instance running after transitioning from launched
        (TaskInstanceStatus.LAUNCHED, TaskInstanceStatus.RUNNING),
        # task instance disappeared from distributor heartbeat and never logged
        # running. The distributor has no accounting of why it died
        (TaskInstanceStatus.LAUNCHED, TaskInstanceStatus.UNKNOWN_ERROR),
        # task instance disappeared from distributor heartbeat and never logged
        # running. The distributor discovered a resource error exit status.
        # This seems unlikely but is valid for the purposes of the FSM
        (TaskInstanceStatus.LAUNCHED, TaskInstanceStatus.RESOURCE_ERROR),
        # task instance is submitted to the batch distributor waiting to launch.
        # new workflow run is created and this task is told to kill
        # itself
        (TaskInstanceStatus.LAUNCHED, TaskInstanceStatus.KILL_SELF),
        # allow task instance to transit to F to immediately fail the task if there is an env
        # mismatch
        (TaskInstanceStatus.LAUNCHED, TaskInstanceStatus.ERROR_FATAL),
        # task instance hits an application error (happy path)
        (TaskInstanceStatus.RUNNING, TaskInstanceStatus.ERROR),
        # task instance stops logging heartbeats. reconciler can't find an exit
        # status
        (TaskInstanceStatus.RUNNING, TaskInstanceStatus.UNKNOWN_ERROR),
        # 1) task instance stops logging heartbeats. reconciler discovers a
        # resource error.
        # 2) worker node detects a resource error
        (TaskInstanceStatus.RUNNING, TaskInstanceStatus.RESOURCE_ERROR),
        # task instance is running. another workflow run starts and tells it to
        # die
        (TaskInstanceStatus.RUNNING, TaskInstanceStatus.KILL_SELF),
        # task instance finishes normally (happy path)
        (TaskInstanceStatus.RUNNING, TaskInstanceStatus.DONE),
    ]

    untimely_transitions = [
        # task instance logs running before the distributor logs submitted due to
        # race condition. this is unlikely but happens and is valid for the
        # purposes of the FSM
        (TaskInstanceStatus.RUNNING, TaskInstanceStatus.LAUNCHED),
        # task instance stops logging heartbeats and reconciler is looking for
        # remote exit status but can't find it so logs an unknown error. task
        # finishes with an application error. We can't update state because
        # the task may already be running again due to a race with the JIF
        (TaskInstanceStatus.ERROR, TaskInstanceStatus.UNKNOWN_ERROR),
        # task instance stops logging heartbeats and reconciler can't find exit
        # status. Worker tries to finish gracefully but reconciler won the race
        (TaskInstanceStatus.UNKNOWN_ERROR, TaskInstanceStatus.DONE),
        # task instance stops logging heartbeats and reconciler can't find exit
        # status. Worker tries to report an application error but cant' because
        # the task could be running again alread and we don't want to update
        # task state
        (TaskInstanceStatus.UNKNOWN_ERROR, TaskInstanceStatus.ERROR),
        # task instance stops logging heartbeats and reconciler can't find exit
        # status. Worker tries to report a resource error but cant' because
        # the task could be running again alread and we don't want to update
        # task state
        (TaskInstanceStatus.UNKNOWN_ERROR, TaskInstanceStatus.RESOURCE_ERROR),
        # task instance stops logging heartbeats and reconciler can't find exit
        # status. Worker reports a resource error before reconciler logs an
        # unknown error.
        (TaskInstanceStatus.RESOURCE_ERROR, TaskInstanceStatus.UNKNOWN_ERROR),
        # task instance stops logging heartbeats and reconciler is looking for
        # remote exit status but can't find it so logs an unknown error.
        # The worker finishes gracefully before reconciler can log an unknown
        # error
        (TaskInstanceStatus.DONE, TaskInstanceStatus.UNKNOWN_ERROR),
        # task is reset by workflow resume and worker finishes gracefully but
        # resume won the race
        (TaskInstanceStatus.KILL_SELF, TaskInstanceStatus.DONE),
        # task is reset by workflow resume and worker finishes with application
        # error but resume won the race
        (TaskInstanceStatus.KILL_SELF, TaskInstanceStatus.ERROR),
        # task is reset by workflow resume and reconciler or worker node
        # discovers resource error, but resume won the race
        (TaskInstanceStatus.KILL_SELF, TaskInstanceStatus.RESOURCE_ERROR),
    ]

    kill_self_states = [
        TaskInstanceStatus.NO_DISTRIBUTOR_ID,
        TaskInstanceStatus.UNKNOWN_ERROR,
        TaskInstanceStatus.RESOURCE_ERROR,
        TaskInstanceStatus.KILL_SELF,
    ]

    error_states = [
        TaskInstanceStatus.NO_DISTRIBUTOR_ID,
        TaskInstanceStatus.ERROR,
        TaskInstanceStatus.UNKNOWN_ERROR,
        TaskInstanceStatus.RESOURCE_ERROR,
        TaskInstanceStatus.KILL_SELF,
    ]

    def transition(self, new_state: str) -> None:
        """Transition the TaskInstance status."""
        # if the transition is timely, move to new state. Otherwise do nothing
        bind_to_logger(
            workflow_run_id=self.workflow_run_id,
            task_id=self.task_id,
            task_instance_id=self.id,
        )
        if self._is_timely_transition(new_state):
            self._validate_transition(new_state)
            logger.info(
                f"Transitioning task_instance from {self.status} to {new_state}"
            )
            self.status = new_state
            self.status_date = func.now()
            if new_state == TaskInstanceStatus.QUEUED:
                self.task.transition(TaskStatus.QUEUED)
            if new_state == TaskInstanceStatus.INSTANTIATED:
                self.task.transition(TaskStatus.INSTANTIATING)
            if new_state == TaskInstanceStatus.LAUNCHED:
                self.task.transition(TaskStatus.LAUNCHED)
            if new_state == TaskInstanceStatus.RUNNING:
                self.task.transition(TaskStatus.RUNNING)
            elif new_state == TaskInstanceStatus.DONE:
                self.task.transition(TaskStatus.DONE)
            elif new_state in self.error_states:
                self.task.transition_after_task_instance_error(new_state)
            elif new_state == TaskInstanceStatus.ERROR_FATAL:
                # if the task instance is F, the task status should be F too
                self.task.transition(TaskStatus.ERROR_RECOVERABLE)
                self.task.transition(TaskStatus.ERROR_FATAL)

    def _validate_transition(self, new_state: str) -> None:
        """Ensure the TaskInstance status transition is valid."""
        if (
            self.status in self.kill_self_states
            and new_state is TaskInstanceStatus.RUNNING
        ):
            raise KillSelfTransition("TaskInstance", self.id, self.status, new_state)
        if (self.status, new_state) not in self.__class__.valid_transitions:
            raise InvalidStateTransition(
                "TaskInstance", self.id, self.status, new_state
            )

    def _is_timely_transition(self, new_state: str) -> bool:
        """Check if the transition is invalid due to a race condition."""
        if (self.status, new_state) in self.__class__.untimely_transitions:
            msg = str(
                InvalidStateTransition("TaskInstance", self.id, self.status, new_state)
            )
            msg += (
                ". This is an untimely transition likely caused by a race "
                " condition between the UGE distributor and the task instance"
                " factory which logs the UGE id on the task instance."
            )
            logger.warning(msg)
            return False
        else:
            return True<|MERGE_RESOLUTION|>--- conflicted
+++ resolved
@@ -28,7 +28,6 @@
     def to_wire_as_distributor_task_instance(self) -> Tuple:
         """Serialize task instance object."""
         return SerializeTaskInstance.to_wire(
-<<<<<<< HEAD
             self.id,
             self.task_id,
             self.workflow_run_id,
@@ -36,15 +35,11 @@
             self.status,
             self.distributor_id,
             self.cluster_id,
+            self.task_resources_id,
             self.array_id,
             self.array_batch_num,
             self.array_step_id,
             self.subtask_id,
-=======
-            self.id, self.task_id, self.workflow_run_id, self.task.workflow_id,
-            self.status, self.distributor_id, self.cluster_id, self.task_resources_id,
-            self.array_id, self.array_batch_num, self.array_step_id, self.subtask_id
->>>>>>> ebfc3f1b
         )
 
     id = DB.Column(DB.Integer, primary_key=True)
