"""Workflow Database Table."""
from jobmon.server.web.models import DB
from jobmon.server.web.models.exceptions import InvalidStateTransition
from jobmon.server.web.models.workflow_run import WorkflowRun
from jobmon.server.web.models.workflow_run_status import WorkflowRunStatus
from jobmon.server.web.models.workflow_status import WorkflowStatus

from sqlalchemy.sql import func


class Workflow(DB.Model):
    """Workflow Database Table."""

    __tablename__ = 'workflow'

    id = DB.Column(DB.Integer, primary_key=True)
    tool_version_id = DB.Column(DB.Integer, DB.ForeignKey("tool_version.id"))
    dag_id = DB.Column(DB.Integer, DB.ForeignKey('dag.id'))
    workflow_args_hash = DB.Column(DB.Integer)
    task_hash = DB.Column(DB.Integer)
    description = DB.Column(DB.Text(collation='utf8_general_ci'))
    name = DB.Column(DB.String(150))
    workflow_args = DB.Column(DB.Text(collation='utf8_general_ci'))
    max_concurrently_running = DB.Column(DB.Integer)
    status = DB.Column(DB.String(1),
                       DB.ForeignKey('workflow_status.id'),
                       default=WorkflowStatus.REGISTERING)
    created_date = DB.Column(DB.DateTime, default=func.now())
    status_date = DB.Column(DB.DateTime, default=func.now())

    dag = DB.relationship("Dag", back_populates="workflow", lazy=True)
    workflow_runs = DB.relationship("WorkflowRun", back_populates="workflow", lazy=True)

    valid_transitions = [
        # normal progression from registered to a workflow run has been fully bound
        (WorkflowStatus.REGISTERING, WorkflowStatus.QUEUED),

        # workflow encountered an error before a workflow run was created.
        (WorkflowStatus.REGISTERING, WorkflowStatus.ABORTED),

        # a workflow aborted during task creation. new workflow launched, found
        # existing workflow id and is creating a new workflow run
        (WorkflowStatus.ABORTED, WorkflowStatus.REGISTERING),

        # new workflow run created that resumes old failed workflow run
        (WorkflowStatus.FAILED, WorkflowStatus.REGISTERING),

        # new workflow run created that resumes old suspended workflow run
        (WorkflowStatus.HALTED, WorkflowStatus.REGISTERING),

        # Workflow was bound but didn't start running. eventually moved
        # to failed.
        (WorkflowStatus.QUEUED, WorkflowStatus.FAILED),

        # workflow run was bound then started running. normal happy path
        (WorkflowStatus.QUEUED, WorkflowStatus.RUNNING),

        # workflow run was running and then got moved to a resume state
        (WorkflowStatus.RUNNING, WorkflowStatus.HALTED),

        # workflow run was running and then completed successfully
        (WorkflowStatus.RUNNING, WorkflowStatus.DONE),

        # workflow run was running and then failed with an error
        (WorkflowStatus.RUNNING, WorkflowStatus.FAILED),
    ]

    untimely_transitions = [
        (WorkflowStatus.REGISTERING, WorkflowStatus.REGISTERING)
    ]

    def transition(self, new_state: str):
        """Transition the state of the workflow."""
        if self._is_timely_transition(new_state):
            self._validate_transition(new_state)
            self.status = new_state
            self.status_date = func.now()

    def _validate_transition(self, new_state: str):
        """Ensure the Job state transition is valid."""
        if (self.status, new_state) not in self.valid_transitions:
            raise InvalidStateTransition('Workflow', self.id, self.status, new_state)

    def _is_timely_transition(self, new_state):
        """Check if the transition is invalid due to a race condition."""
        if (self.status, new_state) in self.untimely_transitions:
            return False
        else:
            return True

<<<<<<< HEAD
    def link_workflow_run(self, workflow_run: WorkflowRun):
        """Link a workflow run to this workflow."""
        linked_wfr = [wfr.status == WorkflowRunStatus.LINKING for wfr in self.workflow_runs]
        if not any(linked_wfr) and self.ready_to_link:
            workflow_run.transition(WorkflowRunStatus.LINKING)
=======
    def link_workflow_run(self, workflow_run: WorkflowRun, next_report_increment: float):
        """Link a workflow run to this workflow."""
        linked_wfr = [wfr.status == WorkflowRunStatus.LINKING for wfr in self.workflow_runs]
        if not any(linked_wfr) and self.ready_to_link:
            workflow_run.heartbeat(next_report_increment, WorkflowRunStatus.LINKING)
>>>>>>> 1da2ac48
            current_wfr = [(workflow_run.id, workflow_run.status)]
        # active workflow run, don't bind.
        elif not any(linked_wfr) and not self.ready_to_link:
            # return currently alive workflow instead
            current_wfr = [(wfr.id, wfr.status) for wfr in self.workflow_runs if wfr.is_alive]
        # currently linked workflow run
        else:
            current_wfr = [(wfr.id, wfr.status) for wfr in self.workflow_runs]
        return current_wfr[0]

    def resume(self, reset_running_jobs: bool) -> None:
        """Resume a workflow."""
        for workflow_run in self.workflow_runs:
            if workflow_run.is_active:
                if reset_running_jobs:
                    workflow_run.cold_reset()
                else:
                    workflow_run.hot_reset()

    @property
    def ready_to_link(self):
        """Is this workflow able to link a new workflow run."""
        return self.status not in [WorkflowStatus.QUEUED, WorkflowStatus.RUNNING,
                                   WorkflowStatus.DONE]

    @property
    def is_resumable(self):
        """Is this workflow resumable."""
        return not any([wfr.is_alive for wfr in self.workflow_runs])<|MERGE_RESOLUTION|>--- conflicted
+++ resolved
@@ -88,19 +88,11 @@
         else:
             return True
 
-<<<<<<< HEAD
-    def link_workflow_run(self, workflow_run: WorkflowRun):
-        """Link a workflow run to this workflow."""
-        linked_wfr = [wfr.status == WorkflowRunStatus.LINKING for wfr in self.workflow_runs]
-        if not any(linked_wfr) and self.ready_to_link:
-            workflow_run.transition(WorkflowRunStatus.LINKING)
-=======
     def link_workflow_run(self, workflow_run: WorkflowRun, next_report_increment: float):
         """Link a workflow run to this workflow."""
         linked_wfr = [wfr.status == WorkflowRunStatus.LINKING for wfr in self.workflow_runs]
         if not any(linked_wfr) and self.ready_to_link:
             workflow_run.heartbeat(next_report_increment, WorkflowRunStatus.LINKING)
->>>>>>> 1da2ac48
             current_wfr = [(workflow_run.id, workflow_run.status)]
         # active workflow run, don't bind.
         elif not any(linked_wfr) and not self.ready_to_link:
