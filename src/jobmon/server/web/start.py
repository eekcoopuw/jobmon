"""Start up the flask services."""
from typing import Optional

from elasticapm.contrib.flask import ElasticAPM

from flask import Flask

from flask_cors import CORS

from jobmon.log_config import get_logstash_handler_config
from jobmon.server.web.handlers import add_hooks_and_handlers
from jobmon.server.web.web_config import WebConfig


def create_app(web_config: Optional[WebConfig] = None):
    """Create a Flask app."""
    app = Flask(__name__)

    if web_config is None:
        web_config = WebConfig.from_defaults()
<<<<<<< HEAD
=======

    if web_config.use_apm:
        app.config['ELASTIC_APM'] = {
            # Set the required service name. Allowed characters:
            # a-z, A-Z, 0-9, -, _, and space
            'SERVICE_NAME': web_config.apm_server_name,

            # Set the custom APM Server URL (default: http://0.0.0.0:8200)
            'SERVER_URL': f"http://{web_config.apm_server_url}:{web_config.apm_port}",

            # Set the service environment
            'ENVIRONMENT': 'development',

            'DEBUG': True
        }
        ElasticAPM(app)

>>>>>>> 1da2ac48
    if web_config.use_logstash:
        logstash_handler_config = get_logstash_handler_config(
            logstash_host=web_config.logstash_host,
            logstash_port=web_config.logstash_port,
<<<<<<< HEAD
            logstash_protocol=web_config.logstash_protocol
=======
            logstash_protocol=web_config.logstash_protocol,
            logstash_log_level=web_config.log_level
>>>>>>> 1da2ac48
        )
    else:
        logstash_handler_config = None

    app.config['SQLALCHEMY_DATABASE_URI'] = web_config.conn_str
    app.config['SQLALCHEMY_TRACK_MODIFICATIONS'] = False
    app.config['SQLALCHEMY_ENGINE_OPTIONS'] = {'pool_recycle': 200}

    # register blueprints
    from .routes import jobmon_client, jobmon_scheduler, jobmon_swarm, jobmon_worker, \
        jobmon_cli

    app.register_blueprint(jobmon_client, url_prefix='/')  # default traffic to jobmon_client
    app.register_blueprint(jobmon_client, url_prefix='/client')
    app.register_blueprint(jobmon_scheduler, url_prefix='/scheduler')
    app.register_blueprint(jobmon_swarm, url_prefix='/swarm')
    app.register_blueprint(jobmon_worker, url_prefix='/worker')
    app.register_blueprint(jobmon_cli, url_prefix='/cli')

    # register app with flask-sqlalchemy DB
    from jobmon.server.web.models import DB
    DB.init_app(app)

    # enable CORS
    CORS(app)

    # add request logging hooks
    add_hooks_and_handlers(app, logstash_handler_config)

    return app<|MERGE_RESOLUTION|>--- conflicted
+++ resolved
@@ -18,8 +18,6 @@
 
     if web_config is None:
         web_config = WebConfig.from_defaults()
-<<<<<<< HEAD
-=======
 
     if web_config.use_apm:
         app.config['ELASTIC_APM'] = {
@@ -37,17 +35,12 @@
         }
         ElasticAPM(app)
 
->>>>>>> 1da2ac48
     if web_config.use_logstash:
         logstash_handler_config = get_logstash_handler_config(
             logstash_host=web_config.logstash_host,
             logstash_port=web_config.logstash_port,
-<<<<<<< HEAD
-            logstash_protocol=web_config.logstash_protocol
-=======
             logstash_protocol=web_config.logstash_protocol,
             logstash_log_level=web_config.log_level
->>>>>>> 1da2ac48
         )
     else:
         logstash_handler_config = None
