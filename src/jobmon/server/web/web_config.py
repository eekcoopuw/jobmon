--- conflicted
+++ resolved
@@ -30,27 +30,17 @@
         ParserDefaults.logstash_host(cli.parser)
         ParserDefaults.logstash_port(cli.parser)
         ParserDefaults.logstash_protocol(cli.parser)
-<<<<<<< HEAD
-=======
         ParserDefaults.use_apm(cli.parser)
         ParserDefaults.apm_server_url(cli.parser)
         ParserDefaults.apm_server_name(cli.parser)
         ParserDefaults.apm_port(cli.parser)
         ParserDefaults.log_level(cli.parser)
->>>>>>> 1da2ac48
 
         # passing an empty string forces this method to ignore sys.argv
         args = cli.parse_args("")
         return cls(db_host=args.db_host, db_port=args.db_port, db_user=args.db_user,
                    db_pass=args.db_pass, db_name=args.db_name, use_logstash=args.use_logstash,
                    logstash_host=args.logstash_host, logstash_port=args.logstash_port,
-<<<<<<< HEAD
-                   logstash_protocol=args.logstash_protocol)
-
-    def __init__(self, db_host: str, db_port: str, db_user: str, db_pass: str,
-                 db_name: str, use_logstash: bool = False, logstash_host: str = "",
-                 logstash_port: str = "", logstash_protocol: str = ""):
-=======
                    logstash_protocol=args.logstash_protocol, use_apm=args.use_apm,
                    apm_server_url=args.apm_server_url, apm_server_name=args.apm_server_name,
                    apm_port=args.apm_port, log_level=args.log_level)
@@ -60,7 +50,6 @@
                  logstash_port: int = None, logstash_protocol: str = "", use_apm: bool = False,
                  apm_server_url: str = "", apm_server_name: str = "", apm_port: int = None,
                  log_level: str = "INFO"):
->>>>>>> 1da2ac48
         """Initialize config for server."""
         self.db_host = db_host
         self.db_port = db_port
@@ -71,14 +60,11 @@
         self.logstash_host = logstash_host
         self.logstash_port = logstash_port
         self.logstash_protocol = logstash_protocol
-<<<<<<< HEAD
-=======
         self.use_apm = use_apm
         self.apm_server_url = apm_server_url
         self.apm_server_name = apm_server_name
         self.apm_port = apm_port
         self.log_level = log_level
->>>>>>> 1da2ac48
 
     @property
     def conn_str(self) -> str:
