--- conflicted
+++ resolved
@@ -148,11 +148,7 @@
                         logger.info(f"Retire {task.task_instance_id} at age {task.age}")
                 except Exception as e:
                     # keeps integrator running with failures
-<<<<<<< HEAD
-                    logger.warning(str(e))
-=======
                     logger.warning(e)
->>>>>>> 87ed89ad
 
         if len(usage_stats) == 0:
             return  # No values to update
