"""Parse configuration options and set them to be used throughout the Jobmon Architecture."""
import os
import shlex
from typing import List, Optional

import configargparse


CONFIG_FILE_NAME = '.jobmon.ini'
INSTALLED_CONFIG_FILE = os.path.join(os.path.dirname(__file__), CONFIG_FILE_NAME)
HOMEDIR_CONFIG_FILE = os.path.join('~/', CONFIG_FILE_NAME)


PARSER_KWARGS = {
    'description': 'Jobmon CLI',
    'default_config_files': [INSTALLED_CONFIG_FILE, HOMEDIR_CONFIG_FILE],
    'ignore_unknown_config_file_keys': True,
    'config_file_parser_class': configargparse.ConfigparserConfigFileParser,
    'args_for_setting_config_path': ['--config']
}


def derive_jobmon_command_from_env() -> Optional[str]:
    """If a singularity path is provided, use it when running the worker node."""
    singularity_img_path = os.environ.get('IMGPATH', None)
    if singularity_img_path:
        return f'singularity run --app jobmon_command {singularity_img_path}'
    return None


class ParserDefaults:
    """Default config setup if not set by user."""

    @staticmethod
<<<<<<< HEAD
    def logstash_host(parser: configargparse.ArgumentParser) -> configargparse.ArgumentParser:
        """Set the logstash host to use if using it."""
        parser.add_argument(
            '--logstash_host',
            type=str,
            help='logstash host to use',
            default='logstash',
            env_var='LOGSTASH_HOST'
=======
    def log_level(parser: configargparse.ArgumentParser) -> configargparse.ArgumentParser:
        """Set the logging level."""
        parser.add_argument(
            '--log_level',
            type=str,
            help='what level of logging is desired',
            default='INFO',
            env_var='LOG_LEVEL'
>>>>>>> 1da2ac48
        )
        return parser

    @staticmethod
<<<<<<< HEAD
    def logstash_port(parser: configargparse.ArgumentParser) -> configargparse.ArgumentParser:
        """Set the logstash port to use if using logstash."""
        parser.add_argument(
=======
    def logstash_host(parser: configargparse.ArgumentParser) -> configargparse.ArgumentParser:
        """Set the logstash host to use if using it."""
        parser.add_argument(
            '--logstash_host',
            type=str,
            help='logstash host to use',
            default='logstash',
            env_var='LOGSTASH_HOST'
        )
        return parser

    @staticmethod
    def logstash_port(parser: configargparse.ArgumentParser) -> configargparse.ArgumentParser:
        """Set the logstash port to use if using logstash."""
        parser.add_argument(
>>>>>>> 1da2ac48
            '--logstash_port',
            type=int,
            help='logstash port to use',
            default=5000,
            env_var='LOGSTASH_PORT'
        )
        return parser

    @staticmethod
    def logstash_protocol(
            parser: configargparse.ArgumentParser) -> configargparse.ArgumentParser:
        """Set the protocol to communicate with the logstash server if using logstash."""
        parser.add_argument(
            '--logstash_protocol',
            type=str,
            help='logstash protocol to use',
            default='TCP',
            choices=['TCP', 'HTTP', 'Beats', 'UDP'],
            env_var='LOGSTASH_PROTOCOL'
<<<<<<< HEAD
=======
        )
        return parser

    @staticmethod
    def use_logstash(
            parser: configargparse.ArgumentParser) -> configargparse.ArgumentParser:
        """Boolean to use logstash or not."""
        parser.add_argument(
            '--use_logstash',
            help='whether to forward logs to logstash',
            default=False,
            env_var='USE_LOGSTASH',
            action='store_true'
>>>>>>> 1da2ac48
        )
        return parser

    @staticmethod
<<<<<<< HEAD
    def use_logstash(
            parser: configargparse.ArgumentParser) -> configargparse.ArgumentParser:
        """Boolean to use logstash or not."""
        parser.add_argument(
            '--use_logstash',
            type=bool,
            help='whether to use logstash',
            default=False,
            env_var='USE_LOGSTASH'
=======
    def use_apm(
            parser: configargparse.ArgumentParser) -> configargparse.ArgumentParser:
        """Boolean to use logstash or not."""
        parser.add_argument(
            '--use_apm',
            help='whether to use APM',
            default=False,
            env_var='USE_APM',
            action='store_true'
        )
        return parser

    @staticmethod
    def apm_server_name(
            parser: configargparse.ArgumentParser) -> configargparse.ArgumentParser:
        """Server name of APM"""
        parser.add_argument(
            '--apm_server_name',
            type=str,
            help='Server name of APM',
            default='jobmon-apm',
            env_var='APM_SERVER_NAME'
        )
        return parser

    @staticmethod
    def apm_server_url(
            parser: configargparse.ArgumentParser) -> configargparse.ArgumentParser:
        """Server URL of APM"""
        parser.add_argument(
            '--apm_server_url',
            type=str,
            help='Server URL of APM',
            default='jobmon-apm',
            env_var='APM_SERVER_URL'
        )
        return parser

    @staticmethod
    def apm_port(parser: configargparse.ArgumentParser) -> configargparse.ArgumentParser:
        """Set the APM port to use if using APM."""
        parser.add_argument(
            '--apm_port',
            type=int,
            help='APM port to use',
            default=8200,
            env_var='APM_PORT'
>>>>>>> 1da2ac48
        )
        return parser

    @staticmethod
    def db_host(parser: configargparse.ArgumentParser) -> configargparse.ArgumentParser:
        """Host running the Jobmon DB."""
        parser.add_argument(
            '--db_host',
            type=str,
            help='database host to use',
            required=True,
            env_var='DB_HOST'
        )
        return parser

    @staticmethod
    def db_port(parser: configargparse.ArgumentParser) -> configargparse.ArgumentParser:
        """Port to connect to the Jobmon DB on."""
        parser.add_argument(
            '--db_port',
            type=str,
            help='database port to use',
            required=True,
            env_var='DB_PORT'
        )
        return parser

    @staticmethod
    def db_user(parser: configargparse.ArgumentParser) -> configargparse.ArgumentParser:
        """DB username to use to connect to the Jobmon DB."""
        parser.add_argument(
            '--db_user',
            type=str,
            help='database user to use',
            required=True,
            env_var='DB_USER'
        )
        return parser

    @staticmethod
    def db_pass(parser: configargparse.ArgumentParser) -> configargparse.ArgumentParser:
        """Password to use to connect to the Jobmon DB."""
        parser.add_argument(
            '--db_pass',
            type=str,
            help='database password to use',
            required=True,
            env_var='DB_PASS'
        )
        return parser

    @staticmethod
    def db_name(parser: configargparse.ArgumentParser) -> configargparse.ArgumentParser:
        """Name of the Jobmon DB you want to connect to."""
        parser.add_argument(
            '--db_name',
            type=str,
            help='default database to use',
            default='docker',
            env_var='DB_NAME'
        )
        return parser

    @staticmethod
    def web_service_fqdn(parser: configargparse.ArgumentParser
                         ) -> configargparse.ArgumentParser:
        """Fully qualified domain name of the Jobmon web service."""
        parser.add_argument(
            '--web_service_fqdn',
            type=str,
            help='fully qualified domain name of web service',
            required=True,
            env_var='WEB_SERVICE_FQDN'
        )
        return parser

    @staticmethod
    def web_service_port(parser: configargparse.ArgumentParser,
                         ) -> configargparse.ArgumentParser:
        """Port that Jobmon flask web service is available on."""
        parser.add_argument(
            '--web_service_port',
            type=str,
            help='port that web service is listening on',
            required=True,
            env_var='WEB_SERVICE_PORT'
        )
        return parser

    @staticmethod
    def reaper_poll_interval_minutes(parser: configargparse.ArgumentParser,
                                     ) -> configargparse.ArgumentParser:
        """Duration in minutes to sleep between reaper loops."""
        parser.add_argument(
            '--reaper_poll_interval_minutes',
            type=int,
            help='Duration in minutes to sleep between reaper loops',
            default=10,
            env_var='REAPER_POLL_INTERVAL_MINUTES'
        )
        return parser

    @staticmethod
    def reaper_loss_threshold(parser: configargparse.ArgumentParser) -> \
            configargparse.ArgumentParser:
        """Time to wait before reaping a workflow."""
        parser.add_argument(
            '--reaper_loss_threshold',
            type=int,
            help='Time to wait before reaping a workflow',
            default=5,
            env_var='REAPER_LOSS_THRESHOLD'
        )
        return parser

    @staticmethod
    def slack_api_url(parser: configargparse.ArgumentParser) -> configargparse.ArgumentParser:
        """URL to post notifications to if using Slack."""
        parser.add_argument(
            '--slack_api_url',
            type=str,
            help='URL to post notifications',
            default='https://slack.com/apis/chat.postMessage',
            env_var='SLACK_API_URL'
        )
        return parser

    @staticmethod
    def slack_token(parser: configargparse.ArgumentParser) -> configargparse.ArgumentParser:
        """Authentication token for posting updates to slack."""
        parser.add_argument(
            '--slack_token',
            type=str,
            help='Authentication token for posting updates to slack',
            default='',
            env_var='SLACK_TOKEN'
        )
        return parser

    @staticmethod
    def slack_channel_default(parser: configargparse.ArgumentParser
                              ) -> configargparse.ArgumentParser:
        """Default slack channel to post updates to."""
        parser.add_argument(
            '--slack_channel_default',
            type=str,
            help='Default channel to post updates to',
            default='jobmon-alerts',
            env_var='SLACK_CHANNEL_DEFAULT'
        )
        return parser

    @staticmethod
    def qpid_polling_interval(parser: configargparse.ArgumentParser
                              ) -> configargparse.ArgumentParser:
        """Interval between qpid polling cycles if connecting qpid service."""
        parser.add_argument(
            '--qpid_polling_interval',
            type=int,
            help='Interval between qpid polling cycles',
            default=600,
            env_var='QPID_POLLING_INTERVAL'
        )
        return parser

    @staticmethod
    def qpid_max_update_per_second(parser: configargparse.ArgumentParser
                                   ) -> configargparse.ArgumentParser:
        """Number of maxpss updates per second."""
        parser.add_argument(
            '--qpid_max_update_per_second',
            type=int,
            help='Amount of maxpss updates per second',
            default=10,
            env_var='QPID_MAX_UPDATE_PER_SECOND'
        )
        return parser

    @staticmethod
    def qpid_cluster(parser: configargparse.ArgumentParser) -> configargparse.ArgumentParser:
        """Cluster to pull maxpss data from. Default is fair."""
        parser.add_argument(
            '--qpid_cluster',
            type=str,
            help='which cluster to pull maxpss for',
            default='fair',
            env_var='QPID_CLUSTER'
        )
        return parser

    @staticmethod
    def qpid_uri(parser: configargparse.ArgumentParser) -> configargparse.ArgumentParser:
        """URI for qpid service if using qpid service."""
        parser.add_argument(
            '--qpid_uri',
            type=str,
            help='uri for qpid service',
            required=True,
            env_var='QPID_URI'
        )
        return parser

    @staticmethod
    def worker_node_entry_point(parser: configargparse.ArgumentParser
                                ) -> configargparse.ArgumentParser:
        """Entry point to execute on worker node to run a task instance."""
        parser.add_argument(
            '--worker_node_entry_point',
            type=str,
            help='Entry point to execute on worker node to run a task instance',
            default=derive_jobmon_command_from_env(),
            env_var='WORKER_NODE_ENTRY_POINT'
        )
        return parser

    @staticmethod
    def workflow_run_heartbeat_interval(parser: configargparse.ArgumentParser
                                        ) -> configargparse.ArgumentParser:
        """Interval at which workflow run logs a heartbeat."""
        parser.add_argument(
            '--workflow_run_heartbeat_interval',
            type=int,
            help='',
            default=30,
            env_var='WORKFLOW_RUN_HEARTBEAT_INTERVAL'
        )
        return parser

    @staticmethod
    def task_instance_heartbeat_interval(parser: configargparse.ArgumentParser
                                         ) -> configargparse.ArgumentParser:
        """Entry point to execute on worker node to run a task instance."""
        parser.add_argument(
            '--task_instance_heartbeat_interval',
            type=int,
            help='Entry point to execute on worker node to run a task instance',
            default=90,
            env_var='TASK_INSTANCE_HEARTBEAT_INTERVAL'
        )
        return parser

    @staticmethod
<<<<<<< HEAD
    def task_instance_report_by_buffer(parser: configargparse.ArgumentParser
                                       ) -> configargparse.ArgumentParser:
=======
    def heartbeat_report_by_buffer(parser: configargparse.ArgumentParser
                                   ) -> configargparse.ArgumentParser:
>>>>>>> 1da2ac48
        """Multiplier for heartbeat interval that can be missed before job is lost."""
        parser.add_argument(
            '--heartbeat_report_by_buffer',
            type=float,
            help='Multiplier for heartbeat interval that can be missed before job is lost',
            default=3.1,
            env_var='HEARTBEAT_REPORT_BY_BUFFER'
        )
        return parser

    @staticmethod
    def scheduler_n_queued(parser: configargparse.ArgumentParser
                           ) -> configargparse.ArgumentParser:
        """How many jobs to schedule in one scheduler loop."""
        parser.add_argument(
            '--scheduler_n_queued',
            type=int,
            help='How many jobs to schedule in one scheduler loop',
            default=100,
            env_var='SCHEDULER_N_QUEUED'
        )
        return parser

    @staticmethod
    def scheduler_poll_interval(parser: configargparse.ArgumentParser
                                ) -> configargparse.ArgumentParser:
        """How long to sleep between scheduler loops."""
        parser.add_argument(
            '--scheduler_poll_interval',
            type=int,
            help='How long to sleep between scheduler loops',
            default=10,
            env_var='SCHEDULER_POLL_INTERVAL'
        )
        return parser


class CLI:
    """Base CLI."""

    def __init__(self) -> None:
        """Initialize the CLI."""
        self.parser = configargparse.ArgumentParser(**PARSER_KWARGS)

    def main(self, argstr: Optional[str] = None) -> None:
        """Parse args."""
        args = self.parse_args(argstr)
        args.func(args)

    def parse_args(self, argstr: Optional[str] = None) -> configargparse.Namespace:
        """Construct a parser, parse either sys.argv (default) or the provided argstr, returns
        a Namespace. The Namespace should have a 'func' attribute which can be used to dispatch
         to the appropriate downstream function.
        """
        arglist: Optional[List[str]] = None
        if argstr is not None:
            arglist = shlex.split(argstr)

        args = self.parser.parse_args(arglist)

        return args<|MERGE_RESOLUTION|>--- conflicted
+++ resolved
@@ -32,7 +32,18 @@
     """Default config setup if not set by user."""
 
     @staticmethod
-<<<<<<< HEAD
+    def log_level(parser: configargparse.ArgumentParser) -> configargparse.ArgumentParser:
+        """Set the logging level."""
+        parser.add_argument(
+            '--log_level',
+            type=str,
+            help='what level of logging is desired',
+            default='INFO',
+            env_var='LOG_LEVEL'
+        )
+        return parser
+
+    @staticmethod
     def logstash_host(parser: configargparse.ArgumentParser) -> configargparse.ArgumentParser:
         """Set the logstash host to use if using it."""
         parser.add_argument(
@@ -41,41 +52,13 @@
             help='logstash host to use',
             default='logstash',
             env_var='LOGSTASH_HOST'
-=======
-    def log_level(parser: configargparse.ArgumentParser) -> configargparse.ArgumentParser:
-        """Set the logging level."""
-        parser.add_argument(
-            '--log_level',
-            type=str,
-            help='what level of logging is desired',
-            default='INFO',
-            env_var='LOG_LEVEL'
->>>>>>> 1da2ac48
-        )
-        return parser
-
-    @staticmethod
-<<<<<<< HEAD
+        )
+        return parser
+
+    @staticmethod
     def logstash_port(parser: configargparse.ArgumentParser) -> configargparse.ArgumentParser:
         """Set the logstash port to use if using logstash."""
         parser.add_argument(
-=======
-    def logstash_host(parser: configargparse.ArgumentParser) -> configargparse.ArgumentParser:
-        """Set the logstash host to use if using it."""
-        parser.add_argument(
-            '--logstash_host',
-            type=str,
-            help='logstash host to use',
-            default='logstash',
-            env_var='LOGSTASH_HOST'
-        )
-        return parser
-
-    @staticmethod
-    def logstash_port(parser: configargparse.ArgumentParser) -> configargparse.ArgumentParser:
-        """Set the logstash port to use if using logstash."""
-        parser.add_argument(
->>>>>>> 1da2ac48
             '--logstash_port',
             type=int,
             help='logstash port to use',
@@ -95,8 +78,6 @@
             default='TCP',
             choices=['TCP', 'HTTP', 'Beats', 'UDP'],
             env_var='LOGSTASH_PROTOCOL'
-<<<<<<< HEAD
-=======
         )
         return parser
 
@@ -110,22 +91,10 @@
             default=False,
             env_var='USE_LOGSTASH',
             action='store_true'
->>>>>>> 1da2ac48
-        )
-        return parser
-
-    @staticmethod
-<<<<<<< HEAD
-    def use_logstash(
-            parser: configargparse.ArgumentParser) -> configargparse.ArgumentParser:
-        """Boolean to use logstash or not."""
-        parser.add_argument(
-            '--use_logstash',
-            type=bool,
-            help='whether to use logstash',
-            default=False,
-            env_var='USE_LOGSTASH'
-=======
+        )
+        return parser
+
+    @staticmethod
     def use_apm(
             parser: configargparse.ArgumentParser) -> configargparse.ArgumentParser:
         """Boolean to use logstash or not."""
@@ -173,7 +142,6 @@
             help='APM port to use',
             default=8200,
             env_var='APM_PORT'
->>>>>>> 1da2ac48
         )
         return parser
 
@@ -416,13 +384,8 @@
         return parser
 
     @staticmethod
-<<<<<<< HEAD
-    def task_instance_report_by_buffer(parser: configargparse.ArgumentParser
-                                       ) -> configargparse.ArgumentParser:
-=======
     def heartbeat_report_by_buffer(parser: configargparse.ArgumentParser
                                    ) -> configargparse.ArgumentParser:
->>>>>>> 1da2ac48
         """Multiplier for heartbeat interval that can be missed before job is lost."""
         parser.add_argument(
             '--heartbeat_report_by_buffer',
