--- conflicted
+++ resolved
@@ -133,15 +133,10 @@
 
         worker_node_task_instance = get_worker_node_task_instance(
             task_instance_id=args.task_instance_id,
-<<<<<<< HEAD
-            expected_jobmon_version=args.expected_jobmon_version,
-            cluster_name=args.cluster_type_name,
-=======
             array_id=args.array_id,
             batch_number=args.batch_number,
             cluster_name=args.cluster_name,
             worker_node_config=worker_node_config
->>>>>>> e7bd9348
         )
 
         # Log running, log done, and exit
@@ -149,24 +144,6 @@
         worker_node_task_instance.log_done()
 
         return str(distributor_id)
-<<<<<<< HEAD
-
-    def submit_array_to_batch_distributor(
-        self,
-        command: str,
-        name: str,
-        requested_resources: Dict[str, Any],
-        array_length: int,
-    ) -> int:
-        """Runs a fake execution of the task, exactly like regular submit to batch."""
-        logger.debug("This is the Dummy Distributor")
-        # odd number for array tasks
-        distributor_id = random.randint(1, int(1e6)) * 2 + 1
-        os.environ["JOB_ID"] = str(distributor_id)
-
-        DummyWorkerNode.STEP_ID = 1
-=======
->>>>>>> e7bd9348
 
     def get_remote_exit_info(self, distributor_id: str) -> Tuple[str, str]:
         """Get the exit info about the task instance once it is done running."""
