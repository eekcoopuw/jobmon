"""Dummy Executor fakes execution for testing purposes."""
from __future__ import annotations

import logging
import os
import random
from typing import Any, Dict, List, Optional, Tuple, Type

from jobmon.cluster_type.base import (
    ClusterDistributor,
    ClusterQueue,
    ClusterWorkerNode,
    ConcreteResource,
)
from jobmon.constants import TaskInstanceStatus
from jobmon.exceptions import RemoteExitInfoNotAvailable
from jobmon.worker_node.cli import WorkerNodeCLI
from jobmon.worker_node.worker_node_config import WorkerNodeConfig
from jobmon.worker_node.worker_node_task_instance import WorkerNodeTaskInstance


logger = logging.getLogger(__name__)


class DummyQueue(ClusterQueue):
    """Implementation of the dummy executor queue, derived from ClusterQueue."""

    def __init__(self, queue_id: int, queue_name: str, parameters: dict) -> None:
        """Intialization of the the dummy processor queue.

        Get the limits from the database in the client.
        """
        self._queue_id = queue_id
        self._queue_name = queue_name
        self._parameters = parameters

    def validate_resources(self, **kwargs: Dict) -> Tuple[bool, str, Dict]:
        """No resources defined for sequential execution. All resources valid."""
        return True, "", kwargs

    @property
    def queue_id(self) -> int:
        """Return the ID of the queue."""
        return self._queue_id

    @property
    def queue_name(self) -> str:
        """Return the name of the queue."""
        return self._queue_name

    @property
    def parameters(self) -> Dict:
        """Return the dictionary of parameters."""
        return self._parameters

    @property
    def required_resources(self) -> List:
        """No required resources for dummy executor, return empty list."""
        return []


class DummyDistributor(ClusterDistributor):
    """The Dummy Executor fakes the execution of a Task and acts as though it succeeded."""

    def __init__(self) -> None:
        """Initialization of the dummy distributor."""
        self.started = False
        # Parse the config
        worker_node_config = WorkerNodeConfig.from_defaults()
        self.heartbeat_report_by_buffer = worker_node_config.heartbeat_report_by_buffer
        self.task_instance_heartbeat_interval = (
            worker_node_config.task_instance_heartbeat_interval
        )

    @property
    def worker_node_entry_point(self) -> str:
        """Path to jobmon worker_node_entry_point."""
        return ""

    @property
    def cluster_type_name(self) -> str:
        """Return the name of the cluster type."""
        return "dummy"

    def start(self) -> None:
        """Start the executor."""
        self.started = True

    def stop(self, distributor_ids: List[int]) -> None:
        """Stop the executor."""
        self.started = False

    def get_queueing_errors(self, distributor_ids: List[int]) -> Dict[int, str]:
        """Dummy tasks never error, since they never run. So always return an empty dict."""
        return {}

    def get_submitted_or_running(self, distributor_ids: List[int]) -> List[int]:
        """Check which task instances are active."""
        raise NotImplementedError

    def terminate_task_instances(self, distributor_ids: List[int]) -> None:
        """No such thing as running Dummy tasks. Therefore, nothing to terminate."""
        raise NotImplementedError

    def submit_to_batch_distributor(
        self, command: str, name: str, requested_resources: Dict[str, Any]
    ) -> int:
        """Run a fake execution of the task.

        In a real executor, this is where qsub would happen. Here, since it's a dummy executor,
        we just get a random number.
        """
        logger.debug("This is the Dummy Distributor")
        distributor_id = random.randint(1, int(1e7))

        cli = WorkerNodeCLI()
        args = cli.parse_args(command)

        # Bring in the worker node here since dummy executor is never run
        worker_node_task_instance = WorkerNodeTaskInstance(
            task_instance_id=args.task_instance_id,
            expected_jobmon_version=args.expected_jobmon_version,
            cluster_type_name=args.cluster_type_name,
        )

        # Log running, log done, and exit
        _, _, _ = worker_node_task_instance.log_running(
            self.heartbeat_report_by_buffer * self.task_instance_heartbeat_interval
        )
        worker_node_task_instance.log_done()

        return distributor_id

    def submit_array_to_batch_distributor(
<<<<<<< HEAD
        self, command: str, name: str, requested_resources: Dict[str, Any]
=======
        self, command: str, name: str, requested_resources: Dict[str, Any], array_length: int
>>>>>>> 1c6a2808
    ) -> int:
        """Runs a fake execution of the task, exactly like regular submit to batch."""
        return self.submit_to_batch_distributor(command, name, requested_resources)

    def get_remote_exit_info(self, distributor_id: int) -> Tuple[str, str]:
        """Get the exit info about the task instance once it is done running."""
        raise RemoteExitInfoNotAvailable

    @staticmethod
    def array_subtask_id() -> int:
        """Always returns a value of 1, since dummy tasks don't support arrays."""
        return 1


class DummyWorkerNode(ClusterWorkerNode):
    """Get Executor Info for a Task Instance."""

    def __init__(self) -> None:
        """Initialization of the dummy executor worker node."""
        self._distributor_id: Optional[int] = None

    @property
    def distributor_id(self) -> Optional[int]:
        """Executor id of the task."""
        if self._distributor_id is None:
            jid = os.environ.get("JOB_ID")
            if jid:
                self._distributor_id = int(jid)
        return self._distributor_id

    def get_exit_info(self, exit_code: int, error_msg: str) -> Tuple[str, str]:
        """Exit info, error message."""
        return TaskInstanceStatus.ERROR, error_msg

    def get_usage_stats(self) -> Dict:
        """Usage information specific to the exector."""
        return {}

    @staticmethod
    def array_subtask_id() -> int:
        """Always returns a value of 1, since dummy tasks don't support arrays."""
        return 1


class ConcreteDummyResource(ConcreteResource):
    """A version of a private constructor in Python."""

    def __init__(self, queue: ClusterQueue, valid_resources: Dict) -> None:
        """Always assumed to be valid.

        Don't call init directly, this object should be created by validate or adjust.
        """
        self._queue = queue
        self._resources = valid_resources

    @property
    def queue(self) -> ClusterQueue:
        """The queue that the resources have been validated against."""
        return self._queue

    @property
    def resources(self) -> Dict[str, Any]:
        """The resources that the task needs to run successfully on a given cluster queue."""
        return self._resources

    @classmethod
    def validate_and_create_concrete_resource(
        cls: Any, queue: ClusterQueue, requested_resources: Dict
    ) -> Tuple[bool, str, ConcreteDummyResource]:
        """Validate that the resources are available on the queue and return an instance.

        Args:
            queue: The queue to validate the requested resources against.
            requested_resources: Which resources the user wants to run the task with on the
                given queue.
        """
        is_valid, msg, valid_resources = queue.validate_resources(**requested_resources)
        return is_valid, msg, cls(queue=queue, valid_resources=valid_resources)

    @classmethod
    def adjust_and_create_concrete_resource(
        cls: Any,
        expected_queue: ClusterQueue,
        existing_resources: Dict,
        fallback_queues: Optional[List[ClusterQueue]],
        resource_scales: Optional[Dict[str, float]],
    ) -> ConcreteDummyResource:
        """No adjustment defined for dummy execution. Return original parameters."""
        return cls(queue=expected_queue, valid_resources=existing_resources)


def get_cluster_queue_class() -> Type[ClusterQueue]:
    """Return the queue class for the dummy executor."""
    return DummyQueue


def get_cluster_distributor_class() -> Type[ClusterDistributor]:
    """Return the cluster distributor for the dummy executor."""
    return DummyDistributor


def get_cluster_worker_node_class() -> Type[ClusterWorkerNode]:
    """Return the cluster worker node class for the dummy executor."""
    return DummyWorkerNode


def get_concrete_resource_class() -> Type[ConcreteResource]:
    """Return the queue class for the dummy executor."""
    return ConcreteDummyResource<|MERGE_RESOLUTION|>--- conflicted
+++ resolved
@@ -132,11 +132,7 @@
         return distributor_id
 
     def submit_array_to_batch_distributor(
-<<<<<<< HEAD
-        self, command: str, name: str, requested_resources: Dict[str, Any]
-=======
         self, command: str, name: str, requested_resources: Dict[str, Any], array_length: int
->>>>>>> 1c6a2808
     ) -> int:
         """Runs a fake execution of the task, exactly like regular submit to batch."""
         return self.submit_to_batch_distributor(command, name, requested_resources)
@@ -144,11 +140,6 @@
     def get_remote_exit_info(self, distributor_id: int) -> Tuple[str, str]:
         """Get the exit info about the task instance once it is done running."""
         raise RemoteExitInfoNotAvailable
-
-    @staticmethod
-    def array_subtask_id() -> int:
-        """Always returns a value of 1, since dummy tasks don't support arrays."""
-        return 1
 
 
 class DummyWorkerNode(ClusterWorkerNode):
