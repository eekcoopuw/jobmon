"""Inteface definition for jobmon executor plugins."""
from __future__ import annotations

from abc import abstractmethod
from typing import Any, Dict, List, Optional, Tuple

# the following try-except is to accommodate Python versions on both >=3.8 and 3.7.
# The Protocol was officially introduced in 3.8, with typing_extensions slapped on 3.7.
try:
    from typing import Protocol
except ImportError:
    from typing_extensions import Protocol  # type: ignore

from jobmon import __version__
from jobmon.exceptions import RemoteExitInfoNotAvailable


class ClusterQueue(Protocol):
    """The protocol class for queues on a cluster."""

    @abstractmethod
    def __init__(self, queue_id: int, queue_name: str, parameters: Dict) -> None:
        """Initialization of ClusterQueue."""
        raise NotImplementedError

    @abstractmethod
    def validate_resources(self, **kwargs: Dict) -> Tuple[bool, str, Dict]:
        """Ensures that requested resources aren't greater than what's available."""
        raise NotImplementedError

    @property
    @abstractmethod
    def parameters(self) -> Dict:
        """Returns the dictionary of parameters."""
        raise NotImplementedError

    @property
    @abstractmethod
    def queue_name(self) -> str:
        """Returns the name of the queue."""
        raise NotImplementedError

    @property
    @abstractmethod
    def queue_id(self) -> int:
        """Returns the ID of the queue."""
        raise NotImplementedError

    @property
    @abstractmethod
    def required_resources(self) -> List:
        """Returns the list of resources that are required."""
        raise NotImplementedError


class ClusterDistributor(Protocol):
    """The protocol class for cluster distributors."""

    @property
    @abstractmethod
    def worker_node_entry_point(self) -> str:
        """Path to jobmon worker_node_entry_point."""
        raise NotImplementedError

    @property
    @abstractmethod
    def cluster_type_name(self) -> str:
        """Return the name of the cluster type."""
        raise NotImplementedError

    @abstractmethod
    def start(self) -> None:
        """Start the distributor."""
        raise NotImplementedError

    @abstractmethod
    def stop(self, distributor_ids: List[int]) -> None:
        """Stop the distributor."""
        raise NotImplementedError

    @abstractmethod
    def get_queueing_errors(self, distributor_ids: List[int]) -> Dict[int, str]:
        """Get the task instances that have errored out."""
        raise NotImplementedError

    @abstractmethod
    def get_submitted_or_running(self, distributor_ids: List[int]) -> List[int]:
        """Check which task instances are active."""
        raise NotImplementedError

    @abstractmethod
    def terminate_task_instances(self, distributor_ids: List[int]) -> None:
        """Terminate task instances.

        If implemented, return a list of (task_instance_id, hostname) tuples for any
        task_instances that are terminated.
        """
        raise NotImplementedError

    @abstractmethod
    def get_remote_exit_info(self, distributor_ids: int) -> Tuple[str, str]:
        """Get the exit info about the task instance once it is done running."""
        raise RemoteExitInfoNotAvailable

    @abstractmethod
    def submit_to_batch_distributor(
        self, command: str, name: str, requested_resources: Dict[str, Any], array_length: int = 0
    ) -> int:
        """Submit the command on the cluster technology and return a distributor_id.

        The distributor_id can be used to identify the associated TaskInstance, terminate
        it, monitor for missingness, or collect usage statistics. If an exception is raised by
        this method the task instance will move to "W" state and the exception will be logged
        in the database under the task_instance_error_log table.

        Args:
            command: command to be run
            name: name of task
            requested_resources: resource requests sent to distributor API
<<<<<<< HEAD
            array_length: the length of the array job
=======
        """
        raise NotImplementedError

    @abstractmethod
    def submit_array_to_batch_distributor(
        self, command: str, name: str, requested_resources: Dict[str, Any], array_length: int
    ) -> int:
        """Submit an array task to the underlying distributor and return a distributor_id.

        The distributor ID represents the ID of the overall array job, sub-tasks will have
        their own associated IDs.

        Args:
            command: the array worker node command to run
            name: name of the array
            requested_resources: resources with which to run the array
            array_length: how many tasks associated with the array
        Returns:
             distributor_id of the overall array
>>>>>>> e1debc7f
        """
        raise NotImplementedError

    def build_worker_node_command(
            self, task_instance_id: Optional[int] = None, array_id: Optional[int] = None,
            batch_number: Optional[int] = None
    ) -> str:
        """Build a command that can be executed by the worker_node.

        Args:
            task_instance_id: id for the given instance of this task
            array_id: id for the array if using an array strategy
            batch_number: if array strategy is used, the submission counter index to use

        Returns:
            (str) unwrappable command
        """
        wrapped_cmd = ["worker_node"]
        if task_instance_id is not None:
            wrapped_cmd.extend(["--task_instance_id", str(task_instance_id)])
        if array_id is not None:
            wrapped_cmd.extend(["--array_id", str(array_id)])
        if batch_number is not None:
            wrapped_cmd.extend(["--batch_number", str(batch_number)])
        wrapped_cmd.extend(["--expected_jobmon_version", __version__, "--cluster_type_name", self.cluster_type_name])
        str_cmd = " ".join([str(i) for i in wrapped_cmd])
        return str_cmd


class ClusterWorkerNode(Protocol):
    """Base class defining interface for gathering executor info in the execution_wrapper.

    While not required, implementing get_usage_stats() will allow collection
    of CPU/memory utilization stats for each job.

    Get exit info is used to determine the error type if the task hits a
    system error of some variety.
    """

    @property
    @abstractmethod
    def distributor_id(self) -> Optional[int]:
        """Executor specific id assigned to a task instance."""
        raise NotImplementedError

    @abstractmethod
    def get_usage_stats(self) -> Dict:
        """Usage information specific to the exector."""
        raise NotImplementedError

    @abstractmethod
    def get_exit_info(self, exit_code: int, error_msg: str) -> Tuple[str, str]:
        """Error and exit code info from the executor."""
        raise NotImplementedError

    @staticmethod
    @abstractmethod
    def array_subtask_id() -> int:
        """Pull a distinguishing variable that allows separation of array subtasks.

        For clusters that support array task submission, the plugin must implement
        a method that returns a distinguishing variable to separate task instances.
        For example, UGE and SLURM array sub-tasks can pull this variable from the
        environment.

        Always assumed to be a value in the range [1, len(array)).
        """
        raise NotImplementedError


class ConcreteResource(Protocol):
    """The protocol class for concrete resources."""

    @property
    @abstractmethod
    def queue(self) -> ClusterQueue:
        """The queue that these resources have been validated against."""
        raise NotImplementedError

    @property
    @abstractmethod
    def resources(self) -> Dict[str, Any]:
        """The resources that the task needs to run successfully on a given cluster queue."""
        raise NotImplementedError

    @classmethod
    @abstractmethod
    def validate_and_create_concrete_resource(
        cls: Any, queue: ClusterQueue, requested_resources: Dict[str, Any]
    ) -> Tuple[bool, str, ConcreteResource]:
        """Validate that the resources are available on the queue and return an instance.

        Args:
            queue: The queue to validate the requested resources agains.
            requested_resources: Which resources the user wants to run the task with on the
                given queue.
        """
        raise NotImplementedError

    @classmethod
    @abstractmethod
    def adjust_and_create_concrete_resource(
        cls: Any,
        expected_queue: ClusterQueue,
        existing_resources: Dict[str, Any],
        fallback_queues: Optional[List[ClusterQueue]],
        resource_scales: Optional[Dict[str, float]],
    ) -> ConcreteResource:
        """Adjust resources after a resource error is detected by the distributor.

        Args:
            expected_queue: The queue we expect to run on.
            existing_resources: The resources the user ran with previously that failed due to
                a resource error.
            fallback_queues: list of queues that users specify. If their jobs exceed the
                resources of a given queue, Jobmon will try to run their jobs on the fallback
                queues.
            resource_scales: Specifies how much to scale the failed Task's resources by.
        """
        raise NotImplementedError<|MERGE_RESOLUTION|>--- conflicted
+++ resolved
@@ -104,7 +104,7 @@
 
     @abstractmethod
     def submit_to_batch_distributor(
-        self, command: str, name: str, requested_resources: Dict[str, Any], array_length: int = 0
+            self, command: str, name: str, requested_resources: Dict[str, Any]
     ) -> int:
         """Submit the command on the cluster technology and return a distributor_id.
 
@@ -117,15 +117,12 @@
             command: command to be run
             name: name of task
             requested_resources: resource requests sent to distributor API
-<<<<<<< HEAD
-            array_length: the length of the array job
-=======
         """
         raise NotImplementedError
 
     @abstractmethod
     def submit_array_to_batch_distributor(
-        self, command: str, name: str, requested_resources: Dict[str, Any], array_length: int
+            self, command: str, name: str, requested_resources: Dict[str, Any], array_length: int
     ) -> int:
         """Submit an array task to the underlying distributor and return a distributor_id.
 
@@ -139,7 +136,6 @@
             array_length: how many tasks associated with the array
         Returns:
              distributor_id of the overall array
->>>>>>> e1debc7f
         """
         raise NotImplementedError
 
