--- conflicted
+++ resolved
@@ -53,34 +53,10 @@
 
     @abstractmethod
     def stop(self, distributor_ids: List[int]) -> None:
-<<<<<<< HEAD
         """Stop the distributor."""
         raise NotImplementedError
 
     @abstractmethod
-    def execute(self, command: str, name: str, requested_resources: Dict[str, Any]) -> int:
-        """Executor the command on the cluster technology
-
-        Optionally, return an (int) distributor_id which the subclass could
-        use at a later time to identify the associated TaskInstance, terminate
-        it, monitor for missingness, or collect usage statistics. If the
-        subclass does not intend to offer those functionalities, this method
-        can return None.
-
-        Args:
-            command: command to be run
-            name: name of task
-
-        """
-        raise NotImplementedError
-
-    @abstractmethod
-=======
-        """Stop the executor."""
-        raise NotImplementedError
-
-    @abstractmethod
->>>>>>> aab43dcd
     def get_queueing_errors(self, distributor_ids: List[int]) -> Dict[int, str]:
         """Get the task instances that have errored out."""
         raise NotImplementedError
@@ -98,28 +74,24 @@
         raise NotImplementedError
 
     @abstractmethod
-<<<<<<< HEAD
-    def get_remote_exit_info(self, distributor_id: int) -> Tuple[str, str]:
-=======
     def get_remote_exit_info(self, distributor_ids: int) -> Tuple[str, str]:
->>>>>>> aab43dcd
         """Get the exit info about the task instance once it is done running."""
         raise RemoteExitInfoNotAvailable
 
+    @abstractmethod
     def submit_to_batch_distributor(self, command: str, name: str,
                                     requested_resources: Dict[str, Any]) -> int:
-        """submit the command on the cluster technology and return an distributor_id
+        """Submit the command on the cluster technology and return a distributor_id.
 
         The distributor_id can be used to identify the associated TaskInstance, terminate
-        it, monitor for missingness, or collect usage statistics.
+        it, monitor for missingness, or collect usage statistics. If an exception is raised by
+        this method the task instance will move to "W" state and the exception will be logged
+        in the database under the task_instance_error_log table.
 
         Args:
             command: command to be run
             name: name of task
             requested_resources: resource requests sent to distributor API
-
-        Raises:
-
         """
         raise NotImplementedError
 
@@ -128,7 +100,6 @@
 
         Args:
             task_instance_id: id for the given instance of this task
-
 
         Returns:
             (str) unwrappable command
@@ -144,7 +115,7 @@
 
 
 class ClusterWorkerNode(Protocol):
-    """Base class defining interface for gathering distributor specific info
+    """Base class defining interface for gathering executor specific info
     in the execution_wrapper.
 
     While not required, implementing get_usage_stats() will allow collection
@@ -154,14 +125,9 @@
     system error of some variety.
     """
 
-<<<<<<< HEAD
-    @abstractproperty
-    def distributor_id(self) -> Optional[int]:
-=======
     @property
     @abstractmethod
-    def executor_id(self) -> Optional[int]:
->>>>>>> aab43dcd
+    def distributor_id(self) -> Optional[int]:
         """Executor specific id assigned to a task instance."""
         raise NotImplementedError
 
@@ -172,5 +138,5 @@
 
     @abstractmethod
     def get_exit_info(self, exit_code: int, error_msg: str) -> Tuple[str, str]:
-        """Error and exit code info from the distributor."""
+        """Error and exit code info from the executor."""
         raise NotImplementedError