"""Inteface definition for jobmon executor plugins."""
from __future__ import annotations

from abc import abstractmethod
import hashlib
import json
from typing import Any, Dict, List, Optional, Tuple, Union

# the following try-except is to accommodate Python versions on both >=3.8 and 3.7.
# The Protocol was officially introduced in 3.8, with typing_extensions slapped on 3.7.
try:
    from typing import Protocol, runtime_checkable
except ImportError:
    from typing_extensions import Protocol, runtime_checkable  # type: ignore

from jobmon import __version__
from jobmon.exceptions import RemoteExitInfoNotAvailable


class ClusterQueue(Protocol):
    """The protocol class for queues on a cluster."""

    @abstractmethod
    def __init__(self, queue_id: int, queue_name: str, parameters: Dict) -> None:
        """Initialization of ClusterQueue."""
        raise NotImplementedError

    @abstractmethod
    def validate_resources(self, **kwargs: Dict) -> Tuple[bool, str, Dict]:
        """Ensures that requested resources aren't greater than what's available."""
        raise NotImplementedError

    @property
    @abstractmethod
    def parameters(self) -> Dict:
        """Returns the dictionary of parameters."""
        raise NotImplementedError

    @property
    @abstractmethod
    def queue_name(self) -> str:
        """Returns the name of the queue."""
        raise NotImplementedError

    @property
    @abstractmethod
    def queue_id(self) -> int:
        """Returns the ID of the queue."""
        raise NotImplementedError

    @property
    @abstractmethod
    def required_resources(self) -> List:
        """Returns the list of resources that are required."""
        raise NotImplementedError


class ClusterDistributor(Protocol):
    """The protocol class for cluster distributors."""

    @property
    @abstractmethod
    def worker_node_entry_point(self) -> str:
        """Path to jobmon worker_node_entry_point."""
        raise NotImplementedError

    @property
    @abstractmethod
    def cluster_type_name(self) -> str:
        """Return the name of the cluster type."""
        raise NotImplementedError

    @abstractmethod
    def start(self) -> None:
        """Start the distributor."""
        raise NotImplementedError

    @abstractmethod
    def stop(self, distributor_ids: List[int]) -> None:
        """Stop the distributor."""
        raise NotImplementedError

    @abstractmethod
    def get_queueing_errors(
        self, distributor_ids: List[Union[int, str]]
    ) -> Dict[Union[int, str], str]:
        """Get the task instances that have errored out."""
        raise NotImplementedError

    @abstractmethod
    def get_array_queueing_errors(
        self, distributor_id: Union[int, str]
    ) -> Dict[Union[int, str], str]:
        raise NotImplementedError

    @abstractmethod
    def get_submitted_or_running(
<<<<<<< HEAD
        self, distributor_ids: List[Union[int, str]]
    ) -> List[Union[int, str]]:
        """Check which task instances are active."""
=======
            self, distributor_ids: List[int]
    ) -> Set[Tuple[int, Optional[int]]]:
        """Check which task instances are active.

        Returns: a set of tuples(
            distributor_id,
            array_step_id(optional, has value only for array cases)
            )
        """
>>>>>>> ebfc3f1b
        raise NotImplementedError

    @abstractmethod
    def terminate_task_instances(self, distributor_ids: List[Union[int, str]]) -> None:
        """Terminate task instances.

        If implemented, return a list of (task_instance_id, hostname) tuples for any
        task_instances that are terminated.
        """
        raise NotImplementedError

    @abstractmethod
    def get_remote_exit_info(
        self, distributor_ids: Union[int, str]
    ) -> Tuple[Union[int, str], str]:
        """Get the exit info about the task instance once it is done running."""
        raise RemoteExitInfoNotAvailable

    @abstractmethod
    def submit_to_batch_distributor(
        self, command: str, name: str, requested_resources: Dict[str, Any]
    ) -> int:
        """Submit the command on the cluster technology and return a distributor_id.

        The distributor_id can be used to identify the associated TaskInstance, terminate
        it, monitor for missingness, or collect usage statistics. If an exception is raised by
        this method the task instance will move to "W" state and the exception will be logged
        in the database under the task_instance_error_log table.

        Args:
            command: command to be run
            name: name of task
            requested_resources: resource requests sent to distributor API
        """
        raise NotImplementedError

    @abstractmethod
    def submit_array_to_batch_distributor(
        self,
        command: str,
        name: str,
        requested_resources: Dict[str, Any],
        array_length: int,
    ) -> int:
        """Submit an array task to the underlying distributor and return a distributor_id.

        The distributor ID represents the ID of the overall array job, sub-tasks will have
        their own associated IDs.

        Args:
            command: the array worker node command to run
            name: name of the array
            requested_resources: resources with which to run the array
            array_length: how many tasks associated with the array
        Returns:
             distributor_id of the overall array
        """
        raise NotImplementedError

    def build_worker_node_command(
        self,
        task_instance_id: Optional[int] = None,
        array_id: Optional[int] = None,
        batch_number: Optional[int] = None,
    ) -> str:
        """Build a command that can be executed by the worker_node.

        Args:
            task_instance_id: id for the given instance of this task
            array_id: id for the array if using an array strategy
            batch_number: if array strategy is used, the submission counter index to use

        Returns:
            (str) unwrappable command
        """
        wrapped_cmd = ["worker_node"]
        if task_instance_id is not None:
            wrapped_cmd.extend(["--task_instance_id", str(task_instance_id)])
        if array_id is not None:
            wrapped_cmd.extend(["--array_id", str(array_id)])
        if batch_number is not None:
            wrapped_cmd.extend(["--batch_number", str(batch_number)])
        wrapped_cmd.extend(
            [
                "--expected_jobmon_version",
                __version__,
                "--cluster_type_name",
                self.cluster_type_name,
            ]
        )
        str_cmd = " ".join([str(i) for i in wrapped_cmd])
        return str_cmd

    @abstractmethod
    def get_subtask_id(
            self, distributor_id: int, array_step_id: int
    ) -> str:
        """Get the subtask_id based on distributor_id and array_step_id."""
        raise NotImplementedError

class ClusterWorkerNode(Protocol):
    """Base class defining interface for gathering executor info in the execution_wrapper.

    While not required, implementing get_usage_stats() will allow collection
    of CPU/memory utilization stats for each job.

    Get exit info is used to determine the error type if the task hits a
    system error of some variety.
    """

    @property
    @abstractmethod
    def distributor_id(self) -> Optional[int]:
        """Executor specific id assigned to a task instance."""
        raise NotImplementedError

    @abstractmethod
    def get_usage_stats(self) -> Dict:
        """Usage information specific to the exector."""
        raise NotImplementedError

    @abstractmethod
    def get_exit_info(self, exit_code: int, error_msg: str) -> Tuple[str, str]:
        """Error and exit code info from the executor."""
        raise NotImplementedError

    @property
    @abstractmethod
    def array_step_id(self) -> Optional[int]:
        """The step id in each batch.

        For each array task instance, array_id, array_batch_num, and array_step_id
        should uniquely identify a subtask_id.

        It depends on the plug in whether you can generate the subtask_id using
        array_step_id.
        """
        raise NotImplementedError

    @property
    @abstractmethod
    def subtask_id(self) -> Optional[str]:
        """Pull a distinguishing variable that allows separation of array subtasks.

        For clusters that support array task submission, the plugin must implement
        a method that returns a distinguishing variable to separate task instances.
        For example, UGE and SLURM array sub-tasks can pull this variable from the
        environment.

        For array job, returns the cluster job id for the task instance inside the array
        in string format.

        For non array job, returns distributor id in string format.

        Always assumed to be a value in the range [1, len(array)).
        """
        raise NotImplementedError


@runtime_checkable
class ConcreteResource(Protocol):
    """The protocol class for concrete resources."""

    @abstractmethod
    def __init__(self, queue: ClusterQueue, requested_resources: Dict) -> None:
        """Initialization of ClusterQueue."""
        raise NotImplementedError

    @property
    @abstractmethod
    def queue(self) -> ClusterQueue:
        """The queue that these resources have been validated against."""
        raise NotImplementedError

    @property
    @abstractmethod
    def resources(self) -> Dict[str, Any]:
        """The resources that the task needs to run successfully on a given cluster queue."""
        raise NotImplementedError

    @classmethod
    @abstractmethod
    def validate_and_create_concrete_resource(
        cls: Any, queue: ClusterQueue, requested_resources: Dict[str, Any]
    ) -> Tuple[bool, str, ConcreteResource]:
        """Validate that the resources are available on the queue and return an instance.

        Args:
            queue: The queue to validate the requested resources agains.
            requested_resources: Which resources the user wants to run the task with on the
                given queue.
        """
        raise NotImplementedError

    @classmethod
    @abstractmethod
    def adjust_and_create_concrete_resource(
        cls: Any,
        expected_queue: ClusterQueue,
        existing_resources: Dict[str, Any],
        fallback_queues: Optional[List[ClusterQueue]],
        resource_scales: Optional[Dict[str, float]],
    ) -> ConcreteResource:
        """Adjust resources after a resource error is detected by the distributor.

        Args:
            expected_queue: The queue we expect to run on.
            existing_resources: The resources the user ran with previously that failed due to
                a resource error.
            fallback_queues: list of queues that users specify. If their jobs exceed the
                resources of a given queue, Jobmon will try to run their jobs on the fallback
                queues.
            resource_scales: Specifies how much to scale the failed Task's resources by.
        """
        raise NotImplementedError

    def __hash__(self) -> int:
        """Determine the hash of a concrete resources object."""
        # Note: this algorithm assumes all keys and values in the resources dict are
        # JSON-serializable. Since that's a requirement for logging in the database,
        # this assumption should be safe.

        # Uniqueness is determined by queue name and the resources parameter.
        hashval = hashlib.sha1()
        hashval.update(bytes(str(hash(self.queue.queue_name)).encode("utf-8")))
        hashval.update(
            bytes(str(hash(json.dumps(self.resources, sort_keys=True))).encode("utf-8"))
        )
        return int(hashval.hexdigest(), 16)

    def __eq__(self, other: object) -> bool:
        """Check equality of task resources objects."""
        if not isinstance(other, ConcreteResource):
            return False
        return hash(self) == hash(other)

    def __repr__(self) -> str:
        """A representation string for a ConcreteResource instance."""
        return str({self.queue.queue_name: self.resources})<|MERGE_RESOLUTION|>--- conflicted
+++ resolved
@@ -4,7 +4,7 @@
 from abc import abstractmethod
 import hashlib
 import json
-from typing import Any, Dict, List, Optional, Tuple, Union
+from typing import Any, Dict, List, Optional, Set, Tuple, Union
 
 # the following try-except is to accommodate Python versions on both >=3.8 and 3.7.
 # The Protocol was officially introduced in 3.8, with typing_extensions slapped on 3.7.
@@ -95,11 +95,6 @@
 
     @abstractmethod
     def get_submitted_or_running(
-<<<<<<< HEAD
-        self, distributor_ids: List[Union[int, str]]
-    ) -> List[Union[int, str]]:
-        """Check which task instances are active."""
-=======
             self, distributor_ids: List[int]
     ) -> Set[Tuple[int, Optional[int]]]:
         """Check which task instances are active.
@@ -109,7 +104,6 @@
             array_step_id(optional, has value only for array cases)
             )
         """
->>>>>>> ebfc3f1b
         raise NotImplementedError
 
     @abstractmethod
@@ -210,6 +204,7 @@
         """Get the subtask_id based on distributor_id and array_step_id."""
         raise NotImplementedError
 
+
 class ClusterWorkerNode(Protocol):
     """Base class defining interface for gathering executor info in the execution_wrapper.
 
