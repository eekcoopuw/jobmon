--- conflicted
+++ resolved
@@ -277,7 +277,6 @@
         """
         raise NotImplementedError
 
-<<<<<<< HEAD
     def __hash__(self) -> int:
         """Determine the hash of a concrete resources object."""
         # Note: this algorithm assumes all keys and values in the resources dict are
@@ -296,8 +295,7 @@
         if not isinstance(other, ConcreteResource):
             return False
         return hash(self) == hash(other)
-=======
+
     def __repr__(self) -> str:
         """A representation string for a ConcreteResource instance."""
-        return str({self.queue.queue_name: self.resources})
->>>>>>> 51d2d924
+        return str({self.queue.queue_name: self.resources})