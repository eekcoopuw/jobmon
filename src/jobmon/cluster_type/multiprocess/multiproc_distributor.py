--- conflicted
+++ resolved
@@ -16,8 +16,6 @@
 logger = logging.getLogger(__name__)
 
 
-<<<<<<< HEAD
-=======
 class PickableTask:
     """Object passed between processes."""
 
@@ -33,7 +31,6 @@
         self.command = command
 
 
->>>>>>> a14ae1f3
 class Consumer(Process):
     """Consumes the tasks to be run."""
 
@@ -75,24 +72,8 @@
 
                 else:
                     logger.debug(f"consumer received {task.command}")
-
                     # run the job
                     env = os.environ.copy()
-<<<<<<< HEAD
-                    env["JOB_ID"] = task.distributor_id
-                    if task.sub_task_id is not None:
-                        env["SUBTASK_ID"] = task.sub_task_id
-                        job_index = (task.distributor_id, task.sub_task_id)
-                    else:
-                        job_index = (task.distributor_id, None)
-
-                    proc = subprocess.Popen(
-                        task.command, env=env, shell=True
-                    )
-
-                    # log the pid with the distributor class
-                    self.response_queue.put((job_index, proc.pid))
-=======
                     env["JOB_ID"] = str(task.distributor_id)
                     if task.array_step_id is not None:
                         env["ARRAY_STEP_ID"] = str(task.array_step_id)
@@ -108,44 +89,27 @@
                     self.response_queue.put(
                         (task.distributor_id, task.array_step_id, proc.pid)
                     )
->>>>>>> a14ae1f3
 
                     # wait till the process finishes
                     outs, errs = proc.communicate()
 
                     # tell the queue this job is done so it can be shut down
                     # someday
-<<<<<<< HEAD
-                    self.response_queue.put((job_index, None))
-=======
                     self.response_queue.put(
                         (task.distributor_id, task.array_step_id, None)
                     )
->>>>>>> a14ae1f3
                     self.task_queue.task_done()
 
             except queue.Empty:
                 pass
 
 
-<<<<<<< HEAD
-class PickableTask:
-    """Object passed between processes."""
-
-    def __init__(self, distributor_id: int, sub_task_id: int = None, command: str) -> None:
-        """Initialization of PickableTask."""
-        self.distributor_id = distributor_id
-        self.command = command
-
-
-=======
->>>>>>> a14ae1f3
 class MultiprocessDistributor(ClusterDistributor):
     """Executes tasks locally in parallel.
 
     It uses the multiprocessing Python library and queues to parallelize the execution of
     tasks. The subprocessing pattern looks like this:
-        MultiprocessDistributor
+        LocalExec
         --> consumer1
         ----> subconsumer1
         --> consumer2
@@ -175,12 +139,8 @@
         self._parallelism = parallelism
         self._next_distributor_id = 1
 
-<<<<<<< HEAD
-        # mapping of distributor_id to pid. if pid is None then it is queued
-=======
         # mapping of Tuple[distributor_id, optinal array_step_id] to pid.
         # if pid is None then it is queued
->>>>>>> a14ae1f3
         self._running_or_submitted: Dict[Tuple[int, Optional[int]], Optional[int]] = {}
 
         # ipc queues
@@ -337,19 +297,6 @@
         requested_resources: Dict[str, Any],
         array_length: int,
     ) -> int:
-<<<<<<< HEAD
-        """Executes an array of tasks.
-
-        For the multiprocess executor this will be the same as regular submission."""
-        distributor_id = self._next_distributor_id
-        self._next_distributor_id += 1
-        for sub_task_id in range(len(array_length)):
-            task = PickableTask(
-                distributor_id, sub_task_id, self.worker_node_entry_point + " " + command
-            )
-            self.task_queue.put(task)
-            self._running_or_submitted.update({distributor_id: None})
-=======
         """Submit an array task to the multiprocess cluster."""
         distributor_id = self._next_distributor_id
         # MultiprocessWorkerNode.STEP_ID = 1
@@ -362,7 +309,6 @@
             )
             self.task_queue.put(task)
             self._running_or_submitted.update({(distributor_id, array_step_id): None})
->>>>>>> a14ae1f3
         return distributor_id
 
     def get_queueing_errors(self, distributor_ids: List[int]) -> Dict[int, str]:
