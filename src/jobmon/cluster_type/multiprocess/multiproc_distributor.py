--- conflicted
+++ resolved
@@ -253,11 +253,7 @@
         return distributor_id
 
     def submit_array_to_batch_distributor(
-<<<<<<< HEAD
-        self, command: str, name: str, requested_resources: Dict[str, Any]
-=======
         self, command: str, name: str, requested_resources: Dict[str, Any], array_length: int
->>>>>>> 1c6a2808
     ) -> int:
         """Executes an array of tasks.
 
@@ -279,11 +275,6 @@
             return [int(running)]
         else:
             return []
-
-    @staticmethod
-    def array_subtask_id() -> int:
-        """Array implementation not supported for multiprocess execution, return 1."""
-        return 1
 
 
 class MultiprocessWorkerNode(ClusterWorkerNode):
