"""Multiprocess executes tasks in parallel if multiple threads are available."""
import logging
import os
import queue
import shutil
import subprocess
from multiprocessing import JoinableQueue, Process, Queue
from typing import Dict, List, Optional, Tuple

from jobmon.cluster_type.base import ClusterDistributor, ClusterWorkerNode
from jobmon.constants import TaskInstanceStatus
from jobmon.exceptions import RemoteExitInfoNotAvailable

import psutil

logger = logging.getLogger(__name__)


class Consumer(Process):
    """Consumes the tasks to be run."""

    def __init__(self, task_queue: JoinableQueue, response_queue: Queue):
        """Consume work sent from LocalExecutor through multiprocessing queue.

        this class is structured based on
        https://pymotw.com/2/multiprocessing/communication.html

        Args:
            task_queue (multiprocessing.JoinableQueue): a JoinableQueue object
                created by LocalExecutor used to retrieve work from the
                distributor
        """
        super().__init__()

        # consumer communication
        self.task_queue = task_queue
        self.response_queue = response_queue

    def run(self) -> None:
        """Wait for work, the execute it."""
        logger.info(f"consumer alive. pid={os.getpid()}")

        while True:
            try:
                task = self.task_queue.get(timeout=1)
                if task is None:
                    logger.info("Received poison pill. Shutting down")
                    # Received poison pill, no more tasks to run
                    self.task_queue.task_done()
                    break

                else:
                    os.environ["JOB_ID"] = str(task.distributor_id)
                    logger.debug(f"consumer received {task.command}")
                    # run the job
                    proc = subprocess.Popen(
                        task.command,
                        env=os.environ.copy(),
                        shell=True
                    )

                    # log the pid with the distributor class
                    self.response_queue.put((task.distributor_id, proc.pid))

                    # wait till the process finishes
                    proc.communicate()

                    # tell the queue this job is done so it can be shut down
                    # someday
                    self.response_queue.put((task.distributor_id, None))
                    self.task_queue.task_done()

            except queue.Empty:
                pass


class PickableTask:
    """Object passed between processes."""

    def __init__(self, distributor_id: int, command: str):
        self.distributor_id = distributor_id
        self.command = command


class MultiprocessDistributor(ClusterDistributor):
    """Executes tasks locally in parallel. It uses the multiprocessing Python
    library and queues to parallelize the execution of tasks.
    The subprocessing pattern looks like this.
        LocalExec
        --> consumer1
        ----> subconsumer1
        --> consumer2
        ----> subconsumer2
        ...
        --> consumerN
        ----> subconsumerN

    Args:
        parallelism (int, optional): how many parallel jobs to distribute at a
            time
    """

    def __init__(self, parallelism: int = 10, *args, **kwargs) -> None:
        self.temp_dir: Optional[str] = None
        self.started = False
<<<<<<< HEAD
        self._worker_node_entry_point = shutil.which("worker_node_entry_point")
=======
>>>>>>> 6501ac0c
        logger.info("Initializing {}".format(self.__class__.__name__))

        self._parallelism = parallelism
        self._next_distributor_id = 1

        # mapping of distributor_id to pid. if pid is None then it is queued
        self._running_or_submitted: Dict[int, Optional[int]] = {}

        # ipc queues
        self.task_queue: JoinableQueue = JoinableQueue()
        self.response_queue: Queue = Queue()

        # workers
        self.consumers: List[Consumer] = []

<<<<<<< HEAD
    @property
    def worker_node_entry_point(self):
        """Path to jobmon worker_node_entry_point"""
        return self._worker_node_entry_point


=======
>>>>>>> 6501ac0c
    @property
    def cluster_type_name(self) -> str:
        """Return the name of the cluster type."""
        return "multiprocess"

    def start(self) -> None:
        """Fire up N task consuming processes using Multiprocessing. number of consumers is
        controlled by parallelism.
        """
        # set jobmon command if provided
        self.consumers = [
            Consumer(task_queue=self.task_queue,
                     response_queue=self.response_queue)
            for i in range(self._parallelism)
        ]
        for w in self.consumers:
            w.start()

        """Start the default."""
        self.started = True

    def stop(self, distributor_ids: List[int]) -> None:
        """Terminate consumers and call sync 1 final time."""
        actual = self.get_actual_submitted_or_running(distributor_ids=distributor_ids)
        self.terminate_task_instances(actual)

        # Sending poison pill to all worker
        for _ in self.consumers:
            self.task_queue.put(None)

        # Wait for commands to finish
        self.task_queue.join()

        """Stop the default."""
        self.started = False

    def _update_internal_states(self) -> None:
        while not self.response_queue.empty():
            distributor_id, pid = self.response_queue.get()
            if pid is not None:
                self._running_or_submitted.update({distributor_id: pid})
            else:
                self._running_or_submitted.pop(distributor_id)

    def terminate_task_instances(self, distributor_ids: List[int]) -> None:
        """Only terminate the task instances that are running, not going to kill the jobs that
        are actually still in a waiting or a transitioning state.
        """
        logger.debug(f"Going to terminate: {distributor_ids}")

        # first drain the work queue so there are no race conditions with the
        # workers
        current_work = []
        work_order = {}
        i = 0
        while not self.task_queue.empty():
            current_work.append(self.task_queue.get())
            self.task_queue.task_done()
            # create a dictionary of the work indices for quick removal later
            work_order[i] = current_work[-1].distributor_id
            i += 1

        # no need to worry about race conditions because there are no state
        # changes in the FSM caused by this method

        # now update our internal state tracker
        self._update_internal_states()

        # now terminate any running jobs and remove from state tracker
        for distributor_id in distributor_ids:
            # the job is running
            execution_pid = self._running_or_submitted.get(distributor_id)
            if execution_pid is not None:
                # kill the process and remove it from the state tracker
                parent = psutil.Process(execution_pid)
                for child in parent.children(recursive=True):
                    child.kill()

            # a race condition. job finished before
            elif distributor_id not in work_order.values():
                logger.error(
                    f"distributor_id {distributor_id} was requested to be terminated"
                    " but is not submitted or running")

        # if not running remove from queue and state tracker
        for index in sorted(work_order.keys(), reverse=True):
            if work_order[index] in distributor_ids:
                del current_work[index]
                del self._running_or_submitted[work_order[index]]

        # put remaining work back on queue
        for task in current_work:
            self.task_queue.put(task)


    def get_actual_submitted_or_running(self, distributor_ids: List[int]) -> List[int]:
        """Get tasks that are active."""
        self._update_internal_states()
        return list(self._running_or_submitted.keys())

<<<<<<< HEAD

    def submit_to_batch_distributor(self, command: str, name: str, requested_resources: dict) -> int:
=======
    def submit_to_batch_distributor(self, command: str, name: str, requested_resources: dict) \
            -> int:
>>>>>>> 6501ac0c
        """Execute a task instance."""
        distributor_id = self._next_distributor_id
        self._next_distributor_id += 1
        task = PickableTask(distributor_id, self.worker_node_entry_point + " " + command)
        self.task_queue.put(task)
        self._running_or_submitted.update({distributor_id: None})
        return distributor_id

<<<<<<< HEAD
=======
    def worker_node_wrapper_executable(self):
        """Path to jobmon worker node executable"""
        return self.worker_node_entry_point
>>>>>>> 6501ac0c

    def get_queueing_errors(self, distributor_ids: List[int]) -> Dict[int, str]:
        """Get the task instances that have errored out."""
        raise NotImplementedError

    def get_remote_exit_info(self, distributor_id: int) -> Tuple[str, str]:
        """Get the exit info about the task instance once it is done running."""
        raise RemoteExitInfoNotAvailable


    def get_submitted_or_running(self, distributor_ids: List[int]) -> List[int]:
        """Check status of running task."""
        running = os.environ.get("JOB_ID")
        if running:
            return [int(running)]
        else:
            return []


class MultiprocessWorkerNode(ClusterWorkerNode):
    """Task instance info for an instance run with the Multiprocessing distributor."""

    def __init__(self) -> None:
        self._distributor_id: Optional[int] = None

    @property
    def distributor_id(self) -> Optional[int]:
        """The id from the distributor."""
        if self._distributor_id is None:
            jid = os.environ.get('JOB_ID')
            if jid:
                self._distributor_id = int(jid)
        return self._distributor_id

    def get_exit_info(self, exit_code: int, error_msg: str) -> Tuple[str, str]:
        """Exit code and message."""
        msg = f"Got exit_code: {exit_code}. Error message was: {error_msg}"
        return TaskInstanceStatus.ERROR, msg

    def get_usage_stats(self) -> Dict:
        """Usage information specific to the distributor."""
        raise NotImplementedError<|MERGE_RESOLUTION|>--- conflicted
+++ resolved
@@ -103,10 +103,7 @@
     def __init__(self, parallelism: int = 10, *args, **kwargs) -> None:
         self.temp_dir: Optional[str] = None
         self.started = False
-<<<<<<< HEAD
         self._worker_node_entry_point = shutil.which("worker_node_entry_point")
-=======
->>>>>>> 6501ac0c
         logger.info("Initializing {}".format(self.__class__.__name__))
 
         self._parallelism = parallelism
@@ -122,15 +119,11 @@
         # workers
         self.consumers: List[Consumer] = []
 
-<<<<<<< HEAD
     @property
     def worker_node_entry_point(self):
         """Path to jobmon worker_node_entry_point"""
         return self._worker_node_entry_point
 
-
-=======
->>>>>>> 6501ac0c
     @property
     def cluster_type_name(self) -> str:
         """Return the name of the cluster type."""
@@ -231,13 +224,7 @@
         self._update_internal_states()
         return list(self._running_or_submitted.keys())
 
-<<<<<<< HEAD
-
     def submit_to_batch_distributor(self, command: str, name: str, requested_resources: dict) -> int:
-=======
-    def submit_to_batch_distributor(self, command: str, name: str, requested_resources: dict) \
-            -> int:
->>>>>>> 6501ac0c
         """Execute a task instance."""
         distributor_id = self._next_distributor_id
         self._next_distributor_id += 1
@@ -245,13 +232,6 @@
         self.task_queue.put(task)
         self._running_or_submitted.update({distributor_id: None})
         return distributor_id
-
-<<<<<<< HEAD
-=======
-    def worker_node_wrapper_executable(self):
-        """Path to jobmon worker node executable"""
-        return self.worker_node_entry_point
->>>>>>> 6501ac0c
 
     def get_queueing_errors(self, distributor_ids: List[int]) -> Dict[int, str]:
         """Get the task instances that have errored out."""
