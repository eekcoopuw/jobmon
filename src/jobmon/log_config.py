import logging.config
<<<<<<< HEAD
import structlog
from typing import Optional, Dict
=======
import socket
from typing import Dict, Optional

from jobmon import __version__
>>>>>>> 0809a8be

from pythonjsonlogger import jsonlogger

import structlog


def get_logstash_handler_config(logstash_host: str, logstash_port: str, logstash_protocol: str,
                                logstash_log_level: str = "DEBUG") -> Dict:

    # Define the transport mechanism
    transport_protocol_map = {
        'TCP': 'logstash_async.transport.TcpTransport',
        'UDP': 'logstash_async.transport.UdpTransport',
        'Beats': 'logstash_async.transport.BeatsTransport',
        'HTTP': 'logstash_async.transport.HttpTransport'
    }

    transport_protocol = transport_protocol_map[logstash_protocol]

    handler_name = "logstash"
    handler_config = {
        handler_name: {
            "level": logstash_log_level.upper(),
            "class": "logstash_async.handler.AsynchronousLogstashHandler",
            "formatter": "json",
            "transport": transport_protocol,
            "host": logstash_host,
            "port": logstash_port,
            "database_path": None
        }
    }
    return handler_config


def _processor_add_version(logger, log_method, event_dict):
    event_dict["jobmon_version"] = __version__
    return event_dict


def configure_logger(name, add_handlers: Optional[Dict] = None,
                     json_formatter_prefix: str = "") -> logging.Logger:
    dict_config = {
        "version": 1,
        "disable_existing_loggers": False,
        "formatters": {
            "standard": {
                "()": logging.Formatter,
                "fmt": "{timestamp} [{level} - {logger}] ({jobmon_version}): {message}",
                "style": '{'
            },
            "json": {
                "()": jsonlogger.JsonFormatter,
                "prefix": json_formatter_prefix
            },
        },
        # only stream handler by default. can add syslog using args
        "handlers": {
            "default": {
                "level": "INFO",
                "class": "logging.StreamHandler",
                "formatter": "standard",
            },
        },
        "loggers": {
            # only configure loggers of given name
            name: {
                "handlers": ["default"],
                "level": "DEBUG",
                "propagate": True,
            },
        }
    }

    if add_handlers is not None:
        dict_config["handlers"].update(add_handlers)
        handlers = dict_config["loggers"][name]["handlers"]
        handlers.extend([k for k in add_handlers.keys()])
        dict_config["loggers"][name]["handlers"] = list(set(handlers))

    logging.config.dictConfig(dict_config)
    structlog.configure(
        processors=[
            # This performs the initial filtering, so we don't
            # evaluate e.g. DEBUG when unnecessary
            structlog.stdlib.filter_by_level,
            # Adds logger=module_name (e.g __main__)
            structlog.stdlib.add_logger_name,
            # Adds level=info, debug, etc.
            structlog.stdlib.add_log_level,
            # add jobmon version to json object
            _processor_add_version,
            # Performs the % string interpolation as expected
            structlog.stdlib.PositionalArgumentsFormatter(),
            # add datetime to our logs
            structlog.processors.TimeStamper(fmt="%Y-%m-%d %H:%M:%S"),
            # Include the stack when stack_info=True
            structlog.processors.StackInfoRenderer(),
            # Include the exception when exc_info=True
            # e.g log.exception() or log.warning(exc_info=True)'s behavior
            structlog.processors.format_exc_info,
            # Creates the necessary args, kwargs for log()
            structlog.stdlib.render_to_log_kwargs,

        ],
        # Our "event_dict" is explicitly a dict
        # There's also structlog.threadlocal.wrap_dict(dict) in some examples
        # which keeps global context as well as thread locals
        context_class=dict,
        # Provides the logging.Logger for the underlaying log call
        logger_factory=structlog.stdlib.LoggerFactory(),
        # Provides predefined methods - log.debug(), log.info(), etc.
        wrapper_class=structlog.stdlib.BoundLogger,
        # Caching of our logger
        cache_logger_on_first_use=True
    )
    return structlog.get_logger(name)<|MERGE_RESOLUTION|>--- conflicted
+++ resolved
@@ -1,13 +1,7 @@
 import logging.config
-<<<<<<< HEAD
-import structlog
-from typing import Optional, Dict
-=======
-import socket
 from typing import Dict, Optional
 
 from jobmon import __version__
->>>>>>> 0809a8be
 
 from pythonjsonlogger import jsonlogger
 
