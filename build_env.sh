#!/usr/bin/env bash

# Purpose (12-14-2018):
# Typically able to build a working environments by simply specifying
# packages with non-python dependencies in a conda_requirements.txt file and
# other pure python dependencies in a requirements.txt file. However, as of
# Dec 14, 2018, there are issues with the order in which conda and pip
# resolve resolve and install satisfying versions jobmon's dependencies.
# Specifically, the openssl library becomes incompatible when following our
# normal installation sequence. We add a step here to install a working
# version.

conda create -y -n my_jobmon_env python=3.6
source activate my_jobmon_env
conda install -y --file conda_requirements.txt
# NO: pip install -r requirements.txt
pip install -e .

# one of the (conda_)requirements.txt deps installs a different, breaking
<<<<<<< HEAD
# version of openssl. We want openssl=1.0.2p=h14c3975_0
conda install -y -c conda-forge openssl
=======
# version of openssl
# Feb 4 2019: Setting openssl to version 1.0.2p to prevent issues we've been
# having with openssl causing dbunavailable errors with ephemerdb when testing
conda install -y -c conda-forge openssl=1.0.2p
>>>>>>> a424884c
<|MERGE_RESOLUTION|>--- conflicted
+++ resolved
@@ -13,16 +13,11 @@
 conda create -y -n my_jobmon_env python=3.6
 source activate my_jobmon_env
 conda install -y --file conda_requirements.txt
-# NO: pip install -r requirements.txt
+pip install -r requirements.txt
 pip install -e .
 
 # one of the (conda_)requirements.txt deps installs a different, breaking
-<<<<<<< HEAD
-# version of openssl. We want openssl=1.0.2p=h14c3975_0
-conda install -y -c conda-forge openssl
-=======
 # version of openssl
 # Feb 4 2019: Setting openssl to version 1.0.2p to prevent issues we've been
 # having with openssl causing dbunavailable errors with ephemerdb when testing
-conda install -y -c conda-forge openssl=1.0.2p
->>>>>>> a424884c
+conda install -y -c conda-forge openssl=1.0.2p