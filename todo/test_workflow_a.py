import os
import pytest
import subprocess
import uuid
from time import sleep

from jobmon.client import BashTask
from jobmon.client import StataTask
from jobmon.client import Workflow
from jobmon.models.job import Job
from jobmon.models.job_instance_status import JobInstanceStatus
from jobmon.models.job_instance import JobInstance
from jobmon.models.job_status import JobStatus
from jobmon.models.workflow_run import WorkflowRun as WorkflowRunDAO
from jobmon.models.workflow_run_status import WorkflowRunStatus
from jobmon.models.workflow import Workflow as WorkflowDAO
from jobmon.models.workflow_status import WorkflowStatus
from jobmon.client import shared_requester as req
from jobmon.client.swarm.workflow.task_dag import DagExecutionStatus
from jobmon.client.swarm.workflow.workflow import WorkflowAlreadyComplete, \
    ResumeStatus
from tests.conftest import teardown_db
import tests.workflow_utils as wu
from tests.conftest import teardown_db


path_to_file = os.path.dirname(__file__)


<<<<<<< HEAD
@pytest.mark.qsubs_jobs
def test_wfargs_update(db_cfg, env_var):
    teardown_db(db_cfg)
    # Create identical dags
    t1 = BashTask("sleep 1", num_cores=1)
    t2 = BashTask("sleep 2", upstream_tasks=[t1], num_cores=1)
    t3 = BashTask("sleep 3", upstream_tasks=[t2], num_cores=1)

    t4 = BashTask("sleep 1", num_cores=1)
    t5 = BashTask("sleep 2", upstream_tasks=[t4], num_cores=1)
    t6 = BashTask("sleep 3", upstream_tasks=[t5], num_cores=1)

    wfa1 = "v1"
    wf1 = Workflow(wfa1)
    wf1.add_tasks([t1, t2, t3])
    wf1.execute()

    wfa2 = "v2"
    wf2 = Workflow(wfa2)
    wf2.add_tasks([t4, t5, t6])
    wf2.execute()

    # Make sure the second Workflow has a distinct Workflow ID & WorkflowRun ID
    assert wf1.id != wf2.id

    # Make sure the second Workflow has a distinct hash
    assert wf1.hash != wf2.hash

    # Make sure the second Workflow has a distinct set of Jobs
    assert not (set([t.job_id for _, t in wf1.task_dag.bound_tasks.items()]) &
                set([t.job_id for _, t in wf2.task_dag.bound_tasks.items()]))
    teardown_db(db_cfg)


@pytest.mark.qsubs_jobs
def test_stop_resume(db_cfg, simple_workflow, tmpdir):
    # Manually modify the database so that some mid-dag jobs appear in
    # a running / non-complete / non-error state
    stopped_wf = simple_workflow
    job_ids = [t.job_id for _, t in stopped_wf.task_dag.bound_tasks.items()]

    to_run_jid = job_ids[-1]
    app = db_cfg["app"]
    DB = db_cfg["DB"]
    with app.app_context():
        DB.session.execute("""
            UPDATE job
            SET status='{s}'
            WHERE job_id={jid}""".format(s=JobStatus.REGISTERED,
                                         jid=to_run_jid))
        DB.session.execute("""
            UPDATE workflow
            SET status='{s}'
            WHERE id={id}""".format(s=WorkflowStatus.STOPPED,
                                    id=stopped_wf.id))
        DB.session.execute("""
            UPDATE workflow_run
            SET status='{s}'
            WHERE workflow_id={id}""".format(s=WorkflowRunStatus.STOPPED,
                                             id=stopped_wf.id))
        DB.session.execute("""
            DELETE FROM job_instance
            WHERE job_id={jid}""".format(s=JobStatus.REGISTERED,
                                         jid=to_run_jid))
        DB.session.commit()

    # Re-create the dag "from scratch" (copy simple_workflow fixture)
    t1 = BashTask("sleep 1", num_cores=1, m_mem_free='1G')
    t2 = BashTask("sleep 2", upstream_tasks=[t1], num_cores=1, m_mem_free='1G')
    t3 = BashTask("sleep 3", upstream_tasks=[t2], num_cores=1, m_mem_free='1G')

    wfa = "my_simple_dag"
    elogdir = str(tmpdir.mkdir("wf_elogs"))
    ologdir = str(tmpdir.mkdir("wf_ologs"))

    workflow = Workflow(wfa, stderr=elogdir, stdout=ologdir,
                        project='proj_tools', resume=ResumeStatus.RESUME)
    workflow.add_tasks([t1, t2, t3])
    workflow.execute()

    # TODO: FIGURE OUT WHETHER IT'S SENSIBLE TO CLEAR THE done/error
    # QUEUES AFTER THE __init__ _sync() call in job_list_manager...

    # Check that finished tasks aren't added to the top fringe
    assert workflow.task_dag.top_fringe == [t3]

    # TODO: Check that the user is prompted that they indeed want to resume...

    # Validate that the new workflow has the same ID as the 'stopped' one
    assert workflow.id == stopped_wf.id

    # Validate that a new WorkflowRun was created
    assert workflow.workflow_run.id != stopped_wf.workflow_run.id

    # Validate that the old WorkflowRun was stopped
    with app.app_context():
        wf_run = (DB.session.query(WorkflowRunDAO).filter_by(
            id=stopped_wf.workflow_run.id).first())
        assert wf_run.status == WorkflowRunStatus.COLD_RESUME
        wf_run_jobs = DB.session.query(JobInstance).filter_by(
            workflow_run_id=stopped_wf.workflow_run.id).all()
        assert all(job.status != JobInstanceStatus.RUNNING
                   for job in wf_run_jobs)
        DB.session.commit()

    # Validate that a new WorkflowRun has different logdirs and project
    assert workflow.workflow_run.stderr != stopped_wf.workflow_run.stderr
    assert workflow.workflow_run.stdout != stopped_wf.workflow_run.stdout
    assert workflow.workflow_run.project != stopped_wf.workflow_run.project

    # Validate that the database indicates the Dag and its Jobs are complete
    assert workflow.status == WorkflowStatus.DONE

    jlm = workflow.task_dag.job_list_manager
    for _, task in workflow.task_dag.tasks.items():
        assert jlm.status_from_task(task) == JobStatus.DONE
    teardown_db(db_cfg)


@pytest.mark.qsubs_jobs
def test_attempt_resume_on_complete_workflow(simple_workflow):
    """Should not allow a resume, but should prompt user to create a new
    workflow by modifying the WorkflowArgs (e.g. new version #)
    """
    # Re-create the dag "from scratch" (copy simple_workflow fixture)
    t1 = BashTask("sleep 1", num_cores=1)
    t2 = BashTask("sleep 2", upstream_tasks=[t1], num_cores=1)
    t3 = BashTask("sleep 3", upstream_tasks=[t2], num_cores=1)

    wfa = "my_simple_dag"
    workflow = Workflow(wfa, resume=ResumeStatus.RESUME)
    workflow.add_tasks([t1, t2, t3])

    with pytest.raises(WorkflowAlreadyComplete):
        workflow.execute()


def test_dag_reset(db_cfg, simple_workflow_w_errors):
    # Alias to shorter names...
    err_wf = simple_workflow_w_errors

    dag_id = err_wf.task_dag.dag_id

    app = db_cfg["app"]
    DB = db_cfg["DB"]
    with app.app_context():
        jobs = DB.session.query(Job).filter_by(dag_id=dag_id).all()
        assert len(jobs) == 4

        xstatuses = [JobStatus.DONE, JobStatus.ERROR_FATAL,
                     JobStatus.ERROR_FATAL, JobStatus.REGISTERED]
        assert (sorted([j.status for j in jobs]) ==
                sorted(xstatuses))
        DB.session.commit()

    # Now RESET and make sure all the jobs that aren't "DONE" flip back to
    # REGISTERED
    rc, _ = req.send_request(
        app_route='/task_dag/{}/reset_incomplete_jobs'.format(dag_id),
        message={},
        request_type='post')
    with app.app_context():
        jobs = DB.session.query(Job).filter_by(dag_id=dag_id).all()
        assert len(jobs) == 4

        xstatuses = [JobStatus.DONE, JobStatus.REGISTERED,
                     JobStatus.REGISTERED, JobStatus.REGISTERED]
        assert (sorted([j.status for j in jobs]) ==
                sorted(xstatuses))
        DB.session.commit()
    teardown_db(db_cfg)


=======
>>>>>>> 154aab4d
def test_nodename_on_fail(db_cfg, simple_workflow_w_errors):
    err_wf = simple_workflow_w_errors
    dag_id = err_wf.task_dag.dag_id

    app = db_cfg["app"]
    DB = db_cfg["DB"]
    with app.app_context():

        # Get ERROR job instances
        jobs = DB.session.query(Job).filter_by(dag_id=dag_id).all()
        jobs = [j for j in jobs if j.status == JobStatus.ERROR_FATAL]
        jis = [ji for job in jobs for ji in job.job_instances
               if ji.status == JobInstanceStatus.ERROR]
        DB.session.commit()

        # Make sure all their node names were recorded
        nodenames = [ji.nodename for ji in jis]
        assert nodenames and all(nodenames)
    teardown_db(db_cfg)<|MERGE_RESOLUTION|>--- conflicted
+++ resolved
@@ -27,182 +27,6 @@
 path_to_file = os.path.dirname(__file__)
 
 
-<<<<<<< HEAD
-@pytest.mark.qsubs_jobs
-def test_wfargs_update(db_cfg, env_var):
-    teardown_db(db_cfg)
-    # Create identical dags
-    t1 = BashTask("sleep 1", num_cores=1)
-    t2 = BashTask("sleep 2", upstream_tasks=[t1], num_cores=1)
-    t3 = BashTask("sleep 3", upstream_tasks=[t2], num_cores=1)
-
-    t4 = BashTask("sleep 1", num_cores=1)
-    t5 = BashTask("sleep 2", upstream_tasks=[t4], num_cores=1)
-    t6 = BashTask("sleep 3", upstream_tasks=[t5], num_cores=1)
-
-    wfa1 = "v1"
-    wf1 = Workflow(wfa1)
-    wf1.add_tasks([t1, t2, t3])
-    wf1.execute()
-
-    wfa2 = "v2"
-    wf2 = Workflow(wfa2)
-    wf2.add_tasks([t4, t5, t6])
-    wf2.execute()
-
-    # Make sure the second Workflow has a distinct Workflow ID & WorkflowRun ID
-    assert wf1.id != wf2.id
-
-    # Make sure the second Workflow has a distinct hash
-    assert wf1.hash != wf2.hash
-
-    # Make sure the second Workflow has a distinct set of Jobs
-    assert not (set([t.job_id for _, t in wf1.task_dag.bound_tasks.items()]) &
-                set([t.job_id for _, t in wf2.task_dag.bound_tasks.items()]))
-    teardown_db(db_cfg)
-
-
-@pytest.mark.qsubs_jobs
-def test_stop_resume(db_cfg, simple_workflow, tmpdir):
-    # Manually modify the database so that some mid-dag jobs appear in
-    # a running / non-complete / non-error state
-    stopped_wf = simple_workflow
-    job_ids = [t.job_id for _, t in stopped_wf.task_dag.bound_tasks.items()]
-
-    to_run_jid = job_ids[-1]
-    app = db_cfg["app"]
-    DB = db_cfg["DB"]
-    with app.app_context():
-        DB.session.execute("""
-            UPDATE job
-            SET status='{s}'
-            WHERE job_id={jid}""".format(s=JobStatus.REGISTERED,
-                                         jid=to_run_jid))
-        DB.session.execute("""
-            UPDATE workflow
-            SET status='{s}'
-            WHERE id={id}""".format(s=WorkflowStatus.STOPPED,
-                                    id=stopped_wf.id))
-        DB.session.execute("""
-            UPDATE workflow_run
-            SET status='{s}'
-            WHERE workflow_id={id}""".format(s=WorkflowRunStatus.STOPPED,
-                                             id=stopped_wf.id))
-        DB.session.execute("""
-            DELETE FROM job_instance
-            WHERE job_id={jid}""".format(s=JobStatus.REGISTERED,
-                                         jid=to_run_jid))
-        DB.session.commit()
-
-    # Re-create the dag "from scratch" (copy simple_workflow fixture)
-    t1 = BashTask("sleep 1", num_cores=1, m_mem_free='1G')
-    t2 = BashTask("sleep 2", upstream_tasks=[t1], num_cores=1, m_mem_free='1G')
-    t3 = BashTask("sleep 3", upstream_tasks=[t2], num_cores=1, m_mem_free='1G')
-
-    wfa = "my_simple_dag"
-    elogdir = str(tmpdir.mkdir("wf_elogs"))
-    ologdir = str(tmpdir.mkdir("wf_ologs"))
-
-    workflow = Workflow(wfa, stderr=elogdir, stdout=ologdir,
-                        project='proj_tools', resume=ResumeStatus.RESUME)
-    workflow.add_tasks([t1, t2, t3])
-    workflow.execute()
-
-    # TODO: FIGURE OUT WHETHER IT'S SENSIBLE TO CLEAR THE done/error
-    # QUEUES AFTER THE __init__ _sync() call in job_list_manager...
-
-    # Check that finished tasks aren't added to the top fringe
-    assert workflow.task_dag.top_fringe == [t3]
-
-    # TODO: Check that the user is prompted that they indeed want to resume...
-
-    # Validate that the new workflow has the same ID as the 'stopped' one
-    assert workflow.id == stopped_wf.id
-
-    # Validate that a new WorkflowRun was created
-    assert workflow.workflow_run.id != stopped_wf.workflow_run.id
-
-    # Validate that the old WorkflowRun was stopped
-    with app.app_context():
-        wf_run = (DB.session.query(WorkflowRunDAO).filter_by(
-            id=stopped_wf.workflow_run.id).first())
-        assert wf_run.status == WorkflowRunStatus.COLD_RESUME
-        wf_run_jobs = DB.session.query(JobInstance).filter_by(
-            workflow_run_id=stopped_wf.workflow_run.id).all()
-        assert all(job.status != JobInstanceStatus.RUNNING
-                   for job in wf_run_jobs)
-        DB.session.commit()
-
-    # Validate that a new WorkflowRun has different logdirs and project
-    assert workflow.workflow_run.stderr != stopped_wf.workflow_run.stderr
-    assert workflow.workflow_run.stdout != stopped_wf.workflow_run.stdout
-    assert workflow.workflow_run.project != stopped_wf.workflow_run.project
-
-    # Validate that the database indicates the Dag and its Jobs are complete
-    assert workflow.status == WorkflowStatus.DONE
-
-    jlm = workflow.task_dag.job_list_manager
-    for _, task in workflow.task_dag.tasks.items():
-        assert jlm.status_from_task(task) == JobStatus.DONE
-    teardown_db(db_cfg)
-
-
-@pytest.mark.qsubs_jobs
-def test_attempt_resume_on_complete_workflow(simple_workflow):
-    """Should not allow a resume, but should prompt user to create a new
-    workflow by modifying the WorkflowArgs (e.g. new version #)
-    """
-    # Re-create the dag "from scratch" (copy simple_workflow fixture)
-    t1 = BashTask("sleep 1", num_cores=1)
-    t2 = BashTask("sleep 2", upstream_tasks=[t1], num_cores=1)
-    t3 = BashTask("sleep 3", upstream_tasks=[t2], num_cores=1)
-
-    wfa = "my_simple_dag"
-    workflow = Workflow(wfa, resume=ResumeStatus.RESUME)
-    workflow.add_tasks([t1, t2, t3])
-
-    with pytest.raises(WorkflowAlreadyComplete):
-        workflow.execute()
-
-
-def test_dag_reset(db_cfg, simple_workflow_w_errors):
-    # Alias to shorter names...
-    err_wf = simple_workflow_w_errors
-
-    dag_id = err_wf.task_dag.dag_id
-
-    app = db_cfg["app"]
-    DB = db_cfg["DB"]
-    with app.app_context():
-        jobs = DB.session.query(Job).filter_by(dag_id=dag_id).all()
-        assert len(jobs) == 4
-
-        xstatuses = [JobStatus.DONE, JobStatus.ERROR_FATAL,
-                     JobStatus.ERROR_FATAL, JobStatus.REGISTERED]
-        assert (sorted([j.status for j in jobs]) ==
-                sorted(xstatuses))
-        DB.session.commit()
-
-    # Now RESET and make sure all the jobs that aren't "DONE" flip back to
-    # REGISTERED
-    rc, _ = req.send_request(
-        app_route='/task_dag/{}/reset_incomplete_jobs'.format(dag_id),
-        message={},
-        request_type='post')
-    with app.app_context():
-        jobs = DB.session.query(Job).filter_by(dag_id=dag_id).all()
-        assert len(jobs) == 4
-
-        xstatuses = [JobStatus.DONE, JobStatus.REGISTERED,
-                     JobStatus.REGISTERED, JobStatus.REGISTERED]
-        assert (sorted([j.status for j in jobs]) ==
-                sorted(xstatuses))
-        DB.session.commit()
-    teardown_db(db_cfg)
-
-
-=======
->>>>>>> 154aab4d
 def test_nodename_on_fail(db_cfg, simple_workflow_w_errors):
     err_wf = simple_workflow_w_errors
     dag_id = err_wf.task_dag.dag_id
