--- conflicted
+++ resolved
@@ -39,11 +39,7 @@
 
     distributor_service.set_workflow_run(wfr.workflow_run_id)
 
-<<<<<<< HEAD
     distributor_service.process_status("Q")
-=======
-    distributor_service.process_next_status()
->>>>>>> 15dbe0c0
 
     # check the job turned into I
     app = db_cfg["app"]
