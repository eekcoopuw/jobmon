from datetime import datetime, timedelta
from typing import Dict

import pytest
from sqlalchemy.sql import text

from jobmon.client.distributor.distributor_service import DistributorService
from jobmon.client.status_commands import concurrency_limit
from jobmon.client.swarm.workflow_run import WorkflowRun as SwarmWorkflowRun
<<<<<<< HEAD
from jobmon.builtins.multiprocess.multiproc_distributor import (
    MultiprocessDistributor,
)
from jobmon.builtins.sequential.seq_distributor import SequentialDistributor
=======
from jobmon.cluster_type.multiprocess.multiproc_distributor import MultiprocessDistributor
from jobmon.cluster_type.sequential.seq_distributor import SequentialDistributor
from jobmon.constants import TaskInstanceStatus
>>>>>>> 446dac43


def test_instantiate_job(tool, db_cfg, client_env, task_template):
    """tests that a task can be instantiated and run and log done"""
    from jobmon.server.web.models.task_instance import TaskInstance

    # create the workflow and bind to database
    t1 = task_template.create_task(arg="echo 1", cluster_name="sequential")
    t2 = task_template.create_task(arg="echo 2", cluster_name="sequential")
    workflow = tool.create_workflow(name="test_instantiate_queued_jobs_on_sequential")
    workflow.add_tasks([t1, t2])
    workflow.bind()
    wfr = workflow._create_workflow_run()

    # create task instances
    swarm = SwarmWorkflowRun(
        workflow_run_id=wfr.workflow_run_id, requester=workflow.requester
    )
    swarm.from_workflow(workflow)
    swarm.set_initial_fringe()
    swarm.process_commands()

    # test that we can launch via the normal job pathway
    distributor_service = DistributorService(
        SequentialDistributor("sequential"), requester=workflow.requester, raise_on_error=True
    )
    distributor_service.set_workflow_run(wfr.workflow_run_id)
    distributor_service.refresh_status_from_db(TaskInstanceStatus.QUEUED)
    distributor_service.process_status(TaskInstanceStatus.QUEUED)

    # check the job turned into I
    app = db_cfg["app"]
    DB = db_cfg["DB"]
    with app.app_context():
        sql = """
        SELECT id, task_instance.status
        FROM task_instance
        WHERE task_id in :task_ids
        ORDER BY id"""
        res = (
            DB.session.query(TaskInstance)
            .from_statement(text(sql))
            .params(task_ids=[t1.task_id, t2.task_id])
            .all()
        )
        DB.session.commit()

    assert len(res) == 2
    assert res[0].status == "I"
    assert res[1].status == "I"

    # Queued status should have turned into Instantiated status as well.
    assert (
        len(distributor_service._task_instance_status_map[TaskInstanceStatus.QUEUED])
        == 0
    )
    assert (
        len(
            distributor_service._task_instance_status_map[
                TaskInstanceStatus.INSTANTIATED
            ]
        )
        == 2
    )
    assert (
        len(distributor_service._task_instance_status_map[TaskInstanceStatus.LAUNCHED])
        == 0
    )

    distributor_service.refresh_status_from_db(TaskInstanceStatus.INSTANTIATED)
    distributor_service.process_status(TaskInstanceStatus.INSTANTIATED)

    # Once processed from INSTANTIATED, the sequential (being a single process), would
    # carry it all the way through to D
    app = db_cfg["app"]
    DB = db_cfg["DB"]
    with app.app_context():
        sql = """
        SELECT id, task_instance.status
        FROM task_instance
        WHERE task_id in :task_ids
        ORDER BY id"""
        res = (
            DB.session.query(TaskInstance)
            .from_statement(text(sql))
            .params(task_ids=[t1.task_id, t2.task_id])
            .all()
        )
        DB.session.commit()

    assert len(res) == 2
    assert res[0].status == "D"
    assert res[1].status == "D"


def test_instantiate_array(tool, db_cfg, client_env, task_template):
    """tests that a task can be instantiated and run and log error"""
    from jobmon.server.web.models.task_instance import TaskInstance

    # create the workflow and bind to database
    tool.set_default_compute_resources_from_dict(
        cluster_name="multiprocess", compute_resources={"queue": "null.q"}
    )
    t1 = task_template.create_task(arg="echo 1", cluster_name="multiprocess")
    t2 = task_template.create_task(arg="echo 2", cluster_name="multiprocess")
    workflow = tool.create_workflow(name="test_instantiate_queued_jobs_on_multiprocess")
    workflow.add_tasks([t1, t2])
    workflow.bind()
    wfr = workflow._create_workflow_run()

    # create task instances
    swarm = SwarmWorkflowRun(
        workflow_run_id=wfr.workflow_run_id, requester=workflow.requester
    )
    swarm.from_workflow(workflow)
    swarm.set_initial_fringe()
    swarm.process_commands()

    # test that we can launch via the normal job pathway
    distributor_service = DistributorService(
        MultiprocessDistributor("multiprocess"), requester=workflow.requester,
        raise_on_error=True
    )
    distributor_service.set_workflow_run(wfr.workflow_run_id)
    distributor_service.refresh_status_from_db(TaskInstanceStatus.QUEUED)
    distributor_service.process_status(TaskInstanceStatus.QUEUED)

    # check the job turned into I
    app = db_cfg["app"]
    DB = db_cfg["DB"]
    with app.app_context():
        sql = """
        SELECT id, task_instance.status
        FROM task_instance
        WHERE task_id in :task_ids
        ORDER BY id"""
        res = (
            DB.session.query(TaskInstance)
            .from_statement(text(sql))
            .params(task_ids=[t1.task_id, t2.task_id])
            .all()
        )
        DB.session.commit()

    assert len(res) == 2
    assert res[0].status == "I"
    assert res[1].status == "I"

    # Queued status should have turned into Instantiated status as well.
    assert (
        len(distributor_service._task_instance_status_map[TaskInstanceStatus.QUEUED])
        == 0
    )
    assert (
        len(
            distributor_service._task_instance_status_map[
                TaskInstanceStatus.INSTANTIATED
            ]
        )
        == 2
    )
    assert (
        len(distributor_service._task_instance_status_map[TaskInstanceStatus.LAUNCHED])
        == 0
    )

    distributor_service.refresh_status_from_db(TaskInstanceStatus.INSTANTIATED)
    distributor_service.process_status(TaskInstanceStatus.INSTANTIATED)

    # check the job to be Launched
    app = db_cfg["app"]
    DB = db_cfg["DB"]
    with app.app_context():
        sql = """
        SELECT id, status, distributor_id, array_step_id
        FROM task_instance
        WHERE task_id in :task_ids
        ORDER BY id"""
        res = (
            DB.session.query(TaskInstance)
            .from_statement(text(sql))
            .params(task_ids=[t1.task_id, t2.task_id])
            .all()
        )
        DB.session.commit()

    assert len(res) == 2
    assert res[0].status == "O"
    assert res[1].status == "O"
    assert res[0].distributor_id is not None
    assert res[1].distributor_id is not None

    # Check that distributor id is logged correctly
    submitted_job_id = distributor_service.cluster_interface._next_job_id - 1
    expected_dist_id = distributor_service.cluster_interface._get_subtask_id
    assert res[0].distributor_id == expected_dist_id(
        submitted_job_id, res[0].array_step_id
    )
    assert res[1].distributor_id == expected_dist_id(
        submitted_job_id, res[1].array_step_id
    )


def test_job_submit_raises_error(db_cfg, tool):
    """test that things move successfully into 'W' state if the executor
    returns the correct id"""

    class ErrorDistributor(SequentialDistributor):
        def submit_to_batch_distributor(
            self, command: str, name: str, requested_resources
        ) -> str:
            raise ValueError("No distributor_id")

    workflow = tool.create_workflow(name="test_submit_raises_error")
    task1 = tool.active_task_templates["simple_template"].create_task(arg="sleep 120")
    workflow.add_task(task1)
    workflow.bind()
    wfr = workflow._create_workflow_run()

    # create task instances
    swarm = SwarmWorkflowRun(
        workflow_run_id=wfr.workflow_run_id, requester=workflow.requester
    )
    swarm.from_workflow(workflow)
    swarm.set_initial_fringe()
    swarm.process_commands()

    # test that we can launch via the normal job pathway
    distributor_service = DistributorService(
        ErrorDistributor("sequential"), requester=workflow.requester, raise_on_error=True
    )
    distributor_service.set_workflow_run(wfr.workflow_run_id)
    distributor_service.refresh_status_from_db(TaskInstanceStatus.QUEUED)
    distributor_service.process_status(TaskInstanceStatus.QUEUED)
    distributor_service.refresh_status_from_db(TaskInstanceStatus.INSTANTIATED)
    distributor_service.process_status(TaskInstanceStatus.INSTANTIATED)

    # check the job finished
    app = db_cfg["app"]
    DB = db_cfg["DB"]
    with app.app_context():
        sql = """
        SELECT task_instance.status
        FROM task_instance
        WHERE task_id = :task_id"""
        res = DB.session.execute(sql, {"task_id": task1.task_id}).fetchone()
        DB.session.commit()
    assert res[0] == "W"


def test_array_submit_raises_error(db_cfg, tool):
    """test that things move successfully into 'W' state if the executor
    returns the correct id"""
    from jobmon.server.web.models.task_instance import TaskInstance

    class ErrorDistributor(MultiprocessDistributor):
        def submit_array_to_batch_distributor(
            self, command: str, name: str, requested_resources, array_length: int
        ) -> Dict[int, str]:
            raise ValueError("No distributor_id")

    # create the workflow and bind to database
    tool.set_default_compute_resources_from_dict(
        cluster_name="multiprocess", compute_resources={"queue": "null.q"}
    )
    t1 = tool.active_task_templates["simple_template"].create_task(arg="echo 1")
    t2 = tool.active_task_templates["simple_template"].create_task(arg="echo 2")
    workflow = tool.create_workflow(name="test_array_submit_raises_error")
    workflow.add_tasks([t1, t2])
    workflow.bind()
    wfr = workflow._create_workflow_run()

    # create task instances
    swarm = SwarmWorkflowRun(
        workflow_run_id=wfr.workflow_run_id, requester=workflow.requester
    )
    swarm.from_workflow(workflow)
    swarm.set_initial_fringe()
    swarm.process_commands()

    # test that we can launch via the normal job pathway
    distributor_service = DistributorService(
        ErrorDistributor("sequential"), requester=workflow.requester, raise_on_error=True
    )
    distributor_service.set_workflow_run(wfr.workflow_run_id)
    distributor_service.refresh_status_from_db(TaskInstanceStatus.QUEUED)
    distributor_service.process_status(TaskInstanceStatus.QUEUED)
    distributor_service.refresh_status_from_db(TaskInstanceStatus.INSTANTIATED)
    distributor_service.process_status(TaskInstanceStatus.INSTANTIATED)

    # check the job finished
    app = db_cfg["app"]
    DB = db_cfg["DB"]
    with app.app_context():
        sql = """
        SELECT id, task_instance.status
        FROM task_instance
        WHERE task_id in :task_ids
        ORDER BY id"""
        res = (
            DB.session.query(TaskInstance)
            .from_statement(text(sql))
            .params(task_ids=[t1.task_id, t2.task_id])
            .all()
        )
        DB.session.commit()

    for task in res:
        assert task.status == "W"


def test_workflow_concurrency_limiting(tool, db_cfg, client_env, task_template):
    """tests that we only return a subset of queued jobs based on the n_queued
    parameter"""

    tasks = []
    for i in range(20):
        task = task_template.create_task(arg=f"sleep {i}")
        tasks.append(task)
    workflow = tool.create_workflow(
        name="test_concurrency_limiting", max_concurrently_running=2
    )
    workflow.add_tasks(tasks)
    workflow.bind()
    wfr = workflow._create_workflow_run()

    swarm = SwarmWorkflowRun(
        workflow_run_id=wfr.workflow_run_id, requester=workflow.requester
    )
    swarm.from_workflow(workflow)
    swarm.set_initial_fringe()
    swarm.process_commands()

    # test that we can launch via the normal job pathway
    distributor_service = DistributorService(
        MultiprocessDistributor("multiprocess", parallelism=3),
        requester=workflow.requester,
        raise_on_error=True,
    )
    distributor_service.set_workflow_run(wfr.workflow_run_id)
    distributor_service.refresh_status_from_db(TaskInstanceStatus.QUEUED)
    distributor_service.process_status(TaskInstanceStatus.QUEUED)
    distributor_service.refresh_status_from_db(TaskInstanceStatus.INSTANTIATED)
    distributor_service.process_status(TaskInstanceStatus.INSTANTIATED)

    assert (
        len(distributor_service._task_instance_status_map[TaskInstanceStatus.LAUNCHED])
        == 2
    )

    distributor_service.cluster_interface.stop()


@pytest.mark.parametrize(
    "wf_limit, array_limit, expected_len",
    [(10_000, 2, 2), (2, 10_000, 2), (2, 3, 2), (3, 2, 2)],
)
def test_array_concurrency(
    tool, db_cfg, client_env, array_template, wf_limit, array_limit, expected_len
):
    """Use Case 1: Array concurrency limit is set, workflow is not. Array should be limited by
    the array's max_concurrently running value"""
    # Use Case 1: Array concurrency limit is set, workflow concurrency limit not set
    array1 = array_template.create_array(
        arg=[1, 2, 3],
        cluster_name="multiprocess",
        compute_resources={"queue": "null.q"},
        max_concurrently_running=array_limit,
    )

    workflow = tool.create_workflow(
        name="test_array_concurrency_1", max_concurrently_running=wf_limit
    )
    workflow.add_array(array1)
    workflow.bind()
    wfr = workflow._create_workflow_run()

    swarm = SwarmWorkflowRun(
        workflow_run_id=wfr.workflow_run_id, requester=workflow.requester
    )
    swarm.from_workflow(workflow)
    swarm.set_initial_fringe()
    swarm.process_commands()

    distributor_service = DistributorService(
        MultiprocessDistributor("multiprocess", parallelism=3),
        requester=workflow.requester,
        raise_on_error=True,
    )
    distributor_service.set_workflow_run(wfr.workflow_run_id)
    distributor_service.refresh_status_from_db(TaskInstanceStatus.QUEUED)
    distributor_service.process_status(TaskInstanceStatus.QUEUED)
    distributor_service.refresh_status_from_db(TaskInstanceStatus.INSTANTIATED)
    distributor_service.process_status(TaskInstanceStatus.INSTANTIATED)

    assert (
        len(distributor_service._task_instance_status_map[TaskInstanceStatus.LAUNCHED])
        == expected_len
    )

    distributor_service.cluster_interface.stop()


def test_dynamic_concurrency_limiting(tool, db_cfg, task_template):
    """tests that the CLI functionality to update concurrent jobs behaves as expected"""

    tasks = []
    for i in range(20):
        task = task_template.create_task(
            arg=f"sleep {i}", compute_resources={"queue": "null.q", "cores": 1}
        )
        tasks.append(task)

    workflow = tool.create_workflow(
        name="test_dynamic_concurrency_limiting", max_concurrently_running=2
    )

    workflow.add_tasks(tasks)
    workflow.bind()
    print(workflow)

    # Start with limit of 2. Adjust up to 5 and try again

    wfr = workflow._create_workflow_run()
    # queue the tasks
    swarm = SwarmWorkflowRun(
        workflow_run_id=wfr.workflow_run_id,
        requester=workflow.requester
    )
    swarm.from_workflow(workflow)
    swarm.set_initial_fringe()
    swarm.process_commands()
    distributor_service = DistributorService(
        MultiprocessDistributor(parallelism=2),
        requester=workflow.requester,
        raise_on_error=True,
    )
    distributor_service.set_workflow_run(wfr.workflow_run_id)
    distributor_service.refresh_status_from_db(TaskInstanceStatus.QUEUED)
    distributor_service.process_status(TaskInstanceStatus.QUEUED)
    distributor_service.refresh_status_from_db(TaskInstanceStatus.INSTANTIATED)
    distributor_service.process_status(TaskInstanceStatus.INSTANTIATED)
    from time import sleep
    sleep(5)
    assert (
            len(distributor_service._task_instance_status_map[TaskInstanceStatus.LAUNCHED]) == 2
    )

    concurrency_limit(workflow.workflow_id, 5)
    # This checks the route on the server
    swarm._synchronize_max_concurrently_running()
    swarm.process_commands()
    distributor_service.refresh_status_from_db(TaskInstanceStatus.QUEUED)
    distributor_service.process_status(TaskInstanceStatus.QUEUED)
    distributor_service.refresh_status_from_db(TaskInstanceStatus.INSTANTIATED)
    distributor_service.process_status(TaskInstanceStatus.INSTANTIATED)
    assert (
            len(distributor_service._task_instance_status_map[TaskInstanceStatus.LAUNCHED]) == 5
    )


def test_array_launch_transition(db_cfg, web_server_in_memory):

    from jobmon.server.web.models.task import Task
    from jobmon.server.web.models.task_instance import TaskInstance
    from jobmon.constants import TaskStatus, TaskInstanceStatus

    # Make up some tasks and task instances in I state
    app, db = db_cfg["app"], db_cfg["DB"]
    t = Task(
        array_id=1,
        task_args_hash=123,
        command="echo 1",
        status=TaskStatus.INSTANTIATING,
    )

    # Add the task
    with app.app_context():
        db.session.add(t)
        db.session.commit()

    ti_params = {
        "task_id": t.id,
        "status": TaskInstanceStatus.INSTANTIATED,
        "array_id": 1,
        "array_batch_num": 1,
        "array_step_id": 0,
    }

    ti1 = TaskInstance(**ti_params)
    ti2 = TaskInstance(**dict(ti_params, array_step_id=1))
    ti3 = TaskInstance(**dict(ti_params, array_step_id=2))

    # add tis to db
    with app.app_context():
        db.session.add_all([ti1, ti2, ti3])
        db.session.commit()

    # Post the transition route, check what comes back
    resp = web_server_in_memory.post(
        "/array/1/transition_to_launched",
        json={
            "batch_number": 1,
            "next_report_increment": 5 * 60,  # 5 minutes to report
        },
    )
    assert resp.status_code == 200

    # Check the statuses are updated
    with app.app_context():
        tnew = db.session.query(Task).where(Task.id == t.id).one()
        ti1_r, ti2_r, ti3_r = (
            db.session.query(TaskInstance)
            .where(TaskInstance.id.in_([ti1.id, ti2.id, ti3.id]))
            .all()
        )

        assert tnew.status == TaskStatus.LAUNCHED
        assert [ti1_r.status, ti2_r.status, ti3_r.status] == [
            TaskInstanceStatus.LAUNCHED
        ] * 3

        # Check a single datetime
        submitted_date = ti1_r.submitted_date
        next_update_date = ti1_r.report_by_date
        assert next_update_date > datetime.now()
        assert next_update_date <= timedelta(minutes=5) + datetime.now()
        assert datetime.now() - timedelta(minutes=5) < submitted_date < datetime.now()

    # Post a request to log the distributor ids
    resp = web_server_in_memory.post(
        "/array/1/log_distributor_id",
        json={
            "array_batch_num": 1,
            "distributor_id_map": {"0": ("123_1", "foo/out/file", "foo/err/file"),
                                   "1": ("123_2", "foo/out/file", "foo/err/file"),
                                   "2": ("123_3", "foo/out/file", "foo/err/file")},
        },
    )
    assert resp.status_code == 200

    with app.app_context():
        ti1_r, ti2_r, ti3_r = (
            db.session.query(TaskInstance)
            .where(TaskInstance.id.in_([ti1.id, ti2.id, ti3.id]))
            .all()
        )

        assert [ti1_r.distributor_id, ti2_r.distributor_id, ti3_r.distributor_id] == [
            "123_1",
            "123_2",
            "123_3",
        ]

        assert {ti1_r.stdout, ti2_r.stdout, ti3_r.stdout} == {"foo/out/file"}
        assert {ti1_r.stderr, ti2_r.stderr, ti3_r.stderr} == {"foo/err/file"}<|MERGE_RESOLUTION|>--- conflicted
+++ resolved
@@ -7,16 +7,11 @@
 from jobmon.client.distributor.distributor_service import DistributorService
 from jobmon.client.status_commands import concurrency_limit
 from jobmon.client.swarm.workflow_run import WorkflowRun as SwarmWorkflowRun
-<<<<<<< HEAD
 from jobmon.builtins.multiprocess.multiproc_distributor import (
     MultiprocessDistributor,
 )
 from jobmon.builtins.sequential.seq_distributor import SequentialDistributor
-=======
-from jobmon.cluster_type.multiprocess.multiproc_distributor import MultiprocessDistributor
-from jobmon.cluster_type.sequential.seq_distributor import SequentialDistributor
 from jobmon.constants import TaskInstanceStatus
->>>>>>> 446dac43
 
 
 def test_instantiate_job(tool, db_cfg, client_env, task_template):
@@ -462,7 +457,7 @@
     from time import sleep
     sleep(5)
     assert (
-            len(distributor_service._task_instance_status_map[TaskInstanceStatus.LAUNCHED]) == 2
+        len(distributor_service._task_instance_status_map[TaskInstanceStatus.LAUNCHED]) == 2
     )
 
     concurrency_limit(workflow.workflow_id, 5)
@@ -474,7 +469,7 @@
     distributor_service.refresh_status_from_db(TaskInstanceStatus.INSTANTIATED)
     distributor_service.process_status(TaskInstanceStatus.INSTANTIATED)
     assert (
-            len(distributor_service._task_instance_status_map[TaskInstanceStatus.LAUNCHED]) == 5
+        len(distributor_service._task_instance_status_map[TaskInstanceStatus.LAUNCHED]) == 5
     )
 
 
