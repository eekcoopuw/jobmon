import pytest

from jobmon.client.distributor.distributor_array import DistributorArray
from jobmon.client.distributor.distributor_service import DistributorService
from jobmon.client.distributor.distributor_task import DistributorTask
from jobmon.client.distributor.distributor_workflow_run import DistributorWorkflowRun
from jobmon.cluster_type.sequential.seq_distributor import SequentialDistributor
from jobmon.cluster_type.multiprocess.multiproc_distributor import MultiprocessDistributor
from jobmon.client.swarm.workflow_run import WorkflowRun as SwarmWorkflowRun
from jobmon.requester import Requester


def test_instantiate_queued_tasks(tool, db_cfg, client_env, task_template, array_template):
    """tests that a task can be instantiated and run and log done"""

    task1 = task_template.create_task(arg="echo 1", cluster_name="sequential")
    array1 = array_template.create_array(arg=[1, 2, 3], cluster_name="sequential",
                                         compute_resources={"queue": "null.q"})

    workflow = tool.create_workflow(name="test_instantiate_queued_jobs")

    workflow.add_tasks([task1])
    workflow.add_array(array1)
    workflow.bind()
    workflow.bind_arrays()
    wfr = workflow._create_workflow_run()

    swarm = SwarmWorkflowRun(
        workflow_id=wfr.workflow_id,
        workflow_run_id=wfr.workflow_run_id,
        tasks=list(workflow.tasks.values()),
    )
    swarm.compute_initial_dag_state()
    list(swarm.queue_tasks())  # expand the generator

    requester = Requester(client_env)
    distributor_wfr = DistributorWorkflowRun(
        workflow.workflow_id, wfr.workflow_run_id, requester
    )
    tasks = distributor_wfr.get_queued_tasks(4)

    for task in tasks:
        distributor_wfr.register_task_instance(task)

    assert len(distributor_wfr.registered_task_instances) == 4
    assert len(distributor_wfr.registered_array_task_instances) == 3


def get_task_instance_status(db_cfg, task_instance_id):
    app = db_cfg["app"]
    DB = db_cfg["DB"]
    with app.app_context():
        query = f"SELECT status FROM task_instance WHERE id = {task_instance_id}"
        resp = DB.session.execute(query).fetchone()[0]
    return resp


def get_batch_number(db_cfg, task_instance_id):
    app = db_cfg["app"]
    DB = db_cfg["DB"]
    with app.app_context():
        query = f"SELECT array_batch_num FROM task_instance WHERE id = {task_instance_id}"
        resp = DB.session.execute(query).fetchone()[0]
    return resp


def call_get_array_task_instance_id(array_id, batch_num, client_env):
    app_route = f"/get_array_task_instance_id/{array_id}/{batch_num}/1"
    requester = Requester(client_env)
    rc, resp = requester.send_request(
        app_route=app_route,
        message={},
        request_type='get'
    )
    return resp['task_instance_id']


def test_distributor_launch(tool, db_cfg, client_env, task_template, array_template):
    # Regression to verify non array task launches.
    from jobmon.serializers import SerializeClusterType
    task_1 = task_template.create_task(arg="echo 1", cluster_name="sequential")

    workflow = tool.create_workflow(name="test_instantiate_queued_jobs")

    workflow.add_tasks([task_1])
    workflow.bind()
    wfr = workflow._create_workflow_run()

    requester = Requester(client_env)

    single_distributor_task = DistributorTask(task_id=task_1.task_id, name='launch_task',
                                              array_id=None,
                                              command=task_1.command,
                                              requested_resources=task_1.compute_resources,
                                              requester=requester)

    # Move single task to Q state
    _, _ = requester._send_request(
        app_route=f"/task/{task_1.task_id}/queue",
        message={},
        request_type='post'
    )

    dtis_4 = single_distributor_task.register_task_instance(workflow_run_id=wfr.workflow_run_id)

    distributor_wfr = DistributorWorkflowRun(
        workflow.workflow_id, wfr.workflow_run_id, requester
    )

    distributor = SequentialDistributor()

    single_task_id = distributor_wfr.launch_task_instance(task_instance=dtis_4,
                                                          cluster=distributor)

    # Check that the single non-array task is running, launched or done
    assert get_task_instance_status(db_cfg, dtis_4.task_instance_id) in ["D", "O", "R"]
    assert distributor_wfr.registered_array_task_instances == []


def test_array_distributor_launch(tool, db_cfg, client_env, task_template, array_template):
    from jobmon.serializers import SerializeClusterType
    from jobmon.cluster_type.dummy import DummyDistributor, DummyWorkerNode

    array1 = array_template.create_array(arg=[1, 2, 3], cluster_name="dummy",
                                         compute_resources={"queue": "null.q"})

    task_1 = task_template.create_task(arg="echo 1", cluster_name="sequential")

    workflow = tool.create_workflow(name="test_instantiate_queued_jobs")

    workflow.add_array(array1)
    workflow.add_tasks([task_1])
    workflow.bind()
    workflow.bind_arrays()
    wfr = workflow._create_workflow_run()

    requester = Requester(client_env)
    distributor_array = DistributorArray(array_id=array1.array_id,
                                         task_resources_id=array1.task_resources.id,
                                         requested_resources=array1.default_compute_resources_set,
                                         name="example_array",
                                         requester=requester
                                         )

    dts = [
        DistributorTask(task_id=t.task_id,
                        array_id=array1.array_id,
                        name='array_ti',
                        command=t.command,
                        requested_resources=t.compute_resources,
                        requester=requester)
        for t in array1.tasks
    ]

    single_distributor_task = DistributorTask(task_id=task_1.task_id, name='launch_task',
                                              array_id=None,
                                              command=task_1.command,
                                              requested_resources=task_1.compute_resources,
                                              requester=requester)

    # Move all tasks to Q state
    for tid in (t.task_id for t in array1.tasks):
        _, _ = requester._send_request(
            app_route=f"/task/{tid}/queue",
            message={},
            request_type='post'
        )

    # Move single task to Q state
    _, _ = requester._send_request(
        app_route=f"/task/{task_1.task_id}/queue",
        message={},
        request_type='post'
    )

<<<<<<< HEAD
=======
    # Register TIs
    dtis_1 = dts[0].register_task_instance(workflow_run_id=wfr.workflow_run_id)
    dtis_2 = dts[1].register_task_instance(workflow_run_id=wfr.workflow_run_id)
    dtis_3 = dts[2].register_task_instance(workflow_run_id=wfr.workflow_run_id)
    dtis_4 = single_distributor_task.register_task_instance(workflow_run_id=wfr.workflow_run_id)

    distributor_array.instantiated_array_task_instance_ids = [dtis_1.task_instance_id,
                                                              dtis_2.task_instance_id]
>>>>>>> f387b78c
    distributor_wfr = DistributorWorkflowRun(
        workflow.workflow_id, wfr.workflow_run_id, requester
    )

    # Register TIs
    dtis_1 = distributor_wfr.register_task_instance(dts[0])
    dtis_2 = distributor_wfr.register_task_instance(dts[0])
    dtis_3 = distributor_wfr.register_task_instance(dts[0])
    dtis_4 = distributor_wfr.register_task_instance(single_distributor_task)

    distributor_array.instantiated_array_task_instance_ids = [dtis_1.task_instance_id,
                                                              dtis_2.task_instance_id]
    #distributor = SequentialDistributor()
    distributor = DummyDistributor()
    array_id = distributor_wfr.launch_array_instance(array=distributor_array,
                                                     cluster=distributor)
    single_task_id = distributor_wfr.launch_task_instance(task_instance=dtis_4,
                                                          cluster=distributor)

    # Dummy cluster complete all submitted tasks.
    # Task 1 will be done
    assert get_task_instance_status(db_cfg, dtis_1.task_instance_id) == "D"
    # Task 2 will be done
    assert get_task_instance_status(db_cfg, dtis_2.task_instance_id) == "D"
    # Task 3 was not updated
    assert get_task_instance_status(db_cfg, dtis_3.task_instance_id) == "I"
    # The registry was cleared out correctly
    assert distributor_array.instantiated_array_task_instance_ids == []
    assert distributor_wfr.registered_array_task_instances == [dtis_3]

    # Check that the single non-array task is running, launched or done
    assert get_task_instance_status(db_cfg, dtis_4.task_instance_id) == "D"

    ti_1_batch_num = get_batch_number(db_cfg, dtis_1.task_instance_id)
    ti_2_batch_num = get_batch_number(db_cfg, dtis_2.task_instance_id)
    ti_3_batch_num = get_batch_number(db_cfg, dtis_3.task_instance_id)
    # Tasks 1 and 2 are associated with the first array batch, should be grouped together
    assert ti_1_batch_num == 0
    assert ti_2_batch_num == 0
    # Task 3 has not been launched yet and should not have a batch number
    assert ti_3_batch_num == 1
    # The first result in the array is always the lowest task instance ID
    assert call_get_array_task_instance_id(
        distributor_array.array_id, ti_1_batch_num, client_env) == \
        dtis_1.task_instance_id

    # Add task 3 to the registered queue, and launch
<<<<<<< HEAD
    DummyWorkerNode.STEP_ID = 1
=======
>>>>>>> f387b78c
    distributor_array.instantiated_array_task_instance_ids = [dtis_3.task_instance_id]
    distributor_wfr.launch_array_instance(array=distributor_array, cluster=distributor)

    # Check that the worker node is either launched, running, or done
    assert get_task_instance_status(db_cfg, dtis_3.task_instance_id) in ["D", "O", "R"]
    ti_3_batch_num = get_batch_number(db_cfg, dtis_3.task_instance_id)
    # Task 3 belongs to the second array submission, so gets batch number 1 back
    assert ti_3_batch_num == 1
    assert distributor_wfr.registered_array_task_instances == []
    # Assert that the task instance ID can be associated
<<<<<<< HEAD
    assert call_get_array_task_instance_id(
        distributor_array.array_id, ti_3_batch_num, client_env) == \
        dtis_3.task_instance_id

=======
    assert call_get_array_task_instance_id(array_id, ti_3_batch_num, client_env) == \
           dtis_3.task_instance_id


@pytest.mark.parametrize("wf_limit, array_limit, expected_len", [(10_000, 2, 2),
                                                                 (2, 10_000, 2),
                                                                 (2, 3, 2),
                                                                 (3, 2, 2)])
def test_array_concurrency(tool, db_cfg, client_env, array_template, wf_limit, array_limit, expected_len):
    """Use Case 1: Array concurrency limit is set, workflow is not. Array should be limited by
    the array's max_concurrently running value"""
    # Use Case 1: Array concurrency limit is set, workflow concurrency limit not set
    array1 = array_template.create_array(arg=[1, 2, 3], cluster_name="multiprocess",
                                         compute_resources={"queue": "null.q"},
                                         max_concurrently_running=array_limit)

    workflow_1 = tool.create_workflow(name="test_array_concurrency_1",
                                      max_concurrently_running=wf_limit)
    workflow_1.add_array(array1)
    workflow_1.bind()
    workflow_1.bind_arrays()
    wfr_1 = workflow_1._create_workflow_run()

    requester = Requester(client_env)

    distributor_array = DistributorArray(array_id=array1.array_id,
                                         task_resources_id=array1.task_resources.id,
                                         requested_resources=array1.default_compute_resources_set,
                                         name="example_array",
                                         requester=requester,
                                         max_concurrently_running=array_limit
                                         )

    dts = [
        DistributorTask(task_id=t.task_id,
                        array_id=array1.array_id,
                        name='array_ti',
                        command=t.command,
                        requested_resources=t.compute_resources,
                        requester=requester)
        for t in array1.tasks
    ]

    # Move all tasks to Q state
    for tid in (t.task_id for t in array1.tasks):
        _, _ = requester._send_request(
            app_route=f"/task/{tid}/queue",
            message={},
            request_type='post'
        )

    distributor_wfr = DistributorWorkflowRun(
        workflow_1.workflow_id, wfr_1.workflow_run_id, requester
    )

    # Add array to cache
    distributor_wfr._arrays[distributor_array.array_id] = distributor_array

    # Register TIs
    dtis_1 = dts[0].register_task_instance(workflow_run_id=wfr_1.workflow_run_id)
    dtis_2 = dts[1].register_task_instance(workflow_run_id=wfr_1.workflow_run_id)
    dtis_3 = dts[2].register_task_instance(workflow_run_id=wfr_1.workflow_run_id)

    distributor_array.instantiated_array_task_instance_ids = [dtis_1.task_instance_id,
                                                              dtis_2.task_instance_id,
                                                              dtis_3.task_instance_id]

    distributor_wfr.prep_tis_for_launch([dtis_1, dtis_2, dtis_3], wf_limit)

    assert len(distributor_array.prepped_for_launch_array_task_instance_ids) == expected_len
>>>>>>> f387b78c
<|MERGE_RESOLUTION|>--- conflicted
+++ resolved
@@ -173,8 +173,6 @@
         request_type='post'
     )
 
-<<<<<<< HEAD
-=======
     # Register TIs
     dtis_1 = dts[0].register_task_instance(workflow_run_id=wfr.workflow_run_id)
     dtis_2 = dts[1].register_task_instance(workflow_run_id=wfr.workflow_run_id)
@@ -183,7 +181,6 @@
 
     distributor_array.instantiated_array_task_instance_ids = [dtis_1.task_instance_id,
                                                               dtis_2.task_instance_id]
->>>>>>> f387b78c
     distributor_wfr = DistributorWorkflowRun(
         workflow.workflow_id, wfr.workflow_run_id, requester
     )
@@ -231,10 +228,8 @@
         dtis_1.task_instance_id
 
     # Add task 3 to the registered queue, and launch
-<<<<<<< HEAD
+
     DummyWorkerNode.STEP_ID = 1
-=======
->>>>>>> f387b78c
     distributor_array.instantiated_array_task_instance_ids = [dtis_3.task_instance_id]
     distributor_wfr.launch_array_instance(array=distributor_array, cluster=distributor)
 
@@ -245,14 +240,9 @@
     assert ti_3_batch_num == 1
     assert distributor_wfr.registered_array_task_instances == []
     # Assert that the task instance ID can be associated
-<<<<<<< HEAD
     assert call_get_array_task_instance_id(
         distributor_array.array_id, ti_3_batch_num, client_env) == \
         dtis_3.task_instance_id
-
-=======
-    assert call_get_array_task_instance_id(array_id, ti_3_batch_num, client_env) == \
-           dtis_3.task_instance_id
 
 
 @pytest.mark.parametrize("wf_limit, array_limit, expected_len", [(10_000, 2, 2),
@@ -307,7 +297,7 @@
     )
 
     # Add array to cache
-    distributor_wfr._arrays[distributor_array.array_id] = distributor_array
+    distributor_wfr.add_new_array(distributor_array)
 
     # Register TIs
     dtis_1 = dts[0].register_task_instance(workflow_run_id=wfr_1.workflow_run_id)
@@ -321,4 +311,3 @@
     distributor_wfr.prep_tis_for_launch([dtis_1, dtis_2, dtis_3], wf_limit)
 
     assert len(distributor_array.prepped_for_launch_array_task_instance_ids) == expected_len
->>>>>>> f387b78c
