--- conflicted
+++ resolved
@@ -2,10 +2,7 @@
 from typing import Dict
 
 import pytest
-<<<<<<< HEAD
-=======
 from mock import patch, PropertyMock
->>>>>>> 1da2ac48
 from jobmon.server.workflow_reaper.reaper_config import WorkflowReaperConfig
 
 
@@ -37,10 +34,7 @@
     from jobmon.client.api import BashTask
     from jobmon.client.execution.scheduler.task_instance_scheduler import \
         TaskInstanceScheduler
-<<<<<<< HEAD
-=======
-    from jobmon.client.workflow_run import WorkflowRun
->>>>>>> 1da2ac48
+    from jobmon.client.workflow_run import WorkflowRun
     from jobmon.server.workflow_reaper.workflow_reaper import WorkflowReaper
 
     # Create a workflow with one task set the workflow run status to R. log a heartbeat so it
@@ -60,10 +54,6 @@
     workflow2 = UnknownWorkflow("error_workflow_2", executor_class="SequentialExecutor")
     workflow2.add_tasks([task2])
     workflow2.bind()
-<<<<<<< HEAD
-    wfr2 = workflow2._create_workflow_run()
-    wfr2.update_status("R")
-=======
     wfr2 = WorkflowRun(
         workflow_id=workflow2.workflow_id,
         executor_class=workflow2._executor.__class__.__name__,
@@ -72,7 +62,6 @@
     wfr2._link_to_workflow(0)
     wfr2._update_status("B")
     wfr2._update_status("R")
->>>>>>> 1da2ac48
 
     # Call the reaper, with a short loss_threshold, to trigger the reaper to
     # move the workflow run in to error state
@@ -102,10 +91,7 @@
     from jobmon.client.api import BashTask
     from jobmon.client.execution.scheduler.task_instance_scheduler import \
         TaskInstanceScheduler
-<<<<<<< HEAD
-=======
-    from jobmon.client.workflow_run import WorkflowRun
->>>>>>> 1da2ac48
+    from jobmon.client.workflow_run import WorkflowRun
     from jobmon.server.workflow_reaper.workflow_reaper import WorkflowReaper
 
     # Create first WorkflowRun and leave it in running state. log a heartbeat so it doesn't
@@ -127,11 +113,6 @@
 
     workflow2.add_tasks([task2])
     workflow2.bind()
-<<<<<<< HEAD
-    wfr2 = workflow2._create_workflow_run()
-    wfr2.update_status("R")
-    wfr2.update_status("C")
-=======
     wfr2 = WorkflowRun(
         workflow_id=workflow2.workflow_id,
         executor_class=workflow2._executor.__class__.__name__,
@@ -141,7 +122,6 @@
     wfr2._update_status("B")
     wfr2._update_status("R")
     wfr2._update_status("C")
->>>>>>> 1da2ac48
 
     # Create third WorkflowRun and transition to H status
     task3 = BashTask("sleep 12")
@@ -149,11 +129,6 @@
 
     workflow3.add_tasks([task3])
     workflow3.bind()
-<<<<<<< HEAD
-    wfr3 = workflow3._create_workflow_run()
-    wfr3.update_status("R")
-    wfr3.update_status("H")
-=======
     wfr3 = WorkflowRun(
         workflow_id=workflow3.workflow_id,
         executor_class=workflow3._executor.__class__.__name__,
@@ -163,7 +138,6 @@
     wfr3._update_status("B")
     wfr3._update_status("R")
     wfr3._update_status("H")
->>>>>>> 1da2ac48
 
     # Call workflow reaper suspended state
     reaper = WorkflowReaper(5, requester=requester_no_retry)
@@ -187,8 +161,6 @@
 
 
 def test_aborted_state(db_cfg, requester_no_retry):
-<<<<<<< HEAD
-=======
     from jobmon.client.api import BashTask, UnknownWorkflow
     from jobmon.server.workflow_reaper.workflow_reaper import WorkflowReaper
     from jobmon.client.workflow_run import WorkflowRun
@@ -233,7 +205,6 @@
 
 
 def test_reaper_version(db_cfg, requester_no_retry):
->>>>>>> 1da2ac48
     from jobmon.client.api import BashTask, UnknownWorkflow
     from jobmon.server.workflow_reaper.workflow_reaper import WorkflowReaper
     from jobmon.client.workflow_run import WorkflowRun
@@ -244,40 +215,6 @@
     workflow = UnknownWorkflow("aborted_workflow_1", executor_class="SequentialExecutor")
     workflow.add_tasks([task, task2])
     workflow.bind()
-<<<<<<< HEAD
-    # Re-implement the logic of _create_workflow_run.
-    # This will allow us to keep the workflow_run in G state and not bind it
-    wfr = WorkflowRun(workflow.workflow_id, executor_class="SequentialExecutor",
-                      requester=requester_no_retry)
-    wfr._link_to_workflow()
-    wfr._log_heartbeat()
-
-    # create a workflow without binding the tasks
-    workflow1 = UnknownWorkflow("aborted_workflow_2", executor_class="SequentialExecutor")
-    workflow1.add_tasks([task, task2])
-    workflow1.bind()
-    # Re-implement the logic of _create_workflow_run.
-    # This will allow us to keep the workflow_run in G state and not bind it
-    wfr1 = WorkflowRun(workflow1.workflow_id, executor_class="SequentialExecutor",
-                       requester=requester_no_retry)
-    wfr1._link_to_workflow()
-
-    # Call aborted state logic
-    reaper = WorkflowReaper(5, requester=requester_no_retry)
-    reaper._aborted_state()
-
-    # Check that the workflow_run and workflow have both been moved to the
-    # "A" state.
-    workflow_status = get_workflow_status(db_cfg, workflow.workflow_id)
-    workflow_run_status = get_workflow_run_status(db_cfg, wfr.workflow_run_id)
-    assert workflow_run_status == "L"
-    assert workflow_status == "G"
-
-    workflow_status = get_workflow_status(db_cfg, workflow1.workflow_id)
-    workflow_run_status = get_workflow_run_status(db_cfg, wfr1.workflow_run_id)
-    assert workflow_run_status == "A"
-    assert workflow_status == "A"
-=======
 
     # Re-implement the logic of _create_workflow_run.
     # This will allow us to keep the workflow_run in G state and not bind it
@@ -298,5 +235,4 @@
         mock.return_value = "foobar"
 
         no_wfrs = reaper._get_lost_workflow_runs(["L", "C", "H"])
-        assert len(no_wfrs) == 0
->>>>>>> 1da2ac48
+        assert len(no_wfrs) == 0