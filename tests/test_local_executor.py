--- conflicted
+++ resolved
@@ -50,9 +50,8 @@
         set([j.name for j in
              central_jobmon.jobs_with_status(Status.COMPLETE)]) == set(
             ["job1", "job2", "job3"]))
-<<<<<<< HEAD
 
-    exlocal.end()
+    exlocal.stop()
 
 
 def test_local_executor_static():
@@ -94,7 +93,4 @@
         set(req.send_request({'action': 'get_jobs_with_status',
                               'args': [Status.COMPLETE]})[1]) == set(
                                   [j1.jid, j2.jid, j3.jid]))
-    exlocal.end()
-=======
-    exlocal.stop()
->>>>>>> 91a9128d
+    exlocal.stop()