--- conflicted
+++ resolved
@@ -9,7 +9,6 @@
 from sqlalchemy.exc import OperationalError
 from datetime import datetime
 
-<<<<<<< HEAD
 from jobmon.client.the_client_config import get_the_client_config
 from jobmon.client.requester import Requester
 from jobmon.models.job import InvalidStateTransition, Job
@@ -18,13 +17,6 @@
 from jobmon.models.job_status import JobStatus
 from jobmon.models.job_instance import JobInstance
 from jobmon.client.swarm.workflow.workflow import WorkflowDAO
-=======
-from jobmon.database import session_scope
-from jobmon.models import InvalidStateTransition, Job, JobInstanceErrorLog, \
-    JobInstanceStatus, JobStatus, JobInstance
-from jobmon.workflow.executable_task import ExecutableTask
-from jobmon.attributes.constants import job_attribute
->>>>>>> 49e2cff4
 
 
 HASH = 12345
@@ -70,7 +62,6 @@
     from jobmon.server.services.job_state_manager.job_state_manager import \
         _get_workflow_run_id
     user = getpass.getuser()
-<<<<<<< HEAD
     req = Requester(get_the_client_config(), 'jsm')
     # add job
     _, response = req.send_request(
@@ -304,153 +295,6 @@
         request_type='post')
     # open new session on the db and ensure job stats are being loggged
     from jobmon.server.database import session_scope
-=======
-    _, job_dct = jsm.add_job("bar", HASH, "baz", dag_id)
-    job = Job.from_wire(job_dct)
-    wf = jsm.add_workflow(
-        dag_id, "args_{}".format(random.randint(1, 1e7)),
-        hashlib.sha1('hash_{}'.format(random.randint(1, 1e7))
-                     .encode('utf-8')).hexdigest(), "test", user)
-    wf_run_id = jsm.add_workflow_run(wf[1]['id'], user, socket.gethostname(),
-                                     000, None, None, 'proj_jenkins', '', ''
-                                     )[1]
-    print(dag_id)
-    assert wf_run_id == jsm._get_workflow_run_id(job.job_id)
-
-
-def test_get_workflow_run_id_no_workflow(jsm_jqs):
-    jsm, _ = jsm_jqs
-    _, dag_id = jsm.add_task_dag("testing", "pytest user", "new_dag_hash",
-                                 datetime.utcnow())
-    _, job_dct = jsm.add_job("foobar", SECOND_HASH, "baz", dag_id)
-    job = Job.from_wire(job_dct)
-    assert not jsm._get_workflow_run_id(job.job_id)
-
-
-def test_jsm_valid_done(jsm_jqs, dag_id):
-    jsm, jqs = jsm_jqs
-
-    _, job_dct = jsm.add_job("bar", HASH, "baz", dag_id)
-    job = Job.from_wire(job_dct)
-    jsm.queue_job(job.job_id)
-
-
-    _, job_instance_id = jsm.add_job_instance(job.job_id, 'dummy_exec')
-    jsm.log_executor_id(job_instance_id, 12345)
-    jsm.log_running(job_instance_id, socket.gethostname(), os.getpid())
-    jsm.log_usage(job_instance_id, usage_str='used resources',
-                  wallclock='0', maxrss='1g', cpu='00:00:00', io='1')
-    jsm.log_done(job_instance_id)
-
-
-def test_jsm_valid_error(jsm_jqs):
-    jsm, jqs = jsm_jqs
-
-    _, dag_id = jsm.add_task_dag("mocks", "pytest user", "dag_hash",
-                                 datetime.utcnow())
-    _, job_dct = jsm.add_job("bar", HASH, "baz", dag_id)
-    job = Job.from_wire(job_dct)
-    jsm.queue_job(job.job_id)
-
-    _, job_instance_id = jsm.add_job_instance(job.job_id, 'dummy_exec')
-    jsm.log_executor_id(job_instance_id, 12345)
-    jsm.log_running(job_instance_id, socket.gethostname(), os.getpid())
-    jsm.log_error(job_instance_id, "this is an error message")
-
-
-def test_invalid_transition(jsm_jqs):
-    jsm, jqs = jsm_jqs
-
-    _, dag_id = jsm.add_task_dag("mocks", "pytest user", "dag_hash",
-                                 datetime.utcnow())
-    _, job_dct = jsm.add_job("bar", HASH, "baz", dag_id)
-    job = Job.from_wire(job_dct)
-
-    with pytest.raises(InvalidStateTransition):
-        _, job_instance_id = jsm.add_job_instance(job.job_id, 'dummy_exec')
-
-
-def test_single_publish_on_error(dag_id, job_list_manager_sub,
-                                 commit_hooked_jsm):
-    """Ensures that status publications for errors only happen once the
-    database transaction has been committed"""
-
-    jsm = commit_hooked_jsm
-
-    task = ExecutableTask(command="bar", name="baz", max_attempts=1)
-    job = job_list_manager_sub.bind_task(task)._job
-    jsm.queue_job(job.job_id)
-
-    _, job_instance_id = jsm.add_job_instance(job.job_id, 'dummy_exec')
-    jsm.log_executor_id(job_instance_id, 12345)
-    jsm.log_running(job_instance_id, socket.gethostname(), os.getpid())
-
-    # Force state where double publish was happening
-    with pytest.raises(OperationalError):
-        jsm.log_error(job_instance_id, "force transaction failure")
-    with pytest.raises(Empty):
-        updates = job_list_manager_sub.block_until_any_done_or_error(5)
-
-    jsm.log_error(job_instance_id, "skip_error_hook")
-    _, failed = job_list_manager_sub.block_until_any_done_or_error(5)
-    assert failed[0].job_id == job.job_id
-    assert failed[0].status == JobStatus.ERROR_FATAL
-
-
-def test_single_publish_on_done(dag_id, job_list_manager_sub,
-                                commit_hooked_jsm):
-    """Ensures that status publications for DONE only happen once the
-    database transaction has been committed"""
-
-    jsm = commit_hooked_jsm
-
-    # Note we need (2) attempts here, the first of which we will
-    # use to force a transaction failure and the second of which
-    # should transact successfully
-    task = ExecutableTask(command="bar", name="baz", max_attempts=2)
-    job = job_list_manager_sub.bind_task(task)._job
-    jsm.queue_job(job.job_id)
-
-    _, job_instance_id = jsm.add_job_instance(job.job_id, 'dummy_exec')
-    jsm.log_executor_id(job_instance_id, 12345)
-    jsm.log_running(job_instance_id, socket.gethostname(), os.getpid())
-    jsm.log_usage(job_instance_id, usage_str='used resources',
-                  wallclock='0', maxrss='1g', cpu='00:00:00', io='1')
-    with pytest.raises(OperationalError):
-        jsm.log_done(job_instance_id)
-    # Force state where double publish could happen, if not dependent
-    # on successful commit of transaction scope
-    with pytest.raises(Empty):
-        updates = job_list_manager_sub.block_until_any_done_or_error(5)
-
-    # Try again... skipping the done hook
-    jsm.log_error(job_instance_id, "skip_error_hook")
-    _, job_instance_id = jsm.add_job_instance(job.job_id, 'skip_done_hook')
-    jsm.log_executor_id(job_instance_id, -1)
-    jsm.log_running(job_instance_id, socket.gethostname(), os.getpid())
-    jsm.log_usage(job_instance_id, usage_str='used resources',
-                  wallclock='0', maxrss='1g', cpu='00:00:00', io='1')
-    jsm.log_done(job_instance_id)
-    done, _ = job_list_manager_sub.block_until_any_done_or_error(5)
-    assert done[0].job_id == job.job_id
-    assert done[0].status == JobStatus.DONE
-
-
-def test_jsm_log_usage(jsm_jqs, dag_id):
-    jsm, jqs = jsm_jqs
-
-    _, job_dct = jsm.add_job("bar", HASH, "baz", dag_id)
-    job = Job.from_wire(job_dct)
-    jsm.queue_job(job.job_id)
-
-    _, job_instance_id = jsm.add_job_instance(job.job_id, 'dummy_exec')
-    jsm.log_executor_id(job_instance_id, 12345)
-    jsm.log_running(job_instance_id, socket.gethostname(), os.getpid())
-    jsm.log_usage(job_instance_id, usage_str='used resources', wallclock='0',
-                  maxrss='1g', cpu='00:00:00', io='1')
-    # open new session on the db and ensure job stats are being logged
-
->>>>>>> 49e2cff4
     with session_scope() as session:
         ji = session.query(JobInstance).filter(
             JobInstance.job_instance_id == job_instance_id).first()
@@ -460,7 +304,6 @@
         assert ji.cpu == '00:00:00'
         assert ji.io == '1'
         assert ji.nodename == socket.gethostname()
-<<<<<<< HEAD
     req.send_request(
         app_route='/job_instance/{}/log_done'.format(job_instance_id),
         message={},
@@ -484,9 +327,90 @@
         app_route='/job/{}/queue'.format(job.job_id),
         message={},
         request_type='post')
-=======
-
-    jsm.log_done(job_instance_id)
+
+    # Create a couple of job instances
+    rc, response = req.send_request(
+        app_route='/job_instance',
+        message={'job_id': str(job.job_id),
+                 'executor_type': 'dummy_exec'},
+        request_type='post')
+    ji1 = response['job_instance_id']
+    req.send_request(
+        app_route='/job_instance/{}/log_executor_id'.format(ji1),
+        message={'executor_id': str(12345)},
+        request_type='post')
+    req.send_request(
+        app_route='/job_instance/{}/log_running'.format(ji1),
+        message={'nodename': socket.gethostname(),
+                 'process_group_id': str(os.getpid())},
+        request_type='post')
+    req.send_request(
+        app_route='/job_instance/{}/log_error'.format(ji1),
+        message={'error_message': "error 1"},
+        request_type='post')
+
+    # second job instance
+    rc, response = req.send_request(
+        app_route='/job_instance',
+        message={'job_id': str(job.job_id),
+                 'executor_type': 'dummy_exec'},
+        request_type='post')
+    ji2 = response['job_instance_id']
+    req.send_request(
+        app_route='/job_instance/{}/log_executor_id'.format(ji2),
+        message={'executor_id': str(12346)},
+        request_type='post')
+    req.send_request(
+        app_route='/job_instance/{}/log_running'.format(ji2),
+        message={'nodename': socket.gethostname(),
+                 'process_group_id': str(os.getpid())},
+        request_type='post')
+    req.send_request(
+        app_route='/job_instance/{}/log_error'.format(ji2),
+        message={'error_message': "error 1"},
+        request_type='post')
+
+    # third job instance
+    rc, response = req.send_request(
+        app_route='/job_instance',
+        message={'job_id': str(job.job_id),
+                 'executor_type': 'dummy_exec'},
+        request_type='post')
+    ji3 = response['job_instance_id']
+    req.send_request(
+        app_route='/job_instance/{}/log_executor_id'.format(ji3),
+        message={'executor_id': str(12347)},
+        request_type='post')
+    req.send_request(
+        app_route='/job_instance/{}/log_running'.format(ji3),
+        message={'nodename': socket.gethostname(),
+                 'process_group_id': str(os.getpid())},
+        request_type='post')
+
+    # Reset the job to REGISTERED
+    req.send_request(
+        app_route='/job/{}/reset'.format(job.job_id),
+        message={},
+        request_type='post')
+
+    from jobmon.server.database import session_scope
+    with session_scope() as session:
+        jobs = session.query(Job).filter_by(dag_id=real_dag_id,
+                                            job_id=job.job_id).all()
+        assert len(jobs) == 1
+        job = jobs[0]
+        assert job.status == JobStatus.REGISTERED
+        assert job.num_attempts == 0
+        assert len(job.job_instances) == 3
+        assert all([ji.status == JobInstanceStatus.ERROR
+                    for ji in job.job_instances])
+        errors = [e for ji in job.job_instances for e in ji.errors]
+
+        # The (2) original errors, plus a RESET error for each of the (3)
+        # jis... It's a little aggressive, but it's the safe way to ensure
+        # job_instances don't hang around in unknown states upon RESET
+        assert len(errors) == 5
+
 
 def test_jsm_submit_job_attr(jsm_jqs, dag_id):
     jsm, jqs = jsm_jqs
@@ -521,96 +445,4 @@
         for entry in attribute_entries:
             attribute_entry_type = entry.attribute_type
             attribute_entry_value = entry.value
-            assert dict_of_attributes[attribute_entry_type] == attribute_entry_value
-
-
-def test_job_reset(jsm_jqs, dag_id):
-    jsm, jqs = jsm_jqs
-
-    _, job_dct = jsm.add_job("bar", HASH, "baz", dag_id, max_attempts=3)
-    job = Job.from_wire(job_dct)
-    jsm.queue_job(job.job_id)
->>>>>>> 49e2cff4
-
-    # Create a couple of job instances
-    rc, response = req.send_request(
-        app_route='/job_instance',
-        message={'job_id': str(job.job_id),
-                 'executor_type': 'dummy_exec'},
-        request_type='post')
-    ji1 = response['job_instance_id']
-    req.send_request(
-        app_route='/job_instance/{}/log_executor_id'.format(ji1),
-        message={'executor_id': str(12345)},
-        request_type='post')
-    req.send_request(
-        app_route='/job_instance/{}/log_running'.format(ji1),
-        message={'nodename': socket.gethostname(),
-                 'process_group_id': str(os.getpid())},
-        request_type='post')
-    req.send_request(
-        app_route='/job_instance/{}/log_error'.format(ji1),
-        message={'error_message': "error 1"},
-        request_type='post')
-
-    # second job instance
-    rc, response = req.send_request(
-        app_route='/job_instance',
-        message={'job_id': str(job.job_id),
-                 'executor_type': 'dummy_exec'},
-        request_type='post')
-    ji2 = response['job_instance_id']
-    req.send_request(
-        app_route='/job_instance/{}/log_executor_id'.format(ji2),
-        message={'executor_id': str(12346)},
-        request_type='post')
-    req.send_request(
-        app_route='/job_instance/{}/log_running'.format(ji2),
-        message={'nodename': socket.gethostname(),
-                 'process_group_id': str(os.getpid())},
-        request_type='post')
-    req.send_request(
-        app_route='/job_instance/{}/log_error'.format(ji2),
-        message={'error_message': "error 1"},
-        request_type='post')
-
-    # third job instance
-    rc, response = req.send_request(
-        app_route='/job_instance',
-        message={'job_id': str(job.job_id),
-                 'executor_type': 'dummy_exec'},
-        request_type='post')
-    ji3 = response['job_instance_id']
-    req.send_request(
-        app_route='/job_instance/{}/log_executor_id'.format(ji3),
-        message={'executor_id': str(12347)},
-        request_type='post')
-    req.send_request(
-        app_route='/job_instance/{}/log_running'.format(ji3),
-        message={'nodename': socket.gethostname(),
-                 'process_group_id': str(os.getpid())},
-        request_type='post')
-
-    # Reset the job to REGISTERED
-    req.send_request(
-        app_route='/job/{}/reset'.format(job.job_id),
-        message={},
-        request_type='post')
-
-    from jobmon.server.database import session_scope
-    with session_scope() as session:
-        jobs = session.query(Job).filter_by(dag_id=real_dag_id,
-                                            job_id=job.job_id).all()
-        assert len(jobs) == 1
-        job = jobs[0]
-        assert job.status == JobStatus.REGISTERED
-        assert job.num_attempts == 0
-        assert len(job.job_instances) == 3
-        assert all([ji.status == JobInstanceStatus.ERROR
-                    for ji in job.job_instances])
-        errors = [e for ji in job.job_instances for e in ji.errors]
-
-        # The (2) original errors, plus a RESET error for each of the (3)
-        # jis... It's a little aggressive, but it's the safe way to ensure
-        # job_instances don't hang around in unknown states upon RESET
-        assert len(errors) == 5+            assert dict_of_attributes[attribute_entry_type] == attribute_entry_value