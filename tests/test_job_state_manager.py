--- conflicted
+++ resolved
@@ -226,12 +226,9 @@
     req.send_request(
         app_route='/job_instance/{}/log_error'.format(job_instance_id),
         message={'error_message': "this is an error message",
-<<<<<<< HEAD
                  'executor_id': str(12345),
-                 'exit_status': 2},
-=======
+                 'exit_status': 2,
                  'nodename': socket.getfqdn()},
->>>>>>> 38c0db46
         request_type='post')
 
 
@@ -414,12 +411,9 @@
     req.send_request(
         app_route='/job_instance/{}/log_error'.format(ji1),
         message={'error_message': "error 1",
-<<<<<<< HEAD
                  'executor_id': str(12345),
-                 'exit_status': 1},
-=======
+                 'exit_status': 1,
                  'nodename': socket.getfqdn()},
->>>>>>> 38c0db46
         request_type='post')
 
     # second job instance
@@ -443,12 +437,9 @@
     req.send_request(
         app_route='/job_instance/{}/log_error'.format(ji2),
         message={'error_message': "error 1",
-<<<<<<< HEAD
                  'executor_id': str(12345),
-                 'exit_status': 1},
-=======
+                 'exit_status': 1,
                  'nodename': socket.getfqdn()},
->>>>>>> 38c0db46
         request_type='post')
 
     # third job instance
