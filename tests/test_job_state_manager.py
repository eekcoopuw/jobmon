--- conflicted
+++ resolved
@@ -675,19 +675,15 @@
         request_type='post')
 
 
-<<<<<<< HEAD
+
 def test_change_job_resources(db_cfg, real_dag_id):
     """ test that resources can be set and then changed and show up properly
     in the DB"""
-=======
-def test_executor_id_logging(db_cfg, real_dag_id):
->>>>>>> 8f2c22b2
-    _, response = req.send_request(
-        app_route='/job',
-        message={'name': 'bar',
-                 'job_hash': HASH,
-                 'command': 'baz',
-<<<<<<< HEAD
+    _, response = req.send_request(
+        app_route='/job',
+        message={'name': 'bar',
+                 'job_hash': HASH,
+                 'command': 'baz',
                  'dag_id': str(real_dag_id),
                  'max_attempts': '3'},
         request_type='post')
@@ -725,7 +721,14 @@
         assert mem == '2G'
         assert cores == 2
         DB.session.commit()
-=======
+        
+
+def test_executor_id_logging(db_cfg, real_dag_id):
+    _, response = req.send_request(
+        app_route='/job',
+        message={'name': 'bar',
+                 'job_hash': HASH,
+                 'command': 'baz',
                  'dag_id': str(real_dag_id)},
         request_type='post')
     job = Job.from_wire(response['job_dct'])
@@ -788,7 +791,4 @@
             JobInstance.job_instance_id == job_instance_id).first()
         assert ji.status == 'D'
         assert ji.executor_id == 98765
-        DB.session.commit()
-
-
->>>>>>> 8f2c22b2
+        DB.session.commit()