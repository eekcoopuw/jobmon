--- conflicted
+++ resolved
@@ -813,7 +813,6 @@
         assert ji.status == 'D'
         assert ji.executor_id == 98765
         DB.session.commit()
-<<<<<<< HEAD
 
 
 def test_on_transition_get_kill(real_dag_id, db_cfg):
@@ -858,5 +857,3 @@
                  'next_report_increment': 120},
         request_type='post')
     assert resp['message'] == 'kill self'
-=======
->>>>>>> f59f2451
