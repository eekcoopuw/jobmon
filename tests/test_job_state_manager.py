--- conflicted
+++ resolved
@@ -59,11 +59,8 @@
 
 
 def test_get_workflow_run_id(real_dag_id):
-<<<<<<< HEAD
     from jobmon.server.services.job_state_manager.job_state_manager import \
         _get_workflow_run_id
-=======
->>>>>>> b2644df3
     user = getpass.getuser()
     req = Requester(get_the_client_config(), 'jsm')
     # add job
@@ -78,11 +75,7 @@
 
     # add workflow
     _, response = req.send_request(
-<<<<<<< HEAD
-        app_route='/add_workflow',
-=======
         app_route='/workflow',
->>>>>>> b2644df3
         message={'dag_id': str(real_dag_id),
                  'workflow_args': "args_{}".format(random.randint(1, 1e7)),
                  'workflow_hash': hashlib.sha1('hash_{}'
@@ -135,12 +128,7 @@
     assert not _get_workflow_run_id(job.job_id)
 
 
-<<<<<<< HEAD
 def test_jsm_valid_done(real_dag_id):
-=======
-def test_jsm_valid_done(real_jsm_jqs, real_dag_id):
->>>>>>> b2644df3
-
     req = Requester(get_the_client_config(), 'jsm')
     # add job
     _, response = req.send_request(
@@ -168,22 +156,6 @@
 
     # do job logging
     req.send_request(
-<<<<<<< HEAD
-        app_route='/log_executor_id',
-        message={'job_instance_id': str(job_instance_id),
-                 'executor_id': str(12345)},
-        request_type='post')
-    req.send_request(
-        app_route='/log_running',
-        message={'job_instance_id': str(job_instance_id),
-                 'nodename': socket.gethostname(),
-                 'process_group_id': str(os.getpid())},
-        request_type='post')
-    req.send_request(
-        app_route='/log_usage',
-        message={'job_instance_id': str(job_instance_id),
-                 'usage_str': 'used resources',
-=======
         app_route='/job_instance/{}/log_executor_id'.format(job_instance_id),
         message={'executor_id': str(12345)},
         request_type='post')
@@ -195,46 +167,27 @@
     req.send_request(
         app_route='/job_instance/{}/log_usage'.format(job_instance_id),
         message={'usage_str': 'used resources',
->>>>>>> b2644df3
                  'wallclock': '0',
                  'maxvmem': '1g',
                  'cpu': '00:00:00',
                  'io': '1'},
         request_type='post')
     req.send_request(
-<<<<<<< HEAD
-        app_route='/log_done',
-=======
         app_route='/job_instance/{}/log_done'.format(job_instance_id),
->>>>>>> b2644df3
         message={'job_instance_id': str(job_instance_id)},
         request_type='post')
 
 
-<<<<<<< HEAD
-def test_jsm_valid_error(dag_id):
-    req = Requester(get_the_client_config(), 'jsm')
-=======
-def test_jsm_valid_error(real_jsm_jqs, real_dag_id):
+def test_jsm_valid_error(real_dag_id):
     req = requester.Requester(config.jsm_port)
 
-    # add dag
-    rc, response = req.send_request(
-        app_route='/task_dag',
-        message={'name': 'mock_dag', 'user': 'pytest_user',
-                 'dag_hash': 'dag_hash',
-                 'created_date': str(datetime.utcnow())},
-        request_type='post')
-    dag_id = response['dag_id']
->>>>>>> b2644df3
-
     # add job
     _, response = req.send_request(
         app_route='/job',
         message={'name': 'bar',
                  'job_hash': HASH,
                  'command': 'baz',
-                 'dag_id': str(dag_id)},
+                 'dag_id': str(real_dag_id)},
         request_type='post')
     job = Job.from_wire(response['job_dct'])
 
@@ -270,10 +223,7 @@
 
 def test_invalid_transition(dag_id):
 
-<<<<<<< HEAD
-    req = Requester(get_the_client_config(), 'jsm')
-=======
-    req = requester.Requester(config.jsm_port)
+    req = Requester(get_the_client_config(), 'jsm')
 
     # add dag
     rc, response = req.send_request(
@@ -283,7 +233,6 @@
                  'created_date': str(datetime.utcnow())},
         request_type='post')
     dag_id = response['dag_id']
->>>>>>> b2644df3
 
     # add job
     _, response = req.send_request(
@@ -303,13 +252,8 @@
             request_type='post')
 
 
-<<<<<<< HEAD
-def test_jsm_log_usage(dag_id):
-    req = Requester(get_the_client_config(), 'jsm')
-=======
 def test_jsm_log_usage(real_dag_id):
-    req = requester.Requester(config.jsm_port)
->>>>>>> b2644df3
+    req = Requester(get_the_client_config(), 'jsm')
 
     _, response = req.send_request(
         app_route='/job',
@@ -359,13 +303,8 @@
         assert ji.io == '1'
         assert ji.nodename == socket.gethostname()
     req.send_request(
-<<<<<<< HEAD
-        app_route='/log_done',
-        message={'job_instance_id': str(job_instance_id)},
-=======
         app_route='/job_instance/{}/log_done'.format(job_instance_id),
         message={},
->>>>>>> b2644df3
         request_type='post')
 
 
