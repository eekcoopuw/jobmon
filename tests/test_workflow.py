import pytest
from time import sleep
import os

from jobmon.database import session_scope
from jobmon.meta_models.task_dag import TaskDagMeta
from jobmon.models import Job, JobInstanceStatus, JobInstance, JobStatus
from jobmon.services.health_monitor import HealthMonitor
from jobmon.workflow.bash_task import BashTask
from jobmon.workflow.python_task import PythonTask
from jobmon.workflow.task_dag import DagExecutionStatus, TaskDag
from jobmon.workflow.workflow import Workflow, WorkflowDAO, WorkflowStatus, \
    WorkflowAlreadyComplete
from jobmon.workflow.workflow_run import WorkflowRunDAO, WorkflowRunStatus


@pytest.fixture(scope='function')
def second_dag(db_cfg, real_jsm_jqs, request):
    """Use a fxiture for dag creation so that the dags' JobInstanceFactories
    and JobInstanceReconcilers get cleaned up after each test"""
    dag = TaskDag(name=request.node.name + "2", interrupt_on_error=False)
    yield dag
    if dag.job_list_manager:
        dag.job_list_manager.disconnect()


@pytest.fixture
def simple_workflow(real_dag):
    t1 = BashTask("sleep 1")
    t2 = BashTask("sleep 2", upstream_tasks=[t1])
    t3 = BashTask("sleep 3", upstream_tasks=[t2])
    real_dag.add_tasks([t1, t2, t3])

    wfa = "my_simple_dag"
    workflow = Workflow(real_dag, wfa)
    workflow.execute()
    return workflow


@pytest.fixture
def simple_workflow_w_errors(real_dag):
    t1 = BashTask("sleep 1")
    t2 = BashTask("not_a_command 1", upstream_tasks=[t1])
    t3 = BashTask("sleep 30", upstream_tasks=[t1], max_runtime=1)
    t4 = BashTask("not_a_command 3", upstream_tasks=[t2, t3])
    real_dag.add_tasks([t1, t2, t3, t4])

    workflow = Workflow(real_dag, "my_failing_args")
    workflow.execute()
    return workflow


def mock_slack(msg, channel):
    print("{} to be posted to channel: {}".format(msg, channel))


def test_wfargs_update(real_dag, second_dag):
    # Create identical dags
    t1 = BashTask("sleep 1")
    t2 = BashTask("sleep 2", upstream_tasks=[t1])
    t3 = BashTask("sleep 3", upstream_tasks=[t2])

    dag1 = real_dag
    dag1.add_tasks([t1, t2, t3])

    t4 = BashTask("sleep 1")
    t5 = BashTask("sleep 2", upstream_tasks=[t4])
    t6 = BashTask("sleep 3", upstream_tasks=[t5])
    dag2 = second_dag
    dag2.add_tasks([t4, t5, t6])

    wfa1 = "v1"
    wf1 = Workflow(dag1, wfa1)
    wf1.execute()

    wfa2 = "v2"
    wf2 = Workflow(dag2, wfa2)
    wf2.execute()

    # Make sure the second Workflow has a distinct Workflow ID & WorkflowRun ID
    assert wf1.id != wf2.id

    # Make sure the second Workflow has a distinct hash
    assert wf1.hash != wf2.hash

    # Make sure the second Workflow has a distinct set of Jobs
    assert not (set([t.job_id for _, t in wf1.task_dag.bound_tasks.items()]) &
                set([t.job_id for _, t in wf2.task_dag.bound_tasks.items()]))


def test_dag_update(real_dag, second_dag):
    # Create different dags
    t1 = BashTask("sleep 1")
    t2 = BashTask("sleep 2", upstream_tasks=[t1])
    t3 = BashTask("sleep 3", upstream_tasks=[t2])

    dag1 = real_dag
    dag1.add_tasks([t1, t2, t3])

    t4 = BashTask("sleep 3")
    t5 = BashTask("sleep 2", upstream_tasks=[t4])
    t6 = BashTask("sleep 1", upstream_tasks=[t5])
    dag2 = second_dag
    dag2.add_tasks([t4, t5, t6])

    wfa1 = "dag_update"
    wf1 = Workflow(dag1, wfa1)
    wf1.execute()

    wfa2 = "dag_update"
    wf2 = Workflow(dag2, wfa2)
    wf2.execute()

    # Make sure the second Workflow has a distinct Workflow ID and WorkflowRun
    # ID
    assert wf1.id != wf2.id

    # Make sure the second Workflow has a distinct hash
    assert wf1.hash != wf2.hash

    # Make sure the second Workflow has a distinct set of Jobs
    assert not (set([t.job_id for _, t in wf1.task_dag.bound_tasks.items()]) &
                set([t.job_id for _, t in wf2.task_dag.bound_tasks.items()]))


def test_wfagrs_dag_update(real_dag, second_dag):
    # Create different dags
    t1 = BashTask("sleep 1")
    t2 = BashTask("sleep 2", upstream_tasks=[t1])
    t3 = BashTask("sleep 3", upstream_tasks=[t2])

    dag1 = real_dag
    dag1.add_tasks([t1, t2, t3])

    t4 = BashTask("sleep 3")
    t5 = BashTask("sleep 2", upstream_tasks=[t4])
    t6 = BashTask("sleep 1", upstream_tasks=[t5])
    dag2 = second_dag
    dag2.add_tasks([t4, t5, t6])

    wfa1 = "wfargs_dag_update"
    wf1 = Workflow(dag1, wfa1)
    wf1.execute()

    wfa2 = "wfargs_dag_update"
    wf2 = Workflow(dag2, wfa2)
    wf2.execute()

    # Make sure the second Workflow has a distinct Workflow ID and WorkflowRun
    # ID
    assert wf1.id != wf2.id

    # Make sure the second Workflow has a distinct hash
    assert wf1.hash != wf2.hash

    # Make sure the second Workflow has a distinct set of Jobs
    assert not (set([t.job_id for _, t in wf1.task_dag.bound_tasks.items()]) &
                set([t.job_id for _, t in wf2.task_dag.bound_tasks.items()]))


def test_stop_resume(simple_workflow, tmpdir, second_dag):
    # Manually modify the database so that some mid-dag jobs appear in
    # a running / non-complete / non-error state
    stopped_wf = simple_workflow
    job_ids = [t.job_id for _, t in stopped_wf.task_dag.bound_tasks.items()]

    to_run_jid = job_ids[-1]
    with session_scope() as session:
        session.execute("""
            UPDATE job
            SET status='{s}'
            WHERE job_id={jid}""".format(s=JobStatus.REGISTERED,
                                         jid=to_run_jid))
        session.execute("""
            UPDATE workflow
            SET status='{s}'
            WHERE id={id}""".format(s=WorkflowStatus.STOPPED,
                                    id=stopped_wf.id))
        session.execute("""
            UPDATE workflow_run
            SET status='{s}'
            WHERE workflow_id={id}""".format(s=WorkflowRunStatus.STOPPED,
                                             id=stopped_wf.id))
        session.execute("""
            DELETE FROM job_instance
            WHERE job_id={jid}""".format(s=JobStatus.REGISTERED,
                                         jid=to_run_jid))

    # Re-create the dag "from scratch" (copy simple_workflow fixture)
    dag = second_dag
    t1 = BashTask("sleep 1")
    t2 = BashTask("sleep 2", upstream_tasks=[t1])
    t3 = BashTask("sleep 3", upstream_tasks=[t2])
    dag.add_tasks([t1, t2, t3])

    wfa = "my_simple_dag"
    elogdir = str(tmpdir.mkdir("wf_elogs"))
    ologdir = str(tmpdir.mkdir("wf_ologs"))

    workflow = Workflow(dag, wfa, stderr=elogdir, stdout=ologdir,
                        project='proj_jenkins')
    workflow.execute()

    # TODO: FIGURE OUT WHETHER IT's SENSIBLE TO CLEAR THE done/error
    # QUEUES AFTER THE __init__ _sync() call in job_list_manager...

    # Check that finished tasks aren't added to the top fringe
    assert workflow.task_dag.top_fringe == [t3]

    # TODO: Check that the user is prompted that they indeed want to resume...

    # Validate that the new workflow has the same ID as the 'stopped' one
    assert workflow.id == stopped_wf.id

    # Validate that a new WorkflowRun was created
    assert workflow.workflow_run.id != stopped_wf.workflow_run.id

    # Validate that the old WorkflowRun was stopped
    with session_scope() as session:
        wf_run = (session.query(WorkflowRunDAO).filter_by(
            id=stopped_wf.workflow_run.id).first())
        assert wf_run.status == WorkflowRunStatus.STOPPED
        wf_run_jobs = session.query(JobInstance).filter_by(
            workflow_run_id=stopped_wf.workflow_run.id).all()
        assert all(job.status != JobInstanceStatus.RUNNING
                   for job in wf_run_jobs)

    # Validate that a new WorkflowRun has different logdirs and project
    assert workflow.workflow_run.stderr != stopped_wf.workflow_run.stderr
    assert workflow.workflow_run.stdout != stopped_wf.workflow_run.stdout
    assert workflow.workflow_run.project != stopped_wf.workflow_run.project

    # Validate that the database indicates the Dag and its Jobs are complete
    assert workflow.status == WorkflowStatus.DONE

    jlm = workflow.task_dag.job_list_manager
    for _, task in workflow.task_dag.tasks.items():
        assert jlm.status_from_task(task) == JobStatus.DONE


def test_reset_attempts_on_resume(simple_workflow, second_dag):
    # Manually modify the database so that some mid-dag jobs appear in
    # error state, max-ing out the attempts
    stopped_wf = simple_workflow
    job_ids = [t.job_id for _, t in stopped_wf.task_dag.bound_tasks.items()]

    mod_jid = job_ids[1]

    with session_scope() as session:
        session.execute("""
            UPDATE job
            SET status='{s}', num_attempts=3, max_attempts=3
            WHERE job_id={jid}""".format(s=JobStatus.ERROR_FATAL,
                                         jid=mod_jid))
        session.execute("""
            UPDATE job_instance
            SET status='{s}'
            WHERE job_id={jid}""".format(s=JobInstanceStatus.ERROR,
                                         jid=mod_jid))
        session.execute("""
            UPDATE workflow
            SET status='{s}'
            WHERE id={id}""".format(s=WorkflowStatus.ERROR,
                                    id=stopped_wf.id))
        session.execute("""
            UPDATE workflow_run
            SET status='{s}'
            WHERE workflow_id={id}""".format(s=WorkflowRunStatus.ERROR,
                                             id=stopped_wf.id))

    # Re-instantiate the DAG + Workflow
    dag = second_dag
    t1 = BashTask("sleep 1")
    t2 = BashTask("sleep 2", upstream_tasks=[t1])
    t3 = BashTask("sleep 3", upstream_tasks=[t2])
    dag.add_tasks([t1, t2, t3])

    wfa = "my_simple_dag"
    workflow = Workflow(dag, wfa)

    # Before actually executing the DAG, validate that the database has
    # reset the attempt counters to 0 and the ERROR states to INSTANTIATED
    workflow._bind()
    dag.job_list_manager._sync()
    bt2 = dag.job_list_manager.bound_task_from_task(t2)
    assert bt2.job_id == mod_jid  # Should be bound to stopped-run ID values

    with session_scope() as session:
        jobDAO = session.query(Job).filter_by(job_id=bt2.job_id).first()
        assert jobDAO.max_attempts == 3
        assert jobDAO.num_attempts == 0
        assert jobDAO.status == JobStatus.REGISTERED

    workflow.execute()

    # TODO: Check that the user is prompted that they want to resume...

    # Validate that the database indicates the Dag and its Jobs are complete
    with session_scope() as session:
        jobDAO = session.query(Job).filter_by(job_id=bt2.job_id).first()
        assert jobDAO.max_attempts == 3
        assert jobDAO.num_attempts == 1
        assert jobDAO.status == JobStatus.DONE

    # Validate that a new WorkflowRun was created and is DONE
    assert workflow.workflow_run.id != stopped_wf.workflow_run.id
    with session_scope() as session:
        wfDAO = session.query(WorkflowDAO).filter_by(id=workflow.id).first()
        assert wfDAO.status == WorkflowStatus.DONE

        wfrDAOs = session.query(WorkflowRunDAO).filter_by(
            workflow_id=workflow.id).all()
        assert len(wfrDAOs) == 2

        done_wfr = [wfrd for wfrd in wfrDAOs
                    if wfrd.id == workflow.workflow_run.id][0]
        other_wfr = [wfrd for wfrd in wfrDAOs
                     if wfrd.id != workflow.workflow_run.id][0]
        assert done_wfr.status == WorkflowRunStatus.DONE

        # TODO: Improve design for STOPPED/ERROR states for both Workflows and
        # WorkflowRuns..
        assert other_wfr.status == WorkflowRunStatus.STOPPED


def test_attempt_resume_on_complete_workflow(simple_workflow, second_dag):
    """Should not allow a resume, but should prompt user to create a new
    workflow by modifying the WorkflowArgs (e.g. new version #)"""

    stopped_wf = simple_workflow

    # Re-create the dag "from scratch" (copy simple_workflow fixture)
    dag = second_dag
    t1 = BashTask("sleep 1")
    t2 = BashTask("sleep 2", upstream_tasks=[t1])
    t3 = BashTask("sleep 3", upstream_tasks=[t2])
    dag.add_tasks([t1, t2, t3])

    wfa = "my_simple_dag"
    workflow = Workflow(dag, wfa)

    with pytest.raises(WorkflowAlreadyComplete):
        workflow.execute()


def test_new_workflow_existing_dag(real_dag, second_dag):
    # Should allow creation of the Workflow, and should also create a new DAG.
    dag_nowf = real_dag
    t1 = BashTask("sleep 1")
    t2 = BashTask("sleep 2", upstream_tasks=[t1])
    dag_nowf.add_tasks([t1, t2])
    dag_nowf._execute()

    # Need to ensure that the Workflow doesn't attach itself to the old DAG.
    dag_wf = second_dag
    t3 = BashTask("sleep 1")
    t4 = BashTask("sleep 2", upstream_tasks=[t3])
    dag_wf.add_tasks([t3, t4])

    wfa = "new_workflow_existing_dag"
    workflow = Workflow(dag_wf, wfa)
    workflow.execute()

    assert workflow.task_dag.dag_id != dag_nowf.dag_id

    # This will mean that the hash of the new DAG matches that of the old DAG,
    # but has a new dag_id
    with session_scope() as session:
        nowf_tdms = session.query(TaskDagMeta).filter_by(
            dag_id=dag_nowf.dag_id).all()
        wf_tdms = session.query(TaskDagMeta).filter_by(
            dag_id=workflow.task_dag.dag_id).all()

        assert len(nowf_tdms) == 1
        assert len(wf_tdms) == 1
        assert wf_tdms[0].dag_hash == nowf_tdms[0].dag_hash


def test_force_new_workflow_instead_of_resume(simple_workflow):
    # TODO (design): Is there ever a scenario where this is a good thing to do?
    # This is more or less possible by updating WorkflowArgs... which I think
    # is better practice than trying to create a new Workflow with identical
    # args and DAG, which is a violation of our current concept of Workflow
    # uniqueness. If we really want to all this behavior, we need to further
    # refine that concept and potentially add another piece of information
    # to the Workflow hash itself.
    pass


def test_dag_reset(simple_workflow_w_errors):
    # Alias to shorter names...
    err_wf  = simple_workflow_w_errors

    dag_id = err_wf.task_dag.dag_id

    with session_scope() as session:
        jobs = session.query(Job).filter_by(dag_id=dag_id).all()
        assert len(jobs) == 4

        xstatuses = [JobStatus.DONE, JobStatus.ERROR_FATAL,
                     JobStatus.ERROR_FATAL, JobStatus.REGISTERED]
        assert (sorted([j.status for j in jobs]) ==
                sorted(xstatuses))

    # Now RESET and make sure all the jobs that aren't "DONE" flip back to
    # REGISTERED
    from jobmon.requester import Requester
    from jobmon.config import config
    req = Requester(config.jsm_port)
    rc, _ = req.send_request(
        app_route='/reset_incomplete_jobs',
        message={'dag_id': dag_id},
        request_type='post')
    with session_scope() as session:
        jobs = session.query(Job).filter_by(dag_id=dag_id).all()
        assert len(jobs) == 4

        xstatuses = [JobStatus.DONE, JobStatus.REGISTERED,
                     JobStatus.REGISTERED, JobStatus.REGISTERED]
        assert (sorted([j.status for j in jobs]) ==
                sorted(xstatuses))


def test_nodename_on_fail(simple_workflow_w_errors):

    err_wf = simple_workflow_w_errors
    dag_id = err_wf.task_dag.dag_id

    with session_scope() as session:

        # Get ERROR job instances
        jobs = session.query(Job).filter_by(dag_id=dag_id).all()
        jobs = [j for j in jobs if j.status == JobStatus.ERROR_FATAL]
        jis = [ji for job in jobs for ji in job.job_instances
               if ji.status == JobInstanceStatus.ERROR]

        # Make sure all their node names were recorded
        nodenames = [ji.nodename for ji in jis]
        assert nodenames and all(nodenames)


def test_heartbeat(real_dag):

    # TODO: Fix this awful hack... I believe the DAG fixtures above create
    # reconcilers that will run for the duration of this module (since they
    # are module level fixtures)... These will mess with the timings of
    # our fresh heartbeat dag we're testing in this function. To get around it,
    # these dummy dags will increment the ID of our dag-of-interest to
    # avoid the timing collisions
    with session_scope() as session:
        for _ in range(5):
            session.add(TaskDagMeta())
        session.commit()

    # ... now let's check out heartbeats
    workflow = Workflow(real_dag, "test_heartbeat")
    workflow._bind()
    workflow._create_workflow_run()

    wfr = workflow.workflow_run

    # give some time to make sure the dag's reconciliation process
    # has actually started
    sleep(20)

    hm = HealthMonitor()
    with session_scope() as session:

        # This test's workflow should be in the 'active' list
        active_wfrs = hm._get_active_workflow_runs(session)
        assert wfr.id in [w.id for w in active_wfrs]

        # Nothing should be lost since the default (10s) reconciliation heart
        # rate is << than the health monitor's loss_threshold (5min)
        lost = hm._get_lost_workflow_runs(session)
        assert not lost

    # Setup monitor with a very short loss threshold (~3s = 1min/20)
    hm_hyper = HealthMonitor(loss_threshold=1 / 20.,
                             wf_notification_sink=mock_slack)
    with session_scope() as session:

        # the reconciliation heart rate is now > this monitor's threshold,
        # so should be identified as lost
        lost = hm_hyper._get_lost_workflow_runs(session)
        assert lost

        # register the run as lost...
        hm_hyper._register_lost_workflow_runs(lost)

    # ... meaning it should no longer be active... check in a new session
    # to ensure the register-as-lost changes have taken effect
    with session_scope() as session:
        active = hm_hyper._get_active_workflow_runs(session)
        assert wfr.id not in [w.id for w in active]


def test_failing_nodes(real_dag):

    # these dummy dags will increment the ID of our dag-of-interest to
    # avoid the timing collisions
    with session_scope() as session:
        for _ in range(5):
            session.add(TaskDagMeta())
        session.commit()

    t1 = BashTask("echo 'hello'")
    t2 = BashTask("echo 'to'", upstream_tasks=[t1])
    t3 = BashTask("echo 'the'", upstream_tasks=[t2])
    t4 = BashTask("echo 'beautiful'", upstream_tasks=[t3])
    t5 = BashTask("echo 'world'", upstream_tasks=[t4])
    t6 = BashTask("sleep 1", upstream_tasks=[t5])
    real_dag.add_tasks([t1, t2, t3, t4, t5, t6])
    workflow = Workflow(real_dag, "test_failing_nodes")
    workflow.run()

    wfr = workflow.workflow_run

    # give some time to make sure the dag's reconciliation process
    # has actually started
    sleep(20)

    hm = HealthMonitor(node_notification_sink=mock_slack)
    hm._database = 'singularity'
    with session_scope() as session:

        # Manually make the workflow run look like it's still running
        session.execute("""
            UPDATE workflow_run
            SET status='{s}'
            WHERE workflow_id={id}""".format(s=WorkflowRunStatus.RUNNING,
                                             id=workflow.id))

        # This test's workflow should be in the 'active' AND succeeding list
        active_wfrs = hm._get_succeeding_active_workflow_runs(session)
        assert wfr.id in active_wfrs

        # Manually make 5 job instances land on the same node & have them fail
        session.execute("""
            UPDATE job_instance
            SET nodename='fake_node.ihme.washington.edu', status="{s}"
            WHERE job_instance_id < 7 and workflow_run_id={wfr_id}
            """.format(s=JobInstanceStatus.ERROR, wfr_id=wfr.id))
        failing_nodes = hm._calculate_node_failure_rate(session, active_wfrs)
        assert 'fake_node.ihme.washington.edu' in failing_nodes

        # Manually make those job instances land on the same node and have
        # them fail BUT also manually make there dates be older than an hour
        # Ensure they they don't come up because of the time window
        session.execute("""
            UPDATE job_instance
            SET nodename='new_fake_node.ihme.washington.edu', status="{s}",
            status_date = '2018-05-16 17:17:54'
            WHERE job_instance_id < 7 and workflow_run_id={wfr_id}
            """.format(s=JobInstanceStatus.ERROR, wfr_id=wfr.id))
        failing_nodes = hm._calculate_node_failure_rate(session, active_wfrs)
        assert 'new_fake_node.ihme.washington.edu' not in failing_nodes


def test_add_tasks_to_workflow(db_cfg, real_jsm_jqs):
    """Make sure adding tasks to a workflow (and not just a task dag) works"""
    t1 = BashTask("sleep 1")
    t2 = BashTask("sleep 2", upstream_tasks=[t1])
    t3 = BashTask("sleep 3", upstream_tasks=[t2])

    wfa = "add_tasks_to_workflow"
    workflow = Workflow(workflow_args=wfa)
    workflow.add_tasks([t1, t2, t3])
    workflow.run()

    with session_scope() as session:
        w = session.query(WorkflowDAO).filter_by(id=workflow.id).first()
        assert w.status == 'D'
        j = session.query(Job).filter_by(dag_id=workflow.task_dag.dag_id).all()
        assert all(t.status == 'D' for t in j)


def test_anonymous_workflow(db_cfg, real_jsm_jqs):
    # Make sure uuid is created for an anonymous workflow
    t1 = BashTask("sleep 1")
    t2 = BashTask("sleep 2", upstream_tasks=[t1])
    t3 = BashTask("sleep 3", upstream_tasks=[t2])

    workflow = Workflow()
    workflow.add_tasks([t1, t2, t3])
    workflow.run()

    bt3 = workflow.task_dag.job_list_manager.bound_task_from_task(t3)

    assert workflow.workflow_args is not None

    # Manually flip one of the jobs to Failed
    with session_scope() as session:
        session.execute("""
            UPDATE workflow_run
            SET status='E'
            WHERE workflow_id={id}""".format(id=workflow.id))
        session.execute("""
            UPDATE workflow
            SET status='E'
            WHERE id={id}""".format(id=workflow.id))
        session.execute("""
            UPDATE job
            SET status='F'
            WHERE job_id={id}""".format(id=bt3.job_id))

    # Restart it using the uuid.
    uu_id = workflow.workflow_args
    new_workflow = Workflow(workflow_args=uu_id)
    new_workflow.add_tasks([t1, t2, t3])
    new_workflow.run()

    # Make sure it's the same workflow
    assert workflow.id == new_workflow.id


def test_workflow_status_dates(simple_workflow):
    """Make sure the workflow status dates actually get updated"""
    wfid = simple_workflow.wf_dao.id
    with session_scope() as session:
        wf_dao = session.query(WorkflowDAO).filter_by(id=wfid).first()
        assert wf_dao.status_date != wf_dao.created_date

        wf_runs = wf_dao.workflow_runs
        for wfr in wf_runs:
            assert wfr.created_date != wfr.status_date


<<<<<<< HEAD
def test_workflow_sge_args(real_dag):
=======
def test_workflow_sge_args(db_cfg, jsm_jqs):
>>>>>>> a34a2744
    t1 = PythonTask(script='{}/executor_args_check.py'.format(
        os.path.dirname(os.path.realpath(__file__))))
    t2 = BashTask("sleep 2", upstream_tasks=[t1])
    t3 = BashTask("sleep 3", upstream_tasks=[t2])
<<<<<<< HEAD
    real_dag.add_tasks([t1, t2, t3])

    wfa = "my_simple_dag"
    workflow = Workflow(real_dag, wfa, project='proj_jenkins',
=======

    wfa = "my_simple_dag"
    workflow = Workflow(workflow_args=wfa, project='proj_jenkins',
>>>>>>> a34a2744
                        working_dir='/ihme/centralcomp/auto_test_data',
                        stderr='/ihme/centralcomp/auto_test_data',
                        stdout='/ihme/centralcomp/auto_test_data')
    workflow.add_tasks([t1, t2, t3])
    wf_status = workflow.execute()
    assert wf_status == DagExecutionStatus.SUCCEEDED

    assert workflow.workflow_run.project == 'proj_jenkins'
    assert workflow.workflow_run.working_dir == (
        '/ihme/centralcomp/auto_test_data')
    assert workflow.workflow_run.stderr == '/ihme/centralcomp/auto_test_data'
    assert workflow.workflow_run.stdout == '/ihme/centralcomp/auto_test_data'<|MERGE_RESOLUTION|>--- conflicted
+++ resolved
@@ -626,25 +626,14 @@
             assert wfr.created_date != wfr.status_date
 
 
-<<<<<<< HEAD
-def test_workflow_sge_args(real_dag):
-=======
 def test_workflow_sge_args(db_cfg, jsm_jqs):
->>>>>>> a34a2744
     t1 = PythonTask(script='{}/executor_args_check.py'.format(
         os.path.dirname(os.path.realpath(__file__))))
     t2 = BashTask("sleep 2", upstream_tasks=[t1])
     t3 = BashTask("sleep 3", upstream_tasks=[t2])
-<<<<<<< HEAD
-    real_dag.add_tasks([t1, t2, t3])
-
-    wfa = "my_simple_dag"
-    workflow = Workflow(real_dag, wfa, project='proj_jenkins',
-=======
 
     wfa = "my_simple_dag"
     workflow = Workflow(workflow_args=wfa, project='proj_jenkins',
->>>>>>> a34a2744
                         working_dir='/ihme/centralcomp/auto_test_data',
                         stderr='/ihme/centralcomp/auto_test_data',
                         stdout='/ihme/centralcomp/auto_test_data')
