import pytest
from time import sleep
import os
import uuid
import subprocess
from multiprocessing import Process
from getpass import getuser

from jobmon import BashTask  # testing new style imports
from jobmon import PythonTask
from jobmon import StataTask
from jobmon import Workflow
from jobmon.models.task_dag import TaskDagMeta
from jobmon.models.job import Job
from jobmon.models.job_instance_status import JobInstanceStatus
from jobmon.models.job_instance import JobInstance
from jobmon.models.job_status import JobStatus
from jobmon.models.workflow_run import WorkflowRun as WorkflowRunDAO
from jobmon.models.workflow_run_status import WorkflowRunStatus
from jobmon.models.workflow import Workflow as WorkflowDAO
from jobmon.models.workflow_status import WorkflowStatus
from jobmon.client import shared_requester as req
from jobmon.client.swarm.executors import sge_utils
from jobmon.client.swarm.workflow.task_dag import DagExecutionStatus
from jobmon.client.swarm.workflow.workflow import WorkflowAlreadyComplete, \
    WorkflowAlreadyExists, ResumeStatus


@pytest.fixture
def simple_workflow_w_errors(real_jsm_jqs, db_cfg):
    t1 = BashTask("sleep 1", num_cores=1, mem_free='2G', queue="all.q",
                  j_resource=False)
    t2 = BashTask("not_a_command 1", upstream_tasks=[t1], num_cores=1,
                  mem_free='2G', queue="all.q", j_resource=False)
    t3 = BashTask("sleep 30", upstream_tasks=[t1], max_runtime_seconds=4,
                  num_cores=1, mem_free='2G', queue="all.q", j_resource=False)
    t4 = BashTask("not_a_command 3", upstream_tasks=[t2, t3], num_cores=1,
                  mem_free='2G', queue="all.q", j_resource=False)

    workflow = Workflow("my_failing_args", interrupt_on_error=False,
                        project='ihme_general')
    workflow.add_tasks([t1, t2, t3, t4])
    workflow.execute()
    return workflow


def mock_slack(msg, channel):
    print("{} to be posted to channel: {}".format(msg, channel))


def test_wf_with_stata_temp_dir(real_jsm_jqs, db_cfg):
    t1 = StataTask(script='di "hello"', slots=1)
    t2 = StataTask(script='di "world"', upstream_tasks=[t1], slots=1)

    wf = Workflow("stata_temp_dir_test", interrupt_on_error=False)
    wf.add_tasks([t1, t2])

    success = wf.run()
    assert success


@pytest.mark.qsubs_jobs
def test_wfargs_update(real_jsm_jqs, db_cfg):
    # Create identical dags
    t1 = BashTask("sleep 1", slots=1)
    t2 = BashTask("sleep 2", upstream_tasks=[t1], slots=1)
    t3 = BashTask("sleep 3", upstream_tasks=[t2], slots=1)

    t4 = BashTask("sleep 1", slots=1)
    t5 = BashTask("sleep 2", upstream_tasks=[t4], slots=1)
    t6 = BashTask("sleep 3", upstream_tasks=[t5], slots=1)

    wfa1 = "v1"
    wf1 = Workflow(wfa1, interrupt_on_error=False)
    wf1.add_tasks([t1, t2, t3])
    wf1.execute()

    wfa2 = "v2"
    wf2 = Workflow(wfa2, interrupt_on_error=False)
    wf2.add_tasks([t4, t5, t6])
    wf2.execute()

    # Make sure the second Workflow has a distinct Workflow ID & WorkflowRun ID
    assert wf1.id != wf2.id

    # Make sure the second Workflow has a distinct hash
    assert wf1.hash != wf2.hash

    # Make sure the second Workflow has a distinct set of Jobs
    assert not (set([t.job_id for _, t in wf1.task_dag.bound_tasks.items()]) &
                set([t.job_id for _, t in wf2.task_dag.bound_tasks.items()]))
    if wf1.task_dag.job_list_manager:
        wf1.task_dag.job_list_manager.disconnect()
    if wf2.task_dag.job_list_manager:
        wf2.task_dag.job_list_manager.disconnect()


@pytest.mark.qsubs_jobs
def test_resource_arguments(real_jsm_jqs, db_cfg):
    """
    Test the parsing/serialization max run time and cores.
    90,000 seconds is deliberately longer than one day, testing a specific
    bug"""
    t1 = BashTask("sleep 10",
                  queue='all.q',
                  max_runtime_seconds=90_000,
                  num_cores=2)
    wf = Workflow("test_resource_arguments-{}".format(uuid.uuid4()))
    wf.add_tasks([t1])
    return_code = wf.execute()
    assert return_code == DagExecutionStatus.SUCCEEDED
    if wf.task_dag.job_list_manager:
        wf.task_dag.job_list_manager.disconnect()


@pytest.mark.qsubs_jobs
def test_dag_update(real_jsm_jqs, db_cfg):
    # Create different dags
    t1 = BashTask("sleep 1", slots=1)
    t2 = BashTask("sleep 2", upstream_tasks=[t1], slots=1)
    t3 = BashTask("sleep 3", upstream_tasks=[t2], slots=1)

    t4 = BashTask("sleep 3", slots=1)
    t5 = BashTask("sleep 2", upstream_tasks=[t4], slots=1)
    t6 = BashTask("sleep 1", upstream_tasks=[t5], slots=1)

    wfa1 = "dag_update"
    wf1 = Workflow(wfa1, interrupt_on_error=False)
    wf1.add_tasks([t1, t2, t3])
    wf1.execute()

    wfa2 = "dag_update"
    wf2 = Workflow(wfa2, interrupt_on_error=False)
    wf2.add_tasks([t4, t5, t6])
    wf2.execute()

    # Make sure the second Workflow has a distinct Workflow ID and WorkflowRun
    # ID
    assert wf1.id != wf2.id

    # Make sure the second Workflow has a distinct hash
    assert wf1.hash != wf2.hash

    # Make sure the second Workflow has a distinct set of Jobs
    assert not (set([t.job_id for _, t in wf1.task_dag.bound_tasks.items()]) &
                set([t.job_id for _, t in wf2.task_dag.bound_tasks.items()]))

    if wf1.task_dag.job_list_manager:
        wf1.task_dag.job_list_manager.disconnect()
    if wf2.task_dag.job_list_manager:
        wf2.task_dag.job_list_manager.disconnect()


@pytest.mark.qsubs_jobs
def test_wfagrs_dag_update(real_jsm_jqs, db_cfg):
    # Create different dags
    t1 = BashTask("sleep 1", slots=1)
    t2 = BashTask("sleep 2", upstream_tasks=[t1], slots=1)
    t3 = BashTask("sleep 3", upstream_tasks=[t2], slots=1)

    t4 = BashTask("sleep 3", slots=1)
    t5 = BashTask("sleep 2", upstream_tasks=[t4], slots=1)
    t6 = BashTask("sleep 1", upstream_tasks=[t5], slots=1)

    wfa1 = "wfargs_dag_update"
    wf1 = Workflow(wfa1, interrupt_on_error=False)
    wf1.add_tasks([t1, t2, t3])
    wf1.execute()

    wfa2 = "wfargs_dag_update"
    wf2 = Workflow(wfa2, interrupt_on_error=False)
    wf2.add_tasks([t4, t5, t6])
    wf2.execute()

    # Make sure the second Workflow has a distinct Workflow ID and WorkflowRun
    # ID
    assert wf1.id != wf2.id

    # Make sure the second Workflow has a distinct hash
    assert wf1.hash != wf2.hash

    # Make sure the second Workflow has a distinct set of Jobs
    assert not (set([t.job_id for _, t in wf1.task_dag.bound_tasks.items()]) &
                set([t.job_id for _, t in wf2.task_dag.bound_tasks.items()]))
    if wf1.task_dag.job_list_manager:
        wf1.task_dag.job_list_manager.disconnect()
    if wf2.task_dag.job_list_manager:
        wf2.task_dag.job_list_manager.disconnect()


@pytest.mark.qsubs_jobs
def test_stop_resume(db_cfg, simple_workflow, tmpdir):
    # Manually modify the database so that some mid-dag jobs appear in
    # a running / non-complete / non-error state
    stopped_wf = simple_workflow
    job_ids = [t.job_id for _, t in stopped_wf.task_dag.bound_tasks.items()]

    to_run_jid = job_ids[-1]
    app = db_cfg["app"]
    DB = db_cfg["DB"]
    with app.app_context():
        DB.session.execute("""
            UPDATE job
            SET status='{s}'
            WHERE job_id={jid}""".format(s=JobStatus.REGISTERED,
                                         jid=to_run_jid))
        DB.session.execute("""
            UPDATE workflow
            SET status='{s}'
            WHERE id={id}""".format(s=WorkflowStatus.STOPPED,
                                    id=stopped_wf.id))
        DB.session.execute("""
            UPDATE workflow_run
            SET status='{s}'
            WHERE workflow_id={id}""".format(s=WorkflowRunStatus.STOPPED,
                                             id=stopped_wf.id))
        DB.session.execute("""
            DELETE FROM job_instance
            WHERE job_id={jid}""".format(s=JobStatus.REGISTERED,
                                         jid=to_run_jid))
        DB.session.commit()

    # Re-create the dag "from scratch" (copy simple_workflow fixture)
    t1 = BashTask("sleep 1", slots=1)
    t2 = BashTask("sleep 2", upstream_tasks=[t1], slots=1)
    t3 = BashTask("sleep 3", upstream_tasks=[t2], slots=1)

    wfa = "my_simple_dag"
    elogdir = str(tmpdir.mkdir("wf_elogs"))
    ologdir = str(tmpdir.mkdir("wf_ologs"))

    workflow = Workflow(wfa, stderr=elogdir, stdout=ologdir,
                        project='proj_tools', resume=ResumeStatus.RESUME)
    workflow.add_tasks([t1, t2, t3])
    workflow.execute()

    # TODO: FIGURE OUT WHETHER IT's SENSIBLE TO CLEAR THE done/error
    # QUEUES AFTER THE __init__ _sync() call in job_list_manager...

    # Check that finished tasks aren't added to the top fringe
    assert workflow.task_dag.top_fringe == [t3]

    # TODO: Check that the user is prompted that they indeed want to resume...

    # Validate that the new workflow has the same ID as the 'stopped' one
    assert workflow.id == stopped_wf.id

    # Validate that a new WorkflowRun was created
    assert workflow.workflow_run.id != stopped_wf.workflow_run.id

    # Validate that the old WorkflowRun was stopped
    with app.app_context():
        wf_run = (DB.session.query(WorkflowRunDAO).filter_by(
            id=stopped_wf.workflow_run.id).first())
        assert wf_run.status == WorkflowRunStatus.STOPPED
        wf_run_jobs = DB.session.query(JobInstance).filter_by(
            workflow_run_id=stopped_wf.workflow_run.id).all()
        assert all(job.status != JobInstanceStatus.RUNNING
                   for job in wf_run_jobs)
        DB.session.commit()

    # Validate that a new WorkflowRun has different logdirs and project
    assert workflow.workflow_run.stderr != stopped_wf.workflow_run.stderr
    assert workflow.workflow_run.stdout != stopped_wf.workflow_run.stdout
    assert workflow.workflow_run.project != stopped_wf.workflow_run.project

    # Validate that the database indicates the Dag and its Jobs are complete
    assert workflow.status == WorkflowStatus.DONE

    jlm = workflow.task_dag.job_list_manager
    for _, task in workflow.task_dag.tasks.items():
        assert jlm.status_from_task(task) == JobStatus.DONE
    if workflow.task_dag.job_list_manager:
        workflow.task_dag.job_list_manager.disconnect()
    if stopped_wf.task_dag.job_list_manager:
        stopped_wf.task_dag.job_list_manager.disconnect()


@pytest.mark.qsubs_jobs
def test_reset_attempts_on_resume(db_cfg, simple_workflow):
    # Manually modify the database so that some mid-dag jobs appear in
    # error state, max-ing out the attempts
    stopped_wf = simple_workflow
    job_ids = [t.job_id for _, t in stopped_wf.task_dag.bound_tasks.items()]

    mod_jid = job_ids[1]

    app = db_cfg["app"]
    DB = db_cfg["DB"]
    with app.app_context():
        DB.session.execute("""
            UPDATE job
            SET status='{s}', num_attempts=3, max_attempts=3
            WHERE job_id={jid}""".format(s=JobStatus.ERROR_FATAL,
                                         jid=mod_jid))
        DB.session.execute("""
            UPDATE job_instance
            SET status='{s}'
            WHERE job_id={jid}""".format(s=JobInstanceStatus.ERROR,
                                         jid=mod_jid))
        DB.session.execute("""
            UPDATE workflow
            SET status='{s}'
            WHERE id={id}""".format(s=WorkflowStatus.ERROR,
                                    id=stopped_wf.id))
        DB.session.execute("""
            UPDATE workflow_run
            SET status='{s}'
            WHERE workflow_id={id}""".format(s=WorkflowRunStatus.ERROR,
                                             id=stopped_wf.id))
        DB.session.commit()

    # Re-instantiate the DAG + Workflow
    t1 = BashTask("sleep 1", slots=1)
    t2 = BashTask("sleep 2", upstream_tasks=[t1], slots=1)
    t3 = BashTask("sleep 3", upstream_tasks=[t2], slots=1)

    wfa = "my_simple_dag"
    workflow = Workflow(wfa, interrupt_on_error=False,
                        resume=ResumeStatus.RESUME)
    workflow.add_tasks([t1, t2, t3])

    # Before actually executing the DAG, validate that the database has
    # reset the attempt counters to 0 and the ERROR states to INSTANTIATED
    workflow._bind()

    workflow.task_dag.job_list_manager._sync()
    bt2 = workflow.task_dag.job_list_manager.bound_task_from_task(t2)
    assert bt2.job_id == mod_jid  # Should be bound to stopped-run ID values

    with app.app_context():
        jobDAO = DB.session.query(Job).filter_by(job_id=bt2.job_id).first()
        assert jobDAO.max_attempts == 3
        assert jobDAO.num_attempts == 0
        assert jobDAO.status == JobStatus.REGISTERED
        DB.session.commit()

    workflow.execute()

    # TODO: Check that the user is prompted that they want to resume...

    # Validate that the database indicates the Dag and its Jobs are complete
    with app.app_context():
        jobDAO = DB.session.query(Job).filter_by(job_id=bt2.job_id).first()
        assert jobDAO.max_attempts == 3
        assert jobDAO.num_attempts == 1
        assert jobDAO.status == JobStatus.DONE
        DB.session.commit()

    # Validate that a new WorkflowRun was created and is DONE
    assert workflow.workflow_run.id != stopped_wf.workflow_run.id
    with app.app_context():
        wfDAO = DB.session.query(WorkflowDAO).filter_by(id=workflow.id).first()
        assert wfDAO.status == WorkflowStatus.DONE

        wfrDAOs = DB.session.query(WorkflowRunDAO).filter_by(
            workflow_id=workflow.id).all()
        assert len(wfrDAOs) == 2

        done_wfr = [wfrd for wfrd in wfrDAOs
                    if wfrd.id == workflow.workflow_run.id][0]
        other_wfr = [wfrd for wfrd in wfrDAOs
                     if wfrd.id != workflow.workflow_run.id][0]
        assert done_wfr.status == WorkflowRunStatus.DONE

        # TODO: Improve design for STOPPED/ERROR states for both Workflows and
        # WorkflowRuns..
        assert other_wfr.status == WorkflowRunStatus.STOPPED
        DB.session.commit()

    if workflow.task_dag.job_list_manager:
        workflow.task_dag.job_list_manager.disconnect()
    if stopped_wf.task_dag.job_list_manager:
        stopped_wf.task_dag.job_list_manager.disconnect()


@pytest.mark.qsubs_jobs
def test_attempt_resume_on_complete_workflow(simple_workflow):
    """Should not allow a resume, but should prompt user to create a new
    workflow by modifying the WorkflowArgs (e.g. new version #)
    """
    # Re-create the dag "from scratch" (copy simple_workflow fixture)
    t1 = BashTask("sleep 1", slots=1)
    t2 = BashTask("sleep 2", upstream_tasks=[t1], slots=1)
    t3 = BashTask("sleep 3", upstream_tasks=[t2], slots=1)

    wfa = "my_simple_dag"
    workflow = Workflow(wfa, interrupt_on_error=False,
                        resume=ResumeStatus.RESUME)
    workflow.add_tasks([t1, t2, t3])

    with pytest.raises(WorkflowAlreadyComplete):
        workflow.execute()
    if workflow.task_dag.job_list_manager:
        workflow.task_dag.job_list_manager.disconnect()


def test_force_new_workflow_instead_of_resume(simple_workflow):
    # TODO (design): Is there ever a scenario where this is a good thing to do?
    # This is more or less possible by updating WorkflowArgs... which I think
    # is better practice than trying to create a new Workflow with identical
    # args and DAG, which is a violation of our current concept of Workflow
    # uniqueness. If we really want to all this behavior, we need to further
    # refine that concept and potentially add another piece of information
    # to the Workflow hash itself.
    pass


def test_dag_reset(db_cfg, simple_workflow_w_errors):
    # Alias to shorter names...
    err_wf = simple_workflow_w_errors

    dag_id = err_wf.task_dag.dag_id

    app = db_cfg["app"]
    DB = db_cfg["DB"]
    with app.app_context():
        jobs = DB.session.query(Job).filter_by(dag_id=dag_id).all()
        assert len(jobs) == 4

        xstatuses = [JobStatus.DONE, JobStatus.ERROR_FATAL,
                     JobStatus.ERROR_FATAL, JobStatus.REGISTERED]
        assert (sorted([j.status for j in jobs]) ==
                sorted(xstatuses))
        DB.session.commit()

    # Now RESET and make sure all the jobs that aren't "DONE" flip back to
    # REGISTERED
    rc, _ = req.send_request(
        app_route='/task_dag/{}/reset_incomplete_jobs'.format(dag_id),
        message={},
        request_type='post')
    with app.app_context():
        jobs = DB.session.query(Job).filter_by(dag_id=dag_id).all()
        assert len(jobs) == 4

        xstatuses = [JobStatus.DONE, JobStatus.REGISTERED,
                     JobStatus.REGISTERED, JobStatus.REGISTERED]
        assert (sorted([j.status for j in jobs]) ==
                sorted(xstatuses))
        DB.session.commit()

    if err_wf.task_dag.job_list_manager:
        err_wf.task_dag.job_list_manager.disconnect()


def test_nodename_on_fail(db_cfg, simple_workflow_w_errors):

    err_wf = simple_workflow_w_errors
    dag_id = err_wf.task_dag.dag_id

    app = db_cfg["app"]
    DB = db_cfg["DB"]
    with app.app_context():

        # Get ERROR job instances
        jobs = DB.session.query(Job).filter_by(dag_id=dag_id).all()
        jobs = [j for j in jobs if j.status == JobStatus.ERROR_FATAL]
        jis = [ji for job in jobs for ji in job.job_instances
               if ji.status == JobInstanceStatus.ERROR]
        DB.session.commit()

        # Make sure all their node names were recorded
<<<<<<< HEAD
        nodenames = [ji.nodename for ji in jis if ji.nodename is not None]
        # TODO Sometimes we just don't get all the nodenames, sometimes we do
        assert nodenames and len(nodenames) >= 5
    if err_wf.task_dag.job_list_manager:
        err_wf.task_dag.job_list_manager.disconnect()
=======
        nodenames = [ji.nodename for ji in jis]
        assert nodenames and all(nodenames)
>>>>>>> 4ffe6547


def test_subprocess_return_code_propagation(db_cfg, real_jsm_jqs):
    task = BashTask("not_a_command 1", num_cores=1, m_mem_free='2G',
                    queue="all.q", j_resource=False)

    err_wf = Workflow("my_failing_task", interrupt_on_error=False,
                      project='ihme_general')
    err_wf.add_task(task)
    err_wf.execute()

    app = db_cfg["app"]
    DB = db_cfg["DB"]

    # get executor_id of row where dag_id matches err_wf's dag_id
    with app.app_context():
        query = (
            f"SELECT executor_id FROM "
            f"job_instance WHERE dag_id = {int(err_wf.dag_id)}")

        errored_job_id = DB.session.execute(query).first()[0]
        DB.session.commit()
    qacct_output = subprocess.check_output(
        args=['qacct', '-j', f'{errored_job_id}'],
        encoding='UTF-8').strip()
    qacct_output = qacct_output.split('\n')[1:]
    qacct_output = {line.split()[0]: line.split()[1] for line in qacct_output}

    exit_status = int(qacct_output['exit_status'])

    # exit status should not be a success, expect failure
    assert exit_status != 0
    if err_wf.task_dag.job_list_manager:
        err_wf.task_dag.job_list_manager.disconnect()


@pytest.mark.qsubs_jobs
def test_fail_fast(real_jsm_jqs, db_cfg):
    t1 = BashTask("sleep 1", slots=1)
    t2 = BashTask("erroring_out 1", upstream_tasks=[t1], slots=1)
    t3 = BashTask("sleep 10", upstream_tasks=[t1], slots=1)
    t4 = BashTask("sleep 11", upstream_tasks=[t3], slots=1)
    t5 = BashTask("sleep 12", upstream_tasks=[t4], slots=1)

    workflow = Workflow("test_fail_fast", fail_fast=True,
                        interrupt_on_error=False)
    workflow.add_tasks([t1, t2, t3, t4, t5])
    workflow.execute()

    assert len(workflow.task_dag.job_list_manager.all_error) == 1
    assert len(workflow.task_dag.job_list_manager.all_done) >= 2
    if workflow.task_dag.job_list_manager:
        workflow.task_dag.job_list_manager.disconnect()


def test_heartbeat(db_cfg, real_jsm_jqs):
    app = db_cfg["app"]
    app.config["SQLALCHEMY_ECHO"] = True
    DB = db_cfg["DB"]

    workflow = Workflow("test_heartbeat", interrupt_on_error=False)
    workflow._bind()
    workflow._create_workflow_run()

    wfr = workflow.workflow_run

    maxtries = 10
    i = 0
    while i < maxtries:
        i += 1
        with app.app_context():
            row = DB.session.execute("select status from workflow_run where id = {}".format(wfr.id)).fetchone()
            DB.session.commit()
            if row[0] == 'R':
                break
        sleep(2)
    if i > maxtries:
        raise Exception("The workflow failed to reconcile in 20 seconds.")

    from jobmon.server.health_monitor.health_monitor import \
        HealthMonitor
    hm = HealthMonitor()
    with app.app_context():

        # This test's workflow should be in the 'active' list
        active_wfrs = hm._get_active_workflow_runs(DB.session)
        assert wfr.id in [w.id for w in active_wfrs]

        # Nothing should be lost since the default (10s) reconciliation heart
        # rate is << than the health monitor's loss_threshold (5min)
        lost = hm._get_lost_workflow_runs(DB.session)
        assert not lost
        DB.session.commit()

    # Setup monitor with a very short loss threshold (~3s = 1min/20)
    hm_hyper = HealthMonitor(loss_threshold=1 / 20.,
                             wf_notification_sink=mock_slack)

    # give some time for the reconciliation to fall behind
    with app.app_context():
        i = 0
        while i < maxtries:
            sleep(10)
            i += 1
            lost = hm_hyper._get_lost_workflow_runs(DB.session)
            DB.session.commit()
            if lost:
                break
        assert lost

        # register the run as lost...
        hm_hyper._register_lost_workflow_runs(lost)

    # ... meaning it should no longer be active... check in a new session
    # to ensure the register-as-lost changes have taken effect
    with app.app_context():
        active = hm_hyper._get_active_workflow_runs(DB.session)
        assert wfr.id not in [w.id for w in active]
        DB.session.commit()

    if workflow.task_dag.job_list_manager:
        workflow.task_dag.job_list_manager.disconnect()


def test_timeout(real_jsm_jqs, db_cfg):
    t1 = BashTask("sleep 10", slots=1)
    t2 = BashTask("sleep 11", upstream_tasks=[t1], slots=1)
    t3 = BashTask("sleep 12", upstream_tasks=[t2], slots=1)

    wfa1 = "timeout_dag"
    wf1 = Workflow(wfa1, interrupt_on_error=False, seconds_until_timeout=3)
    wf1.add_tasks([t1, t2, t3])

    with pytest.raises(RuntimeError) as error:
        wf1.execute()

    expected_msg = ("Not all tasks completed within the given workflow "
                    "timeout length (3 seconds). Submitted tasks will still"
                    " run, but the workflow will need to be restarted.")
    assert expected_msg == str(error.value)
    if wf1.task_dag.job_list_manager:
        wf1.task_dag.job_list_manager.disconnect()


def test_health_monitor_failing_nodes(real_jsm_jqs, db_cfg):
    """Test the Health Montior's identification of failing nodes"""

    # these dummy dags will increment the ID of our dag-of-interest to
    # avoid the timing collisions
    from jobmon.server.health_monitor.health_monitor import \
        HealthMonitor

    app = db_cfg["app"]
    DB = db_cfg["DB"]
    with app.app_context():
        for _ in range(5):
            DB.session.add(TaskDagMeta())
        DB.session.commit()

    t1 = BashTask("echo 'hello'", slots=1)
    t2 = BashTask("echo 'to'", upstream_tasks=[t1], slots=1)
    t3 = BashTask("echo 'the'", upstream_tasks=[t2], slots=1)
    t4 = BashTask("echo 'beautiful'", upstream_tasks=[t3], slots=1)
    t5 = BashTask("echo 'world'", upstream_tasks=[t4], slots=1)
    t6 = BashTask("sleep 1", upstream_tasks=[t5], slots=1)
    workflow = Workflow("test_failing_nodes", interrupt_on_error=False)
    workflow.add_tasks([t1, t2, t3, t4, t5, t6])
    workflow.run()

    wfr = workflow.workflow_run

    hm = HealthMonitor(node_notification_sink=mock_slack)
    hm._database = 'singularity'

    # A database commit must follow each dbs update, sqlalchmey might use
    # a different dbs connection for each dbs statement. So the next query
    # might not see the because it will be on a different connection.
    # Therefore ensure that the update has hit the database by using a commit.
    with app.app_context():

        # Manually make the workflow run look like it's still running
        DB.session.execute("""
            UPDATE workflow_run
            SET status='{s}'
            WHERE workflow_id={id}""".format(s=WorkflowRunStatus.RUNNING,
                                             id=workflow.id))
        DB.session.commit()
        # This test's workflow should be in the 'active' AND succeeding list
        active_wfrs = hm._get_succeeding_active_workflow_runs(DB.session)
        assert wfr.id in active_wfrs

        # Manually make 5 job instances land on the same node & have them fail
        DB.session.execute("""
            UPDATE job_instance
            SET nodename='fake_node.ihme.washington.edu', status="{s}"
            WHERE job_instance_id < 7 and workflow_run_id={wfr_id}
            """.format(s=JobInstanceStatus.ERROR, wfr_id=wfr.id))
        DB.session.commit()
        failing_nodes = hm._calculate_node_failure_rate(DB.session, active_wfrs)
        assert 'fake_node.ihme.washington.edu' in failing_nodes

        # Manually make those job instances land on the same node and have
        # them fail BUT also manually make their dates be older than an hour.
        # Ensure they they don't come up because of the time window
        DB.session.execute("""
            UPDATE job_instance
            SET nodename='new_fake_node.ihme.washington.edu', status="{s}",
            status_date = '2018-05-16 17:17:54'
            WHERE job_instance_id < 7 and workflow_run_id={wfr_id}
            """.format(s=JobInstanceStatus.ERROR, wfr_id=wfr.id))
        DB.session.commit()
        failing_nodes = hm._calculate_node_failure_rate(DB.session, active_wfrs)
        assert 'new_fake_node.ihme.washington.edu' not in failing_nodes
        if workflow.task_dag.job_list_manager:
            workflow.task_dag.job_list_manager.disconnect()


def test_add_tasks_to_workflow(real_jsm_jqs, db_cfg):
    """Make sure adding tasks to a workflow (and not just a task dag) works"""
    t1 = BashTask("sleep 1", slots=1)
    t2 = BashTask("sleep 2", upstream_tasks=[t1], slots=1)
    t3 = BashTask("sleep 3", upstream_tasks=[t2], slots=1)

    wfa = "add_tasks_to_workflow"
    workflow = Workflow(workflow_args=wfa, interrupt_on_error=False)
    workflow.add_tasks([t1, t2, t3])
    workflow.run()

    app = db_cfg["app"]
    DB = db_cfg["DB"]
    with app.app_context():
        w = DB.session.query(WorkflowDAO).filter_by(id=workflow.id).first()
        assert w.status == 'D'
        j = DB.session.query(Job).\
            filter_by(dag_id=workflow.task_dag.dag_id).\
            all()
        assert all(t.status == 'D' for t in j)
        DB.session.commit()
    if workflow.task_dag.job_list_manager:
        workflow.task_dag.job_list_manager.disconnect()


def test_anonymous_workflow(db_cfg, real_jsm_jqs):
    # Make sure uuid is created for an anonymous workflow
    t1 = BashTask("sleep 1", slots=1)
    t2 = BashTask("sleep 2", upstream_tasks=[t1], slots=1)
    t3 = BashTask("sleep 3", upstream_tasks=[t2], slots=1)

    workflow = Workflow(interrupt_on_error=False)
    workflow.add_tasks([t1, t2, t3])
    workflow.run()
    bt3 = workflow.task_dag.job_list_manager.bound_task_from_task(t3)

    assert workflow.workflow_args is not None

    # Manually flip one of the jobs to Failed
    app = db_cfg["app"]
    DB = db_cfg["DB"]
    with app.app_context():
        DB.session.execute("""
            UPDATE workflow_run
            SET status='E'
            WHERE workflow_id={id}""".format(id=workflow.id))
        DB.session.execute("""
            UPDATE workflow
            SET status='E'
            WHERE id={id}""".format(id=workflow.id))
        DB.session.execute("""
            UPDATE job
            SET status='F'
            WHERE job_id={id}""".format(id=bt3.job_id))
        DB.session.commit()

    # Restart it using the uuid.
    uu_id = workflow.workflow_args
    new_workflow = Workflow(workflow_args=uu_id, interrupt_on_error=False,
                            resume=True)
    new_workflow.add_tasks([t1, t2, t3])
    new_workflow.run()

    # Make sure it's the same workflow
    assert workflow.id == new_workflow.id
    if workflow.task_dag.job_list_manager:
        workflow.task_dag.job_list_manager.disconnect()
    if new_workflow.task_dag.job_list_manager:
        new_workflow.task_dag.job_list_manager.disconnect()


def test_workflow_status_dates(db_cfg, simple_workflow):
    """Make sure the workflow status dates actually get updated"""
    wfid = simple_workflow.wf_dao.id
    app = db_cfg["app"]
    DB = db_cfg["DB"]
    with app.app_context():
        wf_dao = DB.session.query(WorkflowDAO).filter_by(id=wfid).first()
        assert wf_dao.status_date != wf_dao.created_date

        wf_runs = wf_dao.workflow_runs
        for wfr in wf_runs:
            assert wfr.created_date != wfr.status_date
        DB.session.commit()
    if simple_workflow.task_dag.job_list_manager:
        simple_workflow.task_dag.job_list_manager.disconnect()


@pytest.mark.qsubs_jobs
def test_workflow_sge_args(db_cfg, real_jsm_jqs):
    """Test to make sure that the correct information is available to the
     worker cli. For some reason, there are times when this fails and whatever
     executor this workflow is pointing at has a working directory configured,
     but the executor that is actually qsubbing does not have a working
     directory configured. Is this because of the jqs and jsm interfering or a
     problem with the job instance reconcilers not accessing the correct
     executor somehow? """
    t1 = PythonTask(name="check_env",
                    script='{}/executor_args_check.py'
                    .format(os.path.dirname(os.path.realpath(__file__))),
                    slots=1, max_attempts=1)
    t2 = BashTask("sleep 2", upstream_tasks=[t1], slots=1)
    t3 = BashTask("sleep 3", upstream_tasks=[t2], slots=1)

    wfa = "sge_args_dag"
    workflow = Workflow(workflow_args=wfa, project='proj_tools',
                        working_dir='/ihme/centralcomp/auto_test_data',
                        stderr='/tmp', stdout='/tmp')
    workflow.add_tasks([t1, t2, t3])
    wf_status = workflow.execute()

    assert wf_status == DagExecutionStatus.SUCCEEDED
    # If the working directory is not set correctly then executor_args_check.py
    # will fail and write its error message into the job_instance_error_log
    # table

    assert workflow.workflow_run.project == 'proj_tools'
    assert workflow.workflow_run.working_dir == (
        '/ihme/centralcomp/auto_test_data')
    assert workflow.workflow_run.stderr == '/tmp'
    assert workflow.workflow_run.stdout == '/tmp'
    assert workflow.workflow_run.executor_class == 'SGEExecutor'
    if workflow.task_dag.job_list_manager:
        workflow.task_dag.job_list_manager.disconnect()


def test_workflow_identical_args(real_jsm_jqs, db_cfg):
    # first workflow runs and finishes
    wf1 = Workflow(workflow_args="same", project='proj_tools')
    task = BashTask("sleep 2", slots=1)
    wf1.add_task(task)
    wf1.execute()

    # tries to create an identical workflow without the restart flag
    wf2 = Workflow(workflow_args="same", project='proj_tools')
    wf2.add_task(task)
    with pytest.raises(WorkflowAlreadyExists):
        wf2.execute()

    # creates a workflow, okayed to restart, but original workflow is done
    wf3 = Workflow(workflow_args="same", project='proj_tools',
                   resume=ResumeStatus.RESUME)
    wf3.add_task(task)
    with pytest.raises(WorkflowAlreadyComplete):
        wf3.execute()

    if wf1.task_dag.job_list_manager:
        wf1.task_dag.job_list_manager.disconnect()
    if wf2.task_dag.job_list_manager:
        wf2.task_dag.job_list_manager.disconnect()
    if wf3.task_dag.job_list_manager:
        wf3.task_dag.job_list_manager.disconnect()


def test_workflow_config_reconciliation():
    Workflow(name="test_reconciliation_args", reconciliation_interval=3,
                  heartbeat_interval=4, report_by_buffer=5.1)
    from jobmon.client import client_config
    assert client_config.report_by_buffer == 5.1
    assert client_config.heartbeat_interval == 4
    assert client_config.reconciliation_interval == 3


def resumable_workflow():
    from jobmon.client.swarm.workflow.bash_task import BashTask
    from jobmon.client.swarm.workflow.workflow import Workflow
    t1 = BashTask("sleep infinity", slots=1)
    wfa = "my_simple_dag"
    workflow = Workflow(wfa, interrupt_on_error=False, project="proj_tools",
                        resume=True)
    workflow.add_tasks([t1])
    return workflow


def run_workflow():
    workflow = resumable_workflow()
    workflow.execute()


def test_resume_workflow(real_jsm_jqs, db_cfg):
    # create a workflow in a separate process with 1 job that sleeps forever
    p1 = Process(target=run_workflow)
    p1.start()

    # poll till we confirm that job is running
    session = db_cfg["DB"].session
    with db_cfg["app"].app_context():
        status = ""
        executor_id = None
        max_sleep = 600  # 10 min max till test fails
        slept = 0
        while status != "R" and slept <= max_sleep:
            ji = session.query(JobInstance).one_or_none()
            sleep(5)
            slept += 5
            if ji:
                status = ji.status
        if ji:
            executor_id = ji.executor_id

    # qdel job if the test timed out
    if slept >= max_sleep and executor_id:
        sge_utils.qdel(executor_id)
        return

    # now create an identical workflow which should kill the previous job
    workflow = resumable_workflow()
    workflow._bind()
    workflow._create_workflow_run()

    # process should be joinable because _create_workflow_run should kill it
    p1.join()

    # check qstat to make sure jobs isn't pending or running any more. there can
    # be latency so wait at most 3 minutes for it's state to update in SGE
    max_sleep = 180  # 3 min max till test fails
    slept = 0
    ex_id_list = sge_utils.qstat("pr").job_id.tolist()
    while executor_id in ex_id_list and slept <= max_sleep:
        sleep(5)
        slept += 5
        ex_id_list = sge_utils.qstat("pr").job_id.tolist()
    assert executor_id not in ex_id_list


def test_workflow_resource_adjustment(simple_workflow_w_errors, db_cfg):
    workflow = simple_workflow_w_errors

    assert workflow.workflow_run.resource_adjustment == 0.5

    wf_id = workflow.id
    workflow.resource_adjustment = 0.3
    workflow.resume = ResumeStatus.RESUME
    workflow.execute()

    assert workflow.workflow_run.resource_adjustment == 0.3

    app = db_cfg["app"]
    DB = db_cfg["DB"]
    with app.app_context():
        query = """SELECT resource_adjustment
                   FROM workflow_run
                   WHERE workflow_id = {}""".format(wf_id)
        resp = DB.session.execute(query).fetchall()
        DB.session.commit()

    assert len(resp) == 2
    assert resp[0][0] == 0.5
    assert resp[1][0] == 0.3





<|MERGE_RESOLUTION|>--- conflicted
+++ resolved
@@ -59,6 +59,16 @@
     assert success
 
 
+def cleanup_jlm(workflow):
+    """If a dag is not completed properly and all threads are disconnected,
+    a new job list manager will access old job instance factory/reconciler
+    threads instead of creating new ones. So we need to make sure threads get
+    cleand up at the end"""
+
+    if workflow.task_dag.job_list_manager:
+        workflow.task_dag.job_list_manager.disconnect()
+
+
 @pytest.mark.qsubs_jobs
 def test_wfargs_update(real_jsm_jqs, db_cfg):
     # Create identical dags
@@ -89,10 +99,8 @@
     # Make sure the second Workflow has a distinct set of Jobs
     assert not (set([t.job_id for _, t in wf1.task_dag.bound_tasks.items()]) &
                 set([t.job_id for _, t in wf2.task_dag.bound_tasks.items()]))
-    if wf1.task_dag.job_list_manager:
-        wf1.task_dag.job_list_manager.disconnect()
-    if wf2.task_dag.job_list_manager:
-        wf2.task_dag.job_list_manager.disconnect()
+    cleanup_jlm(wf1)
+    cleanup_jlm(wf2)
 
 
 @pytest.mark.qsubs_jobs
@@ -109,8 +117,7 @@
     wf.add_tasks([t1])
     return_code = wf.execute()
     assert return_code == DagExecutionStatus.SUCCEEDED
-    if wf.task_dag.job_list_manager:
-        wf.task_dag.job_list_manager.disconnect()
+    cleanup_jlm(wf)
 
 
 @pytest.mark.qsubs_jobs
@@ -145,10 +152,8 @@
     assert not (set([t.job_id for _, t in wf1.task_dag.bound_tasks.items()]) &
                 set([t.job_id for _, t in wf2.task_dag.bound_tasks.items()]))
 
-    if wf1.task_dag.job_list_manager:
-        wf1.task_dag.job_list_manager.disconnect()
-    if wf2.task_dag.job_list_manager:
-        wf2.task_dag.job_list_manager.disconnect()
+    cleanup_jlm(wf1)
+    cleanup_jlm(wf2)
 
 
 @pytest.mark.qsubs_jobs
@@ -182,10 +187,8 @@
     # Make sure the second Workflow has a distinct set of Jobs
     assert not (set([t.job_id for _, t in wf1.task_dag.bound_tasks.items()]) &
                 set([t.job_id for _, t in wf2.task_dag.bound_tasks.items()]))
-    if wf1.task_dag.job_list_manager:
-        wf1.task_dag.job_list_manager.disconnect()
-    if wf2.task_dag.job_list_manager:
-        wf2.task_dag.job_list_manager.disconnect()
+    cleanup_jlm(wf1)
+    cleanup_jlm(wf2)
 
 
 @pytest.mark.qsubs_jobs
@@ -270,10 +273,8 @@
     jlm = workflow.task_dag.job_list_manager
     for _, task in workflow.task_dag.tasks.items():
         assert jlm.status_from_task(task) == JobStatus.DONE
-    if workflow.task_dag.job_list_manager:
-        workflow.task_dag.job_list_manager.disconnect()
-    if stopped_wf.task_dag.job_list_manager:
-        stopped_wf.task_dag.job_list_manager.disconnect()
+    cleanup_jlm(workflow)
+    cleanup_jlm(stopped_wf)
 
 
 @pytest.mark.qsubs_jobs
@@ -367,11 +368,8 @@
         # WorkflowRuns..
         assert other_wfr.status == WorkflowRunStatus.STOPPED
         DB.session.commit()
-
-    if workflow.task_dag.job_list_manager:
-        workflow.task_dag.job_list_manager.disconnect()
-    if stopped_wf.task_dag.job_list_manager:
-        stopped_wf.task_dag.job_list_manager.disconnect()
+    cleanup_jlm(workflow)
+    cleanup_jlm(stopped_wf)
 
 
 @pytest.mark.qsubs_jobs
@@ -391,8 +389,7 @@
 
     with pytest.raises(WorkflowAlreadyComplete):
         workflow.execute()
-    if workflow.task_dag.job_list_manager:
-        workflow.task_dag.job_list_manager.disconnect()
+    cleanup_jlm(workflow)
 
 
 def test_force_new_workflow_instead_of_resume(simple_workflow):
@@ -439,9 +436,7 @@
         assert (sorted([j.status for j in jobs]) ==
                 sorted(xstatuses))
         DB.session.commit()
-
-    if err_wf.task_dag.job_list_manager:
-        err_wf.task_dag.job_list_manager.disconnect()
+    cleanup_jlm(err_wf)
 
 
 def test_nodename_on_fail(db_cfg, simple_workflow_w_errors):
@@ -461,16 +456,9 @@
         DB.session.commit()
 
         # Make sure all their node names were recorded
-<<<<<<< HEAD
-        nodenames = [ji.nodename for ji in jis if ji.nodename is not None]
-        # TODO Sometimes we just don't get all the nodenames, sometimes we do
-        assert nodenames and len(nodenames) >= 5
-    if err_wf.task_dag.job_list_manager:
-        err_wf.task_dag.job_list_manager.disconnect()
-=======
         nodenames = [ji.nodename for ji in jis]
         assert nodenames and all(nodenames)
->>>>>>> 4ffe6547
+    cleanup_jlm(err_wf)
 
 
 def test_subprocess_return_code_propagation(db_cfg, real_jsm_jqs):
@@ -503,8 +491,7 @@
 
     # exit status should not be a success, expect failure
     assert exit_status != 0
-    if err_wf.task_dag.job_list_manager:
-        err_wf.task_dag.job_list_manager.disconnect()
+    cleanup_jlm(err_wf)
 
 
 @pytest.mark.qsubs_jobs
@@ -522,8 +509,7 @@
 
     assert len(workflow.task_dag.job_list_manager.all_error) == 1
     assert len(workflow.task_dag.job_list_manager.all_done) >= 2
-    if workflow.task_dag.job_list_manager:
-        workflow.task_dag.job_list_manager.disconnect()
+    cleanup_jlm(workflow)
 
 
 def test_heartbeat(db_cfg, real_jsm_jqs):
@@ -591,8 +577,7 @@
         assert wfr.id not in [w.id for w in active]
         DB.session.commit()
 
-    if workflow.task_dag.job_list_manager:
-        workflow.task_dag.job_list_manager.disconnect()
+    cleanup_jlm(workflow)
 
 
 def test_timeout(real_jsm_jqs, db_cfg):
@@ -611,8 +596,7 @@
                     "timeout length (3 seconds). Submitted tasks will still"
                     " run, but the workflow will need to be restarted.")
     assert expected_msg == str(error.value)
-    if wf1.task_dag.job_list_manager:
-        wf1.task_dag.job_list_manager.disconnect()
+    cleanup_jlm(wf1)
 
 
 def test_health_monitor_failing_nodes(real_jsm_jqs, db_cfg):
@@ -684,8 +668,7 @@
         DB.session.commit()
         failing_nodes = hm._calculate_node_failure_rate(DB.session, active_wfrs)
         assert 'new_fake_node.ihme.washington.edu' not in failing_nodes
-        if workflow.task_dag.job_list_manager:
-            workflow.task_dag.job_list_manager.disconnect()
+    cleanup_jlm(workflow)
 
 
 def test_add_tasks_to_workflow(real_jsm_jqs, db_cfg):
@@ -709,8 +692,7 @@
             all()
         assert all(t.status == 'D' for t in j)
         DB.session.commit()
-    if workflow.task_dag.job_list_manager:
-        workflow.task_dag.job_list_manager.disconnect()
+    cleanup_jlm(workflow)
 
 
 def test_anonymous_workflow(db_cfg, real_jsm_jqs):
@@ -753,10 +735,8 @@
 
     # Make sure it's the same workflow
     assert workflow.id == new_workflow.id
-    if workflow.task_dag.job_list_manager:
-        workflow.task_dag.job_list_manager.disconnect()
-    if new_workflow.task_dag.job_list_manager:
-        new_workflow.task_dag.job_list_manager.disconnect()
+    cleanup_jlm(workflow)
+    cleanup_jlm(new_workflow)
 
 
 def test_workflow_status_dates(db_cfg, simple_workflow):
@@ -772,8 +752,7 @@
         for wfr in wf_runs:
             assert wfr.created_date != wfr.status_date
         DB.session.commit()
-    if simple_workflow.task_dag.job_list_manager:
-        simple_workflow.task_dag.job_list_manager.disconnect()
+    cleanup_jlm(simple_workflow)
 
 
 @pytest.mark.qsubs_jobs
@@ -810,8 +789,7 @@
     assert workflow.workflow_run.stderr == '/tmp'
     assert workflow.workflow_run.stdout == '/tmp'
     assert workflow.workflow_run.executor_class == 'SGEExecutor'
-    if workflow.task_dag.job_list_manager:
-        workflow.task_dag.job_list_manager.disconnect()
+    cleanup_jlm(workflow)
 
 
 def test_workflow_identical_args(real_jsm_jqs, db_cfg):
@@ -833,13 +811,9 @@
     wf3.add_task(task)
     with pytest.raises(WorkflowAlreadyComplete):
         wf3.execute()
-
-    if wf1.task_dag.job_list_manager:
-        wf1.task_dag.job_list_manager.disconnect()
-    if wf2.task_dag.job_list_manager:
-        wf2.task_dag.job_list_manager.disconnect()
-    if wf3.task_dag.job_list_manager:
-        wf3.task_dag.job_list_manager.disconnect()
+    cleanup_jlm(wf1)
+    cleanup_jlm(wf2)
+    cleanup_jlm(wf3)
 
 
 def test_workflow_config_reconciliation():
@@ -937,8 +911,9 @@
     assert len(resp) == 2
     assert resp[0][0] == 0.5
     assert resp[1][0] == 0.3
-
-
-
-
-
+    cleanup_jlm(workflow)
+
+
+
+
+
