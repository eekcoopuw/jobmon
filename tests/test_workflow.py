--- conflicted
+++ resolved
@@ -23,6 +23,7 @@
 from jobmon.client.swarm.workflow.task_dag import DagExecutionStatus
 from jobmon.client.swarm.workflow.workflow import WorkflowAlreadyComplete, \
     WorkflowAlreadyExists, ResumeStatus
+from jobmon.client.utils import gently_kill_command
 
 
 def cleanup_jlm(workflow):
@@ -833,40 +834,10 @@
 
 
 def test_resume_workflow(real_jsm_jqs, db_cfg):
-<<<<<<< HEAD
-    # create a workflow and run a job that executors for infinity
-    workflow1 = resumable_workflow()
-    workflow1._bind()
-    workflow1._create_workflow_run()
-    workflow1.task_dag._set_top_fringe()
-    workflow1.task_dag.job_list_manager.queue_task(
-        workflow1.task_dag.top_fringe[0])
-
-    # # poll till we confirm that job is running
-    # session = db_cfg["DB"].session
-    # with db_cfg["app"].app_context():
-    #     status = ""
-    #     executor_id = None
-    #     max_sleep = 600  # 10 min max till test fails
-    #     slept = 0
-    #     import pdb; pdb.set_trace()
-    #     while status != "R" and slept <= max_sleep:
-    #         job = session.query(Job).one_or_none()
-    #         sleep(5)
-    #         slept += 5
-    #         if job:
-    #             status = job.status
-    #     if ji:
-    #         executor_id = ji.executor_id
-
-    # # qdel job if the test timed out
-    # if slept >= max_sleep and executor_id:
-    #     sge_utils.qdel(executor_id)
-    #     return
-    import pdb; pdb.set_trace()
-    sleep(30)
-=======
-    # create a workflow in a separate process with 1 job that sleeps forever
+
+    # create a workflow in a separate process with 1 job that sleeps forever.
+    # it must be in a separate process because resume will kill the process
+    # that the workflow is running on which would terminate the test process
     p1 = Process(target=run_workflow)
     p1.start()
 
@@ -879,6 +850,7 @@
         slept = 0
         while status != "R" and slept <= max_sleep:
             ji = session.query(JobInstance).one_or_none()
+            session.commit()
             sleep(5)
             slept += 5
             if ji:
@@ -889,13 +861,21 @@
     # qdel job if the test timed out
     if slept >= max_sleep and executor_id:
         sge_utils.qdel(executor_id)
+        gently_kill_command(p1.pid)
         return
->>>>>>> de88ce93
 
     # now create an identical workflow which should kill the previous job
+    # and workflow process
     workflow = resumable_workflow()
     workflow._bind()
     workflow._create_workflow_run()
+    cleanup_jlm(workflow)
+
+    # check if forked process was zombied
+    res = subprocess.check_output(f"ps -ax | grep {p1.pid} | grep -v grep",
+                                  shell=True, universal_newlines=True)
+    assert "Z+" in res
+    p1.join()
 
     # check qstat to make sure jobs isn't pending or running any more.
     # There canbe latency so wait at most 3 minutes for it's state
