--- conflicted
+++ resolved
@@ -3,12 +3,8 @@
 
 from jobmon import database
 from jobmon.meta_models.task_dag import TaskDagMeta
-<<<<<<< HEAD
-from jobmon.models import Job, JobInstance, JobInstanceStatus, JobStatus
-=======
-from jobmon.models import Job, JobInstanceStatus, JobStatus
+from jobmon.models import Job, JobInstanceStatus, JobInstance, JobStatus
 from jobmon.services.health_monitor import HealthMonitor
->>>>>>> 70ef8eb9
 from jobmon.workflow.bash_task import BashTask
 from jobmon.workflow.task_dag import TaskDag
 from jobmon.workflow.workflow import Workflow, WorkflowDAO, WorkflowStatus, \
@@ -170,7 +166,7 @@
             UPDATE workflow
             SET status='{s}'
             WHERE id={id}""".format(s=WorkflowStatus.STOPPED,
-                                             id=stopped_wf.id))
+                                    id=stopped_wf.id))
         session.execute("""
             UPDATE workflow_run
             SET status='{s}'
@@ -251,7 +247,7 @@
             UPDATE workflow
             SET status='{s}'
             WHERE id={id}""".format(s=WorkflowStatus.ERROR,
-                                             id=stopped_wf.id))
+                                    id=stopped_wf.id))
         session.execute("""
             UPDATE workflow_run
             SET status='{s}'
@@ -303,9 +299,8 @@
         done_wfr = [wfrd for wfrd in wfrDAOs
                     if wfrd.id == workflow.workflow_run.id][0]
         other_wfr = [wfrd for wfrd in wfrDAOs
-                    if wfrd.id != workflow.workflow_run.id][0]
+                     if wfrd.id != workflow.workflow_run.id][0]
         assert done_wfr.status == WorkflowRunStatus.DONE
-
 
         # TODO: Improve design for STOPPED/ERROR states for both Workflows and
         # WorkflowRuns..
