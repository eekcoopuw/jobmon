--- conflicted
+++ resolved
@@ -14,29 +14,7 @@
 from jobmon.workflow.workflow_run import WorkflowRunDAO, WorkflowRunStatus
 
 
-<<<<<<< HEAD
-@pytest.fixture(scope='function')
-def second_dag(db_cfg, real_jsm_jqs, request):
-    """Use a fxiture for dag creation so that the dags' JobInstanceFactories
-    and JobInstanceReconcilers get cleaned up after each test"""
-    dag = TaskDag(name=request.node.name + "2", interrupt_on_error=False)
-    yield dag
-    if dag.job_list_manager:
-        dag.job_list_manager.disconnect()
-
-
-@pytest.fixture
-def simple_workflow(real_dag):
-    t1 = BashTask("sleep 1")
-    t2 = BashTask("sleep 2", upstream_tasks=[t1])
-    t3 = BashTask("sleep 3", upstream_tasks=[t2])
-    real_dag.add_tasks([t1, t2, t3])
-
-    wfa = "my_simple_dag"
-    workflow = Workflow(real_dag, wfa)
-=======
-@pytest.fixture
-def simple_workflow(jsm_jqs, db_cfg):
+def simple_workflow(real_jsm_jqs, db_cfg):
     t1 = BashTask("sleep 1")
     t2 = BashTask("sleep 2", upstream_tasks=[t1])
     t3 = BashTask("sleep 3", upstream_tasks=[t2])
@@ -44,30 +22,19 @@
     wfa = "my_simple_dag"
     workflow = Workflow(wfa)
     workflow.add_tasks([t1, t2, t3])
->>>>>>> 9dc0fb75
     workflow.execute()
     return workflow
 
 
 @pytest.fixture
-<<<<<<< HEAD
-def simple_workflow_w_errors(real_dag):
-=======
-def simple_workflow_w_errors(jsm_jqs, db_cfg):
->>>>>>> 9dc0fb75
+def simple_workflow_w_errors(real_jsm_jqs, db_cfg):
     t1 = BashTask("sleep 1")
     t2 = BashTask("not_a_command 1", upstream_tasks=[t1])
     t3 = BashTask("sleep 30", upstream_tasks=[t1], max_runtime=1)
     t4 = BashTask("not_a_command 3", upstream_tasks=[t2, t3])
-<<<<<<< HEAD
-    real_dag.add_tasks([t1, t2, t3, t4])
-
-    workflow = Workflow(real_dag, "my_failing_args")
-=======
 
     workflow = Workflow("my_failing_args")
     workflow.add_tasks([t1, t2, t3, t4])
->>>>>>> 9dc0fb75
     workflow.execute()
     return workflow
 
@@ -76,22 +43,12 @@
     print("{} to be posted to channel: {}".format(msg, channel))
 
 
-<<<<<<< HEAD
-def test_wfargs_update(real_dag, second_dag):
-=======
-def test_wfargs_update(jsm_jqs, db_cfg):
->>>>>>> 9dc0fb75
+def test_wfargs_update(real_jsm_jqs, db_cfg):
     # Create identical dags
     t1 = BashTask("sleep 1")
     t2 = BashTask("sleep 2", upstream_tasks=[t1])
     t3 = BashTask("sleep 3", upstream_tasks=[t2])
 
-<<<<<<< HEAD
-    dag1 = real_dag
-    dag1.add_tasks([t1, t2, t3])
-
-=======
->>>>>>> 9dc0fb75
     t4 = BashTask("sleep 1")
     t5 = BashTask("sleep 2", upstream_tasks=[t4])
     t6 = BashTask("sleep 3", upstream_tasks=[t5])
@@ -117,22 +74,12 @@
                 set([t.job_id for _, t in wf2.task_dag.bound_tasks.items()]))
 
 
-<<<<<<< HEAD
-def test_dag_update(real_dag, second_dag):
-=======
-def test_dag_update(jsm_jqs, db_cfg):
->>>>>>> 9dc0fb75
+def test_dag_update(real_jsm_jqs, db_cfg):
     # Create different dags
     t1 = BashTask("sleep 1")
     t2 = BashTask("sleep 2", upstream_tasks=[t1])
     t3 = BashTask("sleep 3", upstream_tasks=[t2])
 
-<<<<<<< HEAD
-    dag1 = real_dag
-    dag1.add_tasks([t1, t2, t3])
-
-=======
->>>>>>> 9dc0fb75
     t4 = BashTask("sleep 3")
     t5 = BashTask("sleep 2", upstream_tasks=[t4])
     t6 = BashTask("sleep 1", upstream_tasks=[t5])
@@ -159,22 +106,12 @@
                 set([t.job_id for _, t in wf2.task_dag.bound_tasks.items()]))
 
 
-<<<<<<< HEAD
-def test_wfagrs_dag_update(real_dag, second_dag):
-=======
-def test_wfagrs_dag_update(jsm_jqs, db_cfg):
->>>>>>> 9dc0fb75
+def test_wfagrs_dag_update(real_jsm_jqs, db_cfg):
     # Create different dags
     t1 = BashTask("sleep 1")
     t2 = BashTask("sleep 2", upstream_tasks=[t1])
     t3 = BashTask("sleep 3", upstream_tasks=[t2])
 
-<<<<<<< HEAD
-    dag1 = real_dag
-    dag1.add_tasks([t1, t2, t3])
-
-=======
->>>>>>> 9dc0fb75
     t4 = BashTask("sleep 3")
     t5 = BashTask("sleep 2", upstream_tasks=[t4])
     t6 = BashTask("sleep 1", upstream_tasks=[t5])
@@ -237,12 +174,8 @@
     wfa = "my_simple_dag"
     elogdir = str(tmpdir.mkdir("wf_elogs"))
     ologdir = str(tmpdir.mkdir("wf_ologs"))
-<<<<<<< HEAD
-
-    workflow = Workflow(dag, wfa, stderr=elogdir, stdout=ologdir,
-=======
+
     workflow = Workflow(wfa, stderr=elogdir, stdout=ologdir,
->>>>>>> 9dc0fb75
                         project='proj_jenkins')
     workflow.add_tasks([t1, t2, t3])
     workflow.execute()
@@ -326,12 +259,9 @@
     # Before actually executing the DAG, validate that the database has
     # reset the attempt counters to 0 and the ERROR states to INSTANTIATED
     workflow._bind()
-<<<<<<< HEAD
-    dag.job_list_manager._sync()
-    bt2 = dag.job_list_manager.bound_task_from_task(t2)
-=======
+
+    workflow.task_dag.job_list_manager._sync()
     bt2 = workflow.task_dag.job_list_manager.bound_task_from_task(t2)
->>>>>>> 9dc0fb75
     assert bt2.job_id == mod_jid  # Should be bound to stopped-run ID values
 
     with session_scope() as session:
@@ -391,42 +321,6 @@
         workflow.execute()
 
 
-<<<<<<< HEAD
-def test_new_workflow_existing_dag(real_dag, second_dag):
-    # Should allow creation of the Workflow, and should also create a new DAG.
-    dag_nowf = real_dag
-    t1 = BashTask("sleep 1")
-    t2 = BashTask("sleep 2", upstream_tasks=[t1])
-    dag_nowf.add_tasks([t1, t2])
-    dag_nowf._execute()
-
-    # Need to ensure that the Workflow doesn't attach itself to the old DAG.
-    dag_wf = second_dag
-    t3 = BashTask("sleep 1")
-    t4 = BashTask("sleep 2", upstream_tasks=[t3])
-    dag_wf.add_tasks([t3, t4])
-
-    wfa = "new_workflow_existing_dag"
-    workflow = Workflow(dag_wf, wfa)
-    workflow.execute()
-
-    assert workflow.task_dag.dag_id != dag_nowf.dag_id
-
-    # This will mean that the hash of the new DAG matches that of the old DAG,
-    # but has a new dag_id
-    with session_scope() as session:
-        nowf_tdms = session.query(TaskDagMeta).filter_by(
-            dag_id=dag_nowf.dag_id).all()
-        wf_tdms = session.query(TaskDagMeta).filter_by(
-            dag_id=workflow.task_dag.dag_id).all()
-
-        assert len(nowf_tdms) == 1
-        assert len(wf_tdms) == 1
-        assert wf_tdms[0].dag_hash == nowf_tdms[0].dag_hash
-
-
-=======
->>>>>>> 9dc0fb75
 def test_force_new_workflow_instead_of_resume(simple_workflow):
     # TODO (design): Is there ever a scenario where this is a good thing to do?
     # This is more or less possible by updating WorkflowArgs... which I think
@@ -490,11 +384,7 @@
         assert nodenames and all(nodenames)
 
 
-<<<<<<< HEAD
-def test_heartbeat(real_dag):
-=======
-def test_heartbeat(jsm_jqs, db_cfg):
->>>>>>> 9dc0fb75
+def test_heartbeat(real_jsm_jqs, db_cfg):
 
     # TODO: Fix this awful hack... I believe the DAG fixtures above create
     # reconcilers that will run for the duration of this module (since they
@@ -508,11 +398,7 @@
         session.commit()
 
     # ... now let's check out heartbeats
-<<<<<<< HEAD
-    workflow = Workflow(real_dag, "test_heartbeat")
-=======
     workflow = Workflow("test_heartbeat")
->>>>>>> 9dc0fb75
     workflow._bind()
     workflow._create_workflow_run()
 
@@ -554,11 +440,7 @@
         assert wfr.id not in [w.id for w in active]
 
 
-<<<<<<< HEAD
-def test_failing_nodes(real_dag):
-=======
-def test_failing_nodes(jsm_jqs, db_cfg):
->>>>>>> 9dc0fb75
+def test_failing_nodes(real_jsm_jqs, db_cfg):
 
     # these dummy dags will increment the ID of our dag-of-interest to
     # avoid the timing collisions
@@ -573,13 +455,9 @@
     t4 = BashTask("echo 'beautiful'", upstream_tasks=[t3])
     t5 = BashTask("echo 'world'", upstream_tasks=[t4])
     t6 = BashTask("sleep 1", upstream_tasks=[t5])
-<<<<<<< HEAD
-    real_dag.add_tasks([t1, t2, t3, t4, t5, t6])
-    workflow = Workflow(real_dag, "test_failing_nodes")
-=======
+
     workflow = Workflow("test_failing_nodes")
     workflow.add_tasks([t1, t2, t3, t4, t5, t6])
->>>>>>> 9dc0fb75
     workflow.run()
 
     wfr = workflow.workflow_run
@@ -625,11 +503,7 @@
         assert 'new_fake_node.ihme.washington.edu' not in failing_nodes
 
 
-<<<<<<< HEAD
-def test_add_tasks_to_workflow(db_cfg, real_jsm_jqs):
-=======
-def test_add_tasks_to_workflow(jsm_jqs, db_cfg):
->>>>>>> 9dc0fb75
+def test_add_tasks_to_workflow(real_jsm_jqs, db_cfg):
     """Make sure adding tasks to a workflow (and not just a task dag) works"""
     t1 = BashTask("sleep 1")
     t2 = BashTask("sleep 2", upstream_tasks=[t1])
@@ -647,11 +521,7 @@
         assert all(t.status == 'D' for t in j)
 
 
-<<<<<<< HEAD
-def test_anonymous_workflow(db_cfg, real_jsm_jqs):
-=======
-def test_anonymous_workflow(jsm_jqs, db_cfg):
->>>>>>> 9dc0fb75
+def test_anonymous_workflow(real_jsm_jqs, db_cfg):
     # Make sure uuid is created for an anonymous workflow
     t1 = BashTask("sleep 1")
     t2 = BashTask("sleep 2", upstream_tasks=[t1])
