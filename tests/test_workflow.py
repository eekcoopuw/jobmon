--- conflicted
+++ resolved
@@ -2,7 +2,6 @@
 from time import sleep
 import os
 
-<<<<<<< HEAD
 from jobmon.models.task_dag import TaskDagMeta
 from jobmon.models.job import Job
 from jobmon.models.job_instance_status import JobInstanceStatus
@@ -20,54 +19,25 @@
 
 @pytest.fixture
 def simple_workflow(real_jsm_jqs, db_cfg):
-=======
-from jobmon.database import session_scope
-from jobmon.meta_models.task_dag import TaskDagMeta
-from jobmon.models import Job, JobInstanceStatus, JobInstance, JobStatus
-from jobmon.services.health_monitor import HealthMonitor
-from jobmon.workflow.bash_task import BashTask
-from jobmon.workflow.python_task import PythonTask
-from jobmon.workflow.stata_task import StataTask
-from jobmon.workflow.task_dag import DagExecutionStatus
-from jobmon.workflow.workflow import Workflow, WorkflowDAO, WorkflowStatus, \
-    WorkflowAlreadyComplete
-from jobmon.workflow.workflow_run import WorkflowRunDAO, WorkflowRunStatus
-
-
-@pytest.fixture
-def simple_workflow(jsm_jqs, db_cfg):
->>>>>>> 49e2cff4
     t1 = BashTask("sleep 1")
     t2 = BashTask("sleep 2", upstream_tasks=[t1])
     t3 = BashTask("sleep 3", upstream_tasks=[t2])
 
     wfa = "my_simple_dag"
-<<<<<<< HEAD
-    workflow = Workflow(wfa)
-=======
     workflow = Workflow(wfa, interrupt_on_error=False)
->>>>>>> 49e2cff4
     workflow.add_tasks([t1, t2, t3])
     workflow.execute()
     return workflow
 
 
 @pytest.fixture
-<<<<<<< HEAD
 def simple_workflow_w_errors(real_jsm_jqs, db_cfg):
-=======
-def simple_workflow_w_errors(jsm_jqs, db_cfg):
->>>>>>> 49e2cff4
     t1 = BashTask("sleep 1")
     t2 = BashTask("not_a_command 1", upstream_tasks=[t1])
     t3 = BashTask("sleep 30", upstream_tasks=[t1], max_runtime=1)
     t4 = BashTask("not_a_command 3", upstream_tasks=[t2, t3])
 
-<<<<<<< HEAD
-    workflow = Workflow("my_failing_args")
-=======
     workflow = Workflow("my_failing_args", interrupt_on_error=False)
->>>>>>> 49e2cff4
     workflow.add_tasks([t1, t2, t3, t4])
     workflow.execute()
     return workflow
@@ -77,9 +47,6 @@
     print("{} to be posted to channel: {}".format(msg, channel))
 
 
-<<<<<<< HEAD
-def test_wfargs_update(real_jsm_jqs, db_cfg):
-=======
 def test_wf_with_stata_temp_dir(jsm_jqs, db_cfg):
     t1 = StataTask(script='di "hello"')
     t2 = StataTask(script='di "world"', upstream_tasks=[t1])
@@ -90,8 +57,7 @@
     assert success
 
 
-def test_wfargs_update(jsm_jqs, db_cfg):
->>>>>>> 49e2cff4
+def test_wfargs_update(real_jsm_jqs, db_cfg):
     # Create identical dags
     t1 = BashTask("sleep 1")
     t2 = BashTask("sleep 2", upstream_tasks=[t1])
@@ -102,20 +68,12 @@
     t6 = BashTask("sleep 3", upstream_tasks=[t5])
 
     wfa1 = "v1"
-<<<<<<< HEAD
-    wf1 = Workflow(wfa1)
-=======
     wf1 = Workflow(wfa1, interrupt_on_error=False)
->>>>>>> 49e2cff4
     wf1.add_tasks([t1, t2, t3])
     wf1.execute()
 
     wfa2 = "v2"
-<<<<<<< HEAD
-    wf2 = Workflow(wfa2)
-=======
     wf2 = Workflow(wfa2, interrupt_on_error=False)
->>>>>>> 49e2cff4
     wf2.add_tasks([t4, t5, t6])
     wf2.execute()
 
@@ -130,11 +88,7 @@
                 set([t.job_id for _, t in wf2.task_dag.bound_tasks.items()]))
 
 
-<<<<<<< HEAD
 def test_dag_update(real_jsm_jqs, db_cfg):
-=======
-def test_dag_update(jsm_jqs, db_cfg):
->>>>>>> 49e2cff4
     # Create different dags
     t1 = BashTask("sleep 1")
     t2 = BashTask("sleep 2", upstream_tasks=[t1])
@@ -145,20 +99,12 @@
     t6 = BashTask("sleep 1", upstream_tasks=[t5])
 
     wfa1 = "dag_update"
-<<<<<<< HEAD
-    wf1 = Workflow(wfa1)
-=======
     wf1 = Workflow(wfa1, interrupt_on_error=False)
->>>>>>> 49e2cff4
     wf1.add_tasks([t1, t2, t3])
     wf1.execute()
 
     wfa2 = "dag_update"
-<<<<<<< HEAD
-    wf2 = Workflow(wfa2)
-=======
     wf2 = Workflow(wfa2, interrupt_on_error=False)
->>>>>>> 49e2cff4
     wf2.add_tasks([t4, t5, t6])
     wf2.execute()
 
@@ -174,11 +120,7 @@
                 set([t.job_id for _, t in wf2.task_dag.bound_tasks.items()]))
 
 
-<<<<<<< HEAD
 def test_wfagrs_dag_update(real_jsm_jqs, db_cfg):
-=======
-def test_wfagrs_dag_update(jsm_jqs, db_cfg):
->>>>>>> 49e2cff4
     # Create different dags
     t1 = BashTask("sleep 1")
     t2 = BashTask("sleep 2", upstream_tasks=[t1])
@@ -189,20 +131,12 @@
     t6 = BashTask("sleep 1", upstream_tasks=[t5])
 
     wfa1 = "wfargs_dag_update"
-<<<<<<< HEAD
-    wf1 = Workflow(wfa1)
-=======
     wf1 = Workflow(wfa1, interrupt_on_error=False)
->>>>>>> 49e2cff4
     wf1.add_tasks([t1, t2, t3])
     wf1.execute()
 
     wfa2 = "wfargs_dag_update"
-<<<<<<< HEAD
-    wf2 = Workflow(wfa2)
-=======
     wf2 = Workflow(wfa2, interrupt_on_error=False)
->>>>>>> 49e2cff4
     wf2.add_tasks([t4, t5, t6])
     wf2.execute()
 
@@ -255,10 +189,7 @@
     wfa = "my_simple_dag"
     elogdir = str(tmpdir.mkdir("wf_elogs"))
     ologdir = str(tmpdir.mkdir("wf_ologs"))
-<<<<<<< HEAD
-
-=======
->>>>>>> 49e2cff4
+
     workflow = Workflow(wfa, stderr=elogdir, stdout=ologdir,
                         project='proj_jenkins')
     workflow.add_tasks([t1, t2, t3])
@@ -338,21 +269,14 @@
     t3 = BashTask("sleep 3", upstream_tasks=[t2])
 
     wfa = "my_simple_dag"
-<<<<<<< HEAD
-    workflow = Workflow(wfa)
-=======
     workflow = Workflow(wfa, interrupt_on_error=False)
->>>>>>> 49e2cff4
     workflow.add_tasks([t1, t2, t3])
 
     # Before actually executing the DAG, validate that the database has
     # reset the attempt counters to 0 and the ERROR states to INSTANTIATED
     workflow._bind()
-<<<<<<< HEAD
 
     workflow.task_dag.job_list_manager._sync()
-=======
->>>>>>> 49e2cff4
     bt2 = workflow.task_dag.job_list_manager.bound_task_from_task(t2)
     assert bt2.job_id == mod_jid  # Should be bound to stopped-run ID values
 
@@ -404,11 +328,7 @@
     t3 = BashTask("sleep 3", upstream_tasks=[t2])
 
     wfa = "my_simple_dag"
-<<<<<<< HEAD
-    workflow = Workflow(wfa)
-=======
     workflow = Workflow(wfa, interrupt_on_error=False)
->>>>>>> 49e2cff4
     workflow.add_tasks([t1, t2, t3])
 
     with pytest.raises(WorkflowAlreadyComplete):
@@ -479,11 +399,7 @@
         assert nodenames and all(nodenames)
 
 
-<<<<<<< HEAD
 def test_heartbeat(real_jsm_jqs, db_cfg):
-=======
-def test_heartbeat(jsm_jqs, db_cfg):
->>>>>>> 49e2cff4
 
     # TODO: Fix this awful hack... I believe the DAG fixtures above create
     # reconcilers that will run for the duration of this module (since they
@@ -498,11 +414,7 @@
         session.commit()
 
     # ... now let's check out heartbeats
-<<<<<<< HEAD
-    workflow = Workflow("test_heartbeat")
-=======
     workflow = Workflow("test_heartbeat", interrupt_on_error=False)
->>>>>>> 49e2cff4
     workflow._bind()
     workflow._create_workflow_run()
 
@@ -546,11 +458,7 @@
         assert wfr.id not in [w.id for w in active]
 
 
-<<<<<<< HEAD
 def test_failing_nodes(real_jsm_jqs, db_cfg):
-=======
-def test_failing_nodes(jsm_jqs, db_cfg):
->>>>>>> 49e2cff4
 
     # these dummy dags will increment the ID of our dag-of-interest to
     # avoid the timing collisions
@@ -569,12 +477,7 @@
     t4 = BashTask("echo 'beautiful'", upstream_tasks=[t3])
     t5 = BashTask("echo 'world'", upstream_tasks=[t4])
     t6 = BashTask("sleep 1", upstream_tasks=[t5])
-<<<<<<< HEAD
-
-    workflow = Workflow("test_failing_nodes")
-=======
     workflow = Workflow("test_failing_nodes", interrupt_on_error=False)
->>>>>>> 49e2cff4
     workflow.add_tasks([t1, t2, t3, t4, t5, t6])
     workflow.run()
 
@@ -621,11 +524,7 @@
         assert 'new_fake_node.ihme.washington.edu' not in failing_nodes
 
 
-<<<<<<< HEAD
 def test_add_tasks_to_workflow(real_jsm_jqs, db_cfg):
-=======
-def test_add_tasks_to_workflow(jsm_jqs, db_cfg):
->>>>>>> 49e2cff4
     """Make sure adding tasks to a workflow (and not just a task dag) works"""
     t1 = BashTask("sleep 1")
     t2 = BashTask("sleep 2", upstream_tasks=[t1])
@@ -644,11 +543,7 @@
         assert all(t.status == 'D' for t in j)
 
 
-<<<<<<< HEAD
 def test_anonymous_workflow(real_jsm_jqs, db_cfg):
-=======
-def test_anonymous_workflow(jsm_jqs, db_cfg):
->>>>>>> 49e2cff4
     # Make sure uuid is created for an anonymous workflow
     t1 = BashTask("sleep 1")
     t2 = BashTask("sleep 2", upstream_tasks=[t1])
@@ -701,11 +596,7 @@
             assert wfr.created_date != wfr.status_date
 
 
-<<<<<<< HEAD
 def test_workflow_sge_args(real_jsm_jqs, db_cfg):
-=======
-def test_workflow_sge_args(jsm_jqs, db_cfg):
->>>>>>> 49e2cff4
     t1 = PythonTask(script='{}/executor_args_check.py'.format(
         os.path.dirname(os.path.realpath(__file__))))
     t2 = BashTask("sleep 2", upstream_tasks=[t1])
