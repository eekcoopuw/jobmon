import pytest
from time import sleep
import os
import uuid
import subprocess
from multiprocessing import Process

from jobmon import BashTask  # testing new style imports
from jobmon import PythonTask
from jobmon import StataTask
from jobmon import Workflow
from jobmon.models.task_dag import TaskDagMeta
from jobmon.models.job import Job
from jobmon.models.job_instance_status import JobInstanceStatus
from jobmon.models.job_instance import JobInstance
from jobmon.models.job_status import JobStatus
from jobmon.models.workflow_run import WorkflowRun as WorkflowRunDAO
from jobmon.models.workflow_run_status import WorkflowRunStatus
from jobmon.models.workflow import Workflow as WorkflowDAO
from jobmon.models.workflow_status import WorkflowStatus
from jobmon.client import shared_requester as req
from jobmon.client.swarm.executors import sge_utils
from jobmon.client.swarm.workflow.task_dag import DagExecutionStatus
from jobmon.client.swarm.workflow.workflow import WorkflowAlreadyComplete, \
    WorkflowAlreadyExists, ResumeStatus


@pytest.fixture
def simple_workflow_w_errors(real_jsm_jqs, db_cfg):
    t1 = BashTask("sleep 1", num_cores=1, mem_free='2G', queue="all.q",
                  j_resource=False)
    t2 = BashTask("not_a_command 1", upstream_tasks=[t1], num_cores=1,
                  mem_free='2G', queue="all.q", j_resource=False)
    t3 = BashTask("sleep 30", upstream_tasks=[t1], max_runtime_seconds=4,
                  num_cores=1, mem_free='2G', queue="all.q", j_resource=False)
    t4 = BashTask("not_a_command 3", upstream_tasks=[t2, t3], num_cores=1,
                  mem_free='2G', queue="all.q", j_resource=False)

    workflow = Workflow("my_failing_args", interrupt_on_error=False,
                        project='ihme_general')
    workflow.add_tasks([t1, t2, t3, t4])
    workflow.execute()
    return workflow


def mock_slack(msg, channel):
    print("{} to be posted to channel: {}".format(msg, channel))


def test_wf_with_stata_temp_dir(real_jsm_jqs, db_cfg):
    t1 = StataTask(script='di "hello"', slots=1)
    t2 = StataTask(script='di "world"', upstream_tasks=[t1], slots=1)

    wf = Workflow("stata_temp_dir_test", interrupt_on_error=False)
    wf.add_tasks([t1, t2])

    success = wf.run()
    assert success


@pytest.mark.qsubs_jobs
def test_wfargs_update(real_jsm_jqs, db_cfg):
    # Create identical dags
    t1 = BashTask("sleep 1", slots=1)
    t2 = BashTask("sleep 2", upstream_tasks=[t1], slots=1)
    t3 = BashTask("sleep 3", upstream_tasks=[t2], slots=1)

    t4 = BashTask("sleep 1", slots=1)
    t5 = BashTask("sleep 2", upstream_tasks=[t4], slots=1)
    t6 = BashTask("sleep 3", upstream_tasks=[t5], slots=1)

    wfa1 = "v1"
    wf1 = Workflow(wfa1, interrupt_on_error=False)
    wf1.add_tasks([t1, t2, t3])
    wf1.execute()

    wfa2 = "v2"
    wf2 = Workflow(wfa2, interrupt_on_error=False)
    wf2.add_tasks([t4, t5, t6])
    wf2.execute()

    # Make sure the second Workflow has a distinct Workflow ID & WorkflowRun ID
    assert wf1.id != wf2.id

    # Make sure the second Workflow has a distinct hash
    assert wf1.hash != wf2.hash

    # Make sure the second Workflow has a distinct set of Jobs
    assert not (set([t.job_id for _, t in wf1.task_dag.bound_tasks.items()]) &
                set([t.job_id for _, t in wf2.task_dag.bound_tasks.items()]))


@pytest.mark.qsubs_jobs
def test_resource_arguments(real_jsm_jqs, db_cfg):
    """
    Test the parsing/serialization max run time and cores.
    90,000 seconds is deliberately longer than one day, testing a specific
    bug"""
    t1 = BashTask("sleep 10",
                  queue='all.q',
                  max_runtime_seconds=90_000,
                  num_cores=2)
    wf = Workflow("test_resource_arguments-{}".format(uuid.uuid4()))
    wf.add_tasks([t1])
    return_code = wf.execute()
    assert return_code == DagExecutionStatus.SUCCEEDED


@pytest.mark.qsubs_jobs
def test_dag_update(real_jsm_jqs, db_cfg):
    # Create different dags
    t1 = BashTask("sleep 1", slots=1)
    t2 = BashTask("sleep 2", upstream_tasks=[t1], slots=1)
    t3 = BashTask("sleep 3", upstream_tasks=[t2], slots=1)

    t4 = BashTask("sleep 3", slots=1)
    t5 = BashTask("sleep 2", upstream_tasks=[t4], slots=1)
    t6 = BashTask("sleep 1", upstream_tasks=[t5], slots=1)

    wfa1 = "dag_update"
    wf1 = Workflow(wfa1, interrupt_on_error=False)
    wf1.add_tasks([t1, t2, t3])
    wf1.execute()

    wfa2 = "dag_update"
    wf2 = Workflow(wfa2, interrupt_on_error=False)
    wf2.add_tasks([t4, t5, t6])
    wf2.execute()

    # Make sure the second Workflow has a distinct Workflow ID and WorkflowRun
    # ID
    assert wf1.id != wf2.id

    # Make sure the second Workflow has a distinct hash
    assert wf1.hash != wf2.hash

    # Make sure the second Workflow has a distinct set of Jobs
    assert not (set([t.job_id for _, t in wf1.task_dag.bound_tasks.items()]) &
                set([t.job_id for _, t in wf2.task_dag.bound_tasks.items()]))


@pytest.mark.qsubs_jobs
def test_wfagrs_dag_update(real_jsm_jqs, db_cfg):
    # Create different dags
    t1 = BashTask("sleep 1", slots=1)
    t2 = BashTask("sleep 2", upstream_tasks=[t1], slots=1)
    t3 = BashTask("sleep 3", upstream_tasks=[t2], slots=1)

    t4 = BashTask("sleep 3", slots=1)
    t5 = BashTask("sleep 2", upstream_tasks=[t4], slots=1)
    t6 = BashTask("sleep 1", upstream_tasks=[t5], slots=1)

    wfa1 = "wfargs_dag_update"
    wf1 = Workflow(wfa1, interrupt_on_error=False)
    wf1.add_tasks([t1, t2, t3])
    wf1.execute()

    wfa2 = "wfargs_dag_update"
    wf2 = Workflow(wfa2, interrupt_on_error=False)
    wf2.add_tasks([t4, t5, t6])
    wf2.execute()

    # Make sure the second Workflow has a distinct Workflow ID and WorkflowRun
    # ID
    assert wf1.id != wf2.id

    # Make sure the second Workflow has a distinct hash
    assert wf1.hash != wf2.hash

    # Make sure the second Workflow has a distinct set of Jobs
    assert not (set([t.job_id for _, t in wf1.task_dag.bound_tasks.items()]) &
                set([t.job_id for _, t in wf2.task_dag.bound_tasks.items()]))


@pytest.mark.qsubs_jobs
def test_stop_resume(db_cfg, simple_workflow, tmpdir):
    # Manually modify the database so that some mid-dag jobs appear in
    # a running / non-complete / non-error state
    stopped_wf = simple_workflow
    job_ids = [t.job_id for _, t in stopped_wf.task_dag.bound_tasks.items()]

    to_run_jid = job_ids[-1]
    app = db_cfg["app"]
    DB = db_cfg["DB"]
    with app.app_context():
        DB.session.execute("""
            UPDATE job
            SET status='{s}'
            WHERE job_id={jid}""".format(s=JobStatus.REGISTERED,
                                         jid=to_run_jid))
        DB.session.execute("""
            UPDATE workflow
            SET status='{s}'
            WHERE id={id}""".format(s=WorkflowStatus.STOPPED,
                                    id=stopped_wf.id))
        DB.session.execute("""
            UPDATE workflow_run
            SET status='{s}'
            WHERE workflow_id={id}""".format(s=WorkflowRunStatus.STOPPED,
                                             id=stopped_wf.id))
        DB.session.execute("""
            DELETE FROM job_instance
            WHERE job_id={jid}""".format(s=JobStatus.REGISTERED,
                                         jid=to_run_jid))
        DB.session.commit()

    # Re-create the dag "from scratch" (copy simple_workflow fixture)
    t1 = BashTask("sleep 1", slots=1)
    t2 = BashTask("sleep 2", upstream_tasks=[t1], slots=1)
    t3 = BashTask("sleep 3", upstream_tasks=[t2], slots=1)

    wfa = "my_simple_dag"
    elogdir = str(tmpdir.mkdir("wf_elogs"))
    ologdir = str(tmpdir.mkdir("wf_ologs"))

    workflow = Workflow(wfa, stderr=elogdir, stdout=ologdir,
                        project='proj_tools', resume=ResumeStatus.RESUME)
    workflow.add_tasks([t1, t2, t3])
    workflow.execute()

    # TODO: FIGURE OUT WHETHER IT's SENSIBLE TO CLEAR THE done/error
    # QUEUES AFTER THE __init__ _sync() call in job_list_manager...

    # Check that finished tasks aren't added to the top fringe
    assert workflow.task_dag.top_fringe == [t3]

    # TODO: Check that the user is prompted that they indeed want to resume...

    # Validate that the new workflow has the same ID as the 'stopped' one
    assert workflow.id == stopped_wf.id

    # Validate that a new WorkflowRun was created
    assert workflow.workflow_run.id != stopped_wf.workflow_run.id

    # Validate that the old WorkflowRun was stopped
    with app.app_context():
        wf_run = (DB.session.query(WorkflowRunDAO).filter_by(
            id=stopped_wf.workflow_run.id).first())
        assert wf_run.status == WorkflowRunStatus.STOPPED
        wf_run_jobs = DB.session.query(JobInstance).filter_by(
            workflow_run_id=stopped_wf.workflow_run.id).all()
        assert all(job.status != JobInstanceStatus.RUNNING
                   for job in wf_run_jobs)

    # Validate that a new WorkflowRun has different logdirs and project
    assert workflow.workflow_run.stderr != stopped_wf.workflow_run.stderr
    assert workflow.workflow_run.stdout != stopped_wf.workflow_run.stdout
    assert workflow.workflow_run.project != stopped_wf.workflow_run.project

    # Validate that the database indicates the Dag and its Jobs are complete
    assert workflow.status == WorkflowStatus.DONE

    jlm = workflow.task_dag.job_list_manager
    for _, task in workflow.task_dag.tasks.items():
        assert jlm.status_from_task(task) == JobStatus.DONE


@pytest.mark.qsubs_jobs
def test_reset_attempts_on_resume(db_cfg, simple_workflow):
    # Manually modify the database so that some mid-dag jobs appear in
    # error state, max-ing out the attempts
    stopped_wf = simple_workflow
    job_ids = [t.job_id for _, t in stopped_wf.task_dag.bound_tasks.items()]

    mod_jid = job_ids[1]

    app = db_cfg["app"]
    DB = db_cfg["DB"]
    with app.app_context():
        DB.session.execute("""
            UPDATE job
            SET status='{s}', num_attempts=3, max_attempts=3
            WHERE job_id={jid}""".format(s=JobStatus.ERROR_FATAL,
                                         jid=mod_jid))
        DB.session.execute("""
            UPDATE job_instance
            SET status='{s}'
            WHERE job_id={jid}""".format(s=JobInstanceStatus.ERROR,
                                         jid=mod_jid))
        DB.session.execute("""
            UPDATE workflow
            SET status='{s}'
            WHERE id={id}""".format(s=WorkflowStatus.ERROR,
                                    id=stopped_wf.id))
        DB.session.execute("""
            UPDATE workflow_run
            SET status='{s}'
            WHERE workflow_id={id}""".format(s=WorkflowRunStatus.ERROR,
                                             id=stopped_wf.id))
        DB.session.commit()

    # Re-instantiate the DAG + Workflow
    t1 = BashTask("sleep 1", slots=1)
    t2 = BashTask("sleep 2", upstream_tasks=[t1], slots=1)
    t3 = BashTask("sleep 3", upstream_tasks=[t2], slots=1)

    wfa = "my_simple_dag"
    workflow = Workflow(wfa, interrupt_on_error=False,
                        resume=ResumeStatus.RESUME)
    workflow.add_tasks([t1, t2, t3])

    # Before actually executing the DAG, validate that the database has
    # reset the attempt counters to 0 and the ERROR states to INSTANTIATED
    workflow._bind()

    workflow.task_dag.job_list_manager._sync()
    bt2 = workflow.task_dag.job_list_manager.bound_task_from_task(t2)
    assert bt2.job_id == mod_jid  # Should be bound to stopped-run ID values

    with app.app_context():
        jobDAO = DB.session.query(Job).filter_by(job_id=bt2.job_id).first()
        assert jobDAO.max_attempts == 3
        assert jobDAO.num_attempts == 0
        assert jobDAO.status == JobStatus.REGISTERED

    workflow.execute()

    # TODO: Check that the user is prompted that they want to resume...

    # Validate that the database indicates the Dag and its Jobs are complete
    with app.app_context():
        jobDAO = DB.session.query(Job).filter_by(job_id=bt2.job_id).first()
        assert jobDAO.max_attempts == 3
        assert jobDAO.num_attempts == 1
        assert jobDAO.status == JobStatus.DONE

    # Validate that a new WorkflowRun was created and is DONE
    assert workflow.workflow_run.id != stopped_wf.workflow_run.id
    with app.app_context():
        wfDAO = DB.session.query(WorkflowDAO).filter_by(id=workflow.id).first()
        assert wfDAO.status == WorkflowStatus.DONE

        wfrDAOs = DB.session.query(WorkflowRunDAO).filter_by(
            workflow_id=workflow.id).all()
        assert len(wfrDAOs) == 2

        done_wfr = [wfrd for wfrd in wfrDAOs
                    if wfrd.id == workflow.workflow_run.id][0]
        other_wfr = [wfrd for wfrd in wfrDAOs
                     if wfrd.id != workflow.workflow_run.id][0]
        assert done_wfr.status == WorkflowRunStatus.DONE

        # TODO: Improve design for STOPPED/ERROR states for both Workflows and
        # WorkflowRuns..
        assert other_wfr.status == WorkflowRunStatus.STOPPED


@pytest.mark.qsubs_jobs
def test_attempt_resume_on_complete_workflow(simple_workflow):
    """Should not allow a resume, but should prompt user to create a new
    workflow by modifying the WorkflowArgs (e.g. new version #)
    """
    # Re-create the dag "from scratch" (copy simple_workflow fixture)
    t1 = BashTask("sleep 1", slots=1)
    t2 = BashTask("sleep 2", upstream_tasks=[t1], slots=1)
    t3 = BashTask("sleep 3", upstream_tasks=[t2], slots=1)

    wfa = "my_simple_dag"
    workflow = Workflow(wfa, interrupt_on_error=False,
                        resume=ResumeStatus.RESUME)
    workflow.add_tasks([t1, t2, t3])

    with pytest.raises(WorkflowAlreadyComplete):
        workflow.execute()


def test_force_new_workflow_instead_of_resume(simple_workflow):
    # TODO (design): Is there ever a scenario where this is a good thing to do?
    # This is more or less possible by updating WorkflowArgs... which I think
    # is better practice than trying to create a new Workflow with identical
    # args and DAG, which is a violation of our current concept of Workflow
    # uniqueness. If we really want to all this behavior, we need to further
    # refine that concept and potentially add another piece of information
    # to the Workflow hash itself.
    pass


def test_dag_reset(db_cfg, simple_workflow_w_errors):
    # Alias to shorter names...
    err_wf = simple_workflow_w_errors

    dag_id = err_wf.task_dag.dag_id

    app = db_cfg["app"]
    DB = db_cfg["DB"]
    with app.app_context():
        jobs = DB.session.query(Job).filter_by(dag_id=dag_id).all()
        assert len(jobs) == 4

        xstatuses = [JobStatus.DONE, JobStatus.ERROR_FATAL,
                     JobStatus.ERROR_FATAL, JobStatus.REGISTERED]
        assert (sorted([j.status for j in jobs]) ==
                sorted(xstatuses))

    # Now RESET and make sure all the jobs that aren't "DONE" flip back to
    # REGISTERED
    rc, _ = req.send_request(
        app_route='/task_dag/{}/reset_incomplete_jobs'.format(dag_id),
        message={},
        request_type='post')
    with app.app_context():
        jobs = DB.session.query(Job).filter_by(dag_id=dag_id).all()
        assert len(jobs) == 4

        xstatuses = [JobStatus.DONE, JobStatus.REGISTERED,
                     JobStatus.REGISTERED, JobStatus.REGISTERED]
        assert (sorted([j.status for j in jobs]) ==
                sorted(xstatuses))


def test_nodename_on_fail(db_cfg, simple_workflow_w_errors):

    err_wf = simple_workflow_w_errors
    dag_id = err_wf.task_dag.dag_id

    app = db_cfg["app"]
    DB = db_cfg["DB"]
    with app.app_context():

        # Get ERROR job instances
        jobs = DB.session.query(Job).filter_by(dag_id=dag_id).all()
        jobs = [j for j in jobs if j.status == JobStatus.ERROR_FATAL]
        jis = [ji for job in jobs for ji in job.job_instances
               if ji.status == JobInstanceStatus.ERROR]

        # Make sure all their node names were recorded
        nodenames = [ji.nodename for ji in jis]
<<<<<<< HEAD
        print("nodenames: " + str(nodenames))
=======
        # TODO This is a flakey test.
        #  Sometimes we don't get all the nodenames, some are None.
        # I am pretty sure it is an actual bug, a race between
        # log_error (without a ndoename) and log_nodename.
        # the messages and database transactions can arrive and commit such
        # that the nodename in log_nodename is overwritten by the empty
        # nodename in lofg_error. Add ndoename to all log_X routes,
        # see GBDSCI-1829
        # TODO check if all is false, if so print out what is missing
>>>>>>> bca2d01a
        assert nodenames and all(nodenames)


def test_subprocess_return_code_propagation(db_cfg, real_jsm_jqs):
    task = BashTask("not_a_command 1", num_cores=1, m_mem_free='2G',
                    queue="all.q", j_resource=False)

    err_wf = Workflow("my_failing_task", interrupt_on_error=False,
                      project='ihme_general')
    err_wf.add_task(task)
    err_wf.execute()

    app = db_cfg["app"]
    DB = db_cfg["DB"]

    # get executor_id of row where dag_id matches err_wf's dag_id
    with app.app_context():
        query = (
            f"SELECT executor_id FROM "
            f"job_instance WHERE dag_id = {int(err_wf.dag_id)}")

        errored_job_id = DB.session.execute(query).first()[0]
    qacct_output = subprocess.check_output(
        args=['qacct', '-j', f'{errored_job_id}'],
        encoding='UTF-8').strip()
    qacct_output = qacct_output.split('\n')[1:]
    qacct_output = {line.split()[0]: line.split()[1] for line in qacct_output}

    exit_status = int(qacct_output['exit_status'])

    # exit status should not be a success, expect failure
    assert exit_status != 0


@pytest.mark.qsubs_jobs
def test_fail_fast(real_jsm_jqs, db_cfg):
    t1 = BashTask("sleep 1", slots=1)
    t2 = BashTask("erroring_out 1", upstream_tasks=[t1], slots=1)
    t3 = BashTask("sleep 10", upstream_tasks=[t1], slots=1)
    t4 = BashTask("sleep 11", upstream_tasks=[t3], slots=1)
    t5 = BashTask("sleep 12", upstream_tasks=[t4], slots=1)

    workflow = Workflow("test_fail_fast", fail_fast=True,
                        interrupt_on_error=False)
    workflow.add_tasks([t1, t2, t3, t4, t5])
    workflow.execute()

    assert len(workflow.task_dag.job_list_manager.all_error) == 1
    assert len(workflow.task_dag.job_list_manager.all_done) >= 2


def test_heartbeat(db_cfg, real_jsm_jqs):
    app = db_cfg["app"]
    app.config["SQLALCHEMY_ECHO"] = True
    DB = db_cfg["DB"]

    workflow = Workflow("test_heartbeat", interrupt_on_error=False)
    workflow._bind()
    workflow._create_workflow_run()

    wfr = workflow.workflow_run

    maxtries = 10
    i = 0
    while i < maxtries:
        i += 1
        with app.app_context():
            row = DB.session.execute("select status from workflow_run where id = {}".format(wfr.id)).fetchone()
            DB.session.commit()
            if row[0] == 'R':
                break
        sleep(2)
    if i > maxtries:
        raise Exception("The workflow failed to reconcile in 20 seconds.")

    from jobmon.server.health_monitor.health_monitor import \
        HealthMonitor
    hm = HealthMonitor()
    with app.app_context():

        # This test's workflow should be in the 'active' list
        active_wfrs = hm._get_active_workflow_runs(DB.session)
        assert wfr.id in [w.id for w in active_wfrs]

        # Nothing should be lost since the default (10s) reconciliation heart
        # rate is << than the health monitor's loss_threshold (5min)
        lost = hm._get_lost_workflow_runs(DB.session)
        assert not lost

    # Setup monitor with a very short loss threshold (~3s = 1min/20)
    hm_hyper = HealthMonitor(loss_threshold=1 / 20.,
                             wf_notification_sink=mock_slack)

    # give some time for the reconciliation to fall behind
    with app.app_context():
        i = 0
        while i < maxtries:
            sleep(10)
            i += 1
            lost = hm_hyper._get_lost_workflow_runs(DB.session)
            if lost:
                break
        assert lost

        # register the run as lost...
        hm_hyper._register_lost_workflow_runs(lost)

    # ... meaning it should no longer be active... check in a new session
    # to ensure the register-as-lost changes have taken effect
    with app.app_context():
        active = hm_hyper._get_active_workflow_runs(DB.session)
        assert wfr.id not in [w.id for w in active]


def test_timeout(real_jsm_jqs, db_cfg):
    t1 = BashTask("sleep 10", slots=1)
    t2 = BashTask("sleep 11", upstream_tasks=[t1], slots=1)
    t3 = BashTask("sleep 12", upstream_tasks=[t2], slots=1)

    wfa1 = "timeout_dag"
    wf1 = Workflow(wfa1, interrupt_on_error=False, seconds_until_timeout=3)
    wf1.add_tasks([t1, t2, t3])

    with pytest.raises(RuntimeError) as error:
        wf1.execute()

    expected_msg = ("Not all tasks completed within the given workflow "
                    "timeout length (3 seconds). Submitted tasks will still"
                    " run, but the workflow will need to be restarted.")
    assert expected_msg == str(error.value)


def test_health_monitor_failing_nodes(real_jsm_jqs, db_cfg):
    """Test the Health Montior's identification of failing nodes"""

    # these dummy dags will increment the ID of our dag-of-interest to
    # avoid the timing collisions
    from jobmon.server.health_monitor.health_monitor import \
        HealthMonitor

    app = db_cfg["app"]
    DB = db_cfg["DB"]
    with app.app_context():
        for _ in range(5):
            DB.session.add(TaskDagMeta())
        DB.session.commit()

    t1 = BashTask("echo 'hello'", slots=1)
    t2 = BashTask("echo 'to'", upstream_tasks=[t1], slots=1)
    t3 = BashTask("echo 'the'", upstream_tasks=[t2], slots=1)
    t4 = BashTask("echo 'beautiful'", upstream_tasks=[t3], slots=1)
    t5 = BashTask("echo 'world'", upstream_tasks=[t4], slots=1)
    t6 = BashTask("sleep 1", upstream_tasks=[t5], slots=1)
    workflow = Workflow("test_failing_nodes", interrupt_on_error=False)
    workflow.add_tasks([t1, t2, t3, t4, t5, t6])
    workflow.run()

    wfr = workflow.workflow_run

    hm = HealthMonitor(node_notification_sink=mock_slack)
    hm._database = 'singularity'

    # A database commit must follow each dbs update, sqlalchmey might use
    # a different dbs connection for each dbs statement. So the next query
    # might not see the because it will be on a different connection.
    # Therefore ensure that the update has hit the database by using a commit.
    with app.app_context():

        # Manually make the workflow run look like it's still running
        DB.session.execute("""
            UPDATE workflow_run
            SET status='{s}'
            WHERE workflow_id={id}""".format(s=WorkflowRunStatus.RUNNING,
                                             id=workflow.id))
        DB.session.commit()
        # This test's workflow should be in the 'active' AND succeeding list
        active_wfrs = hm._get_succeeding_active_workflow_runs(DB.session)
        assert wfr.id in active_wfrs

        # Manually make 5 job instances land on the same node & have them fail
        DB.session.execute("""
            UPDATE job_instance
            SET nodename='fake_node.ihme.washington.edu', status="{s}"
            WHERE job_instance_id < 7 and workflow_run_id={wfr_id}
            """.format(s=JobInstanceStatus.ERROR, wfr_id=wfr.id))
        DB.session.commit()
        failing_nodes = hm._calculate_node_failure_rate(DB.session, active_wfrs)
        assert 'fake_node.ihme.washington.edu' in failing_nodes

        # Manually make those job instances land on the same node and have
        # them fail BUT also manually make their dates be older than an hour.
        # Ensure they they don't come up because of the time window
        DB.session.execute("""
            UPDATE job_instance
            SET nodename='new_fake_node.ihme.washington.edu', status="{s}",
            status_date = '2018-05-16 17:17:54'
            WHERE job_instance_id < 7 and workflow_run_id={wfr_id}
            """.format(s=JobInstanceStatus.ERROR, wfr_id=wfr.id))
        DB.session.commit()
        failing_nodes = hm._calculate_node_failure_rate(DB.session, active_wfrs)
        assert 'new_fake_node.ihme.washington.edu' not in failing_nodes


def test_add_tasks_to_workflow(real_jsm_jqs, db_cfg):
    """Make sure adding tasks to a workflow (and not just a task dag) works"""
    t1 = BashTask("sleep 1", slots=1)
    t2 = BashTask("sleep 2", upstream_tasks=[t1], slots=1)
    t3 = BashTask("sleep 3", upstream_tasks=[t2], slots=1)

    wfa = "add_tasks_to_workflow"
    workflow = Workflow(workflow_args=wfa, interrupt_on_error=False)
    workflow.add_tasks([t1, t2, t3])
    workflow.run()

    app = db_cfg["app"]
    DB = db_cfg["DB"]
    with app.app_context():
        w = DB.session.query(WorkflowDAO).filter_by(id=workflow.id).first()
        assert w.status == 'D'
        j = DB.session.query(Job).\
            filter_by(dag_id=workflow.task_dag.dag_id).\
            all()
        assert all(t.status == 'D' for t in j)


def test_anonymous_workflow(db_cfg, real_jsm_jqs):
    # Make sure uuid is created for an anonymous workflow
    t1 = BashTask("sleep 1", slots=1)
    t2 = BashTask("sleep 2", upstream_tasks=[t1], slots=1)
    t3 = BashTask("sleep 3", upstream_tasks=[t2], slots=1)

    workflow = Workflow(interrupt_on_error=False)
    workflow.add_tasks([t1, t2, t3])
    workflow.run()
    bt3 = workflow.task_dag.job_list_manager.bound_task_from_task(t3)

    assert workflow.workflow_args is not None

    # Manually flip one of the jobs to Failed
    app = db_cfg["app"]
    DB = db_cfg["DB"]
    with app.app_context():
        DB.session.execute("""
            UPDATE workflow_run
            SET status='E'
            WHERE workflow_id={id}""".format(id=workflow.id))
        DB.session.execute("""
            UPDATE workflow
            SET status='E'
            WHERE id={id}""".format(id=workflow.id))
        DB.session.execute("""
            UPDATE job
            SET status='F'
            WHERE job_id={id}""".format(id=bt3.job_id))
        DB.session.commit()

    # Restart it using the uuid.
    uu_id = workflow.workflow_args
    new_workflow = Workflow(workflow_args=uu_id, interrupt_on_error=False,
                            resume=True)
    new_workflow.add_tasks([t1, t2, t3])
    new_workflow.run()

    # Make sure it's the same workflow
    assert workflow.id == new_workflow.id


def test_workflow_status_dates(db_cfg, simple_workflow):
    """Make sure the workflow status dates actually get updated"""
    wfid = simple_workflow.wf_dao.id
    app = db_cfg["app"]
    DB = db_cfg["DB"]
    with app.app_context():
        wf_dao = DB.session.query(WorkflowDAO).filter_by(id=wfid).first()
        assert wf_dao.status_date != wf_dao.created_date

        wf_runs = wf_dao.workflow_runs
        for wfr in wf_runs:
            assert wfr.created_date != wfr.status_date


@pytest.mark.qsubs_jobs
def test_workflow_sge_args(real_jsm_jqs, db_cfg):
    t1 = PythonTask(script='{}/executor_args_check.py'.format(
        os.path.dirname(os.path.realpath(__file__))), slots=1)
    t2 = BashTask("sleep 2", upstream_tasks=[t1], slots=1)
    t3 = BashTask("sleep 3", upstream_tasks=[t2], slots=1)

    wfa = "my_simple_dag"
    workflow = Workflow(workflow_args=wfa, project='proj_tools',
                        working_dir='/ihme/centralcomp/auto_test_data',
                        stderr='/tmp',
                        stdout='/tmp')
    workflow.add_tasks([t1, t2, t3])
    wf_status = workflow.execute()

    assert wf_status == DagExecutionStatus.SUCCEEDED
    # If the working directory is not set correctly then executor_args_check.py
    # will fail and write its error message into the job_instance_error_log
    # table

    assert workflow.workflow_run.project == 'proj_tools'
    assert workflow.workflow_run.working_dir == (
        '/ihme/centralcomp/auto_test_data')
    assert workflow.workflow_run.stderr == '/tmp'
    assert workflow.workflow_run.stdout == '/tmp'
    assert workflow.workflow_run.executor_class == 'SGEExecutor'


def test_workflow_identical_args(real_jsm_jqs, db_cfg):
    # first workflow runs and finishes
    wf1 = Workflow(workflow_args="same", project='proj_tools')
    task = BashTask("sleep 2", slots=1)
    wf1.add_task(task)
    wf1.execute()

    # tries to create an identical workflow without the restart flag
    wf2 = Workflow(workflow_args="same", project='proj_tools')
    wf2.add_task(task)
    with pytest.raises(WorkflowAlreadyExists):
        wf2.execute()

    # creates a workflow, okayed to restart, but original workflow is done
    wf3 = Workflow(workflow_args="same", project='proj_tools',
                   resume=ResumeStatus.RESUME)
    wf3.add_task(task)
    with pytest.raises(WorkflowAlreadyComplete):
        wf3.execute()


def test_workflow_config_reconciliation():
    Workflow(name="test_reconciliation_args", reconciliation_interval=3,
                  heartbeat_interval=4, report_by_buffer=5.1)
    from jobmon.client import client_config
    assert client_config.report_by_buffer == 5.1
    assert client_config.heartbeat_interval == 4
    assert client_config.reconciliation_interval == 3


def resumable_workflow():
    from jobmon.client.swarm.workflow.bash_task import BashTask
    from jobmon.client.swarm.workflow.workflow import Workflow
    t1 = BashTask("sleep infinity", slots=1)
    wfa = "my_simple_dag"
    workflow = Workflow(wfa, interrupt_on_error=False, project="proj_tools",
                        resume=True)
    workflow.add_tasks([t1])
    return workflow


def run_workflow():
    workflow = resumable_workflow()
    workflow.execute()


def test_resume_workflow(real_jsm_jqs, db_cfg):
    # create a workflow in a separate process with 1 job that sleeps forever
    p1 = Process(target=run_workflow)
    p1.start()

    # poll till we confirm that job is running
    session = db_cfg["DB"].session
    with db_cfg["app"].app_context():
        status = ""
        executor_id = None
        max_sleep = 600  # 10 min max till test fails
        slept = 0
        while status != "R" and slept <= max_sleep:
            ji = session.query(JobInstance).one_or_none()
            session.commit()
            sleep(5)
            slept += 5
            if ji:
                status = ji.status
        if ji:
            executor_id = ji.executor_id

    # qdel job if the test timed out
    if slept >= max_sleep and executor_id:
        sge_utils.qdel(executor_id)
        return

    # now create an identical workflow which should kill the previous job
    workflow = resumable_workflow()
    workflow._bind()
    workflow._create_workflow_run()

    # process should be joinable because _create_workflow_run should kill it
    p1.join()

    # check qstat to make sure jobs isn't pending or running any more. there can
    # be latency so wait at most 3 minutes for it's state to update in SGE
    max_sleep = 180  # 3 min max till test fails
    slept = 0
    ex_id_list = sge_utils.qstat("pr").job_id.tolist()
    while executor_id in ex_id_list and slept <= max_sleep:
        sleep(5)
        slept += 5
        ex_id_list = sge_utils.qstat("pr").job_id.tolist()
    assert executor_id not in ex_id_list<|MERGE_RESOLUTION|>--- conflicted
+++ resolved
@@ -425,19 +425,6 @@
 
         # Make sure all their node names were recorded
         nodenames = [ji.nodename for ji in jis]
-<<<<<<< HEAD
-        print("nodenames: " + str(nodenames))
-=======
-        # TODO This is a flakey test.
-        #  Sometimes we don't get all the nodenames, some are None.
-        # I am pretty sure it is an actual bug, a race between
-        # log_error (without a ndoename) and log_nodename.
-        # the messages and database transactions can arrive and commit such
-        # that the nodename in log_nodename is overwritten by the empty
-        # nodename in lofg_error. Add ndoename to all log_X routes,
-        # see GBDSCI-1829
-        # TODO check if all is false, if so print out what is missing
->>>>>>> bca2d01a
         assert nodenames and all(nodenames)
 
 
