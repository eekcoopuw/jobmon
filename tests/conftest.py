import logging
import os
import pwd
import re
import shutil
import socket
import sys
import uuid
from builtins import str
from datetime import datetime
from time import sleep

import pytest
import requests
from sqlalchemy.exc import ProgrammingError

from cluster_utils.ephemerdb import create_ephemerdb

logger = logging.getLogger(__name__)


def unpack_conn_str(conn_str):
    pattern = ("mysql://(?P<user>.*):(?P<pass>.*)"
               "@(?P<host>.*):(?P<port>.*)/(?P<db>.*)")
    result = re.search(pattern, conn_str)
    return result.groupdict()


@pytest.fixture(scope='session', autouse=True)
def ephemera_conn_str():
    """Note: this function must be placed before the other imports
    because the ephemera db has to be started before any other code
    imports the_server_config
    """
    edb = create_ephemerdb(elevated_privileges=True)
    conn_str = edb.start()
    # use the ephemera db root privileges (root: singularity_root) otherwise
    # you will not see changes to the database
    logger.info(f"Database connection {conn_str}")
    print(f"****** Database connection {conn_str}")
    yield conn_str



# NOTE: there are two types of tests that conftest sets up. 1. Using the real
# flask dev server, to allow us to do real testing of connections to the server
# --see real_jqs_jsm, real_dag_id, etc. 2. Using the fake server, called
# TestClient() which allows us to test certain parts of the code without
# spinning up a webserver--see no_requests_jsm_jqs. Any test that
# requires connection to more than one service (i.e JQS and JSM) requires that
# we use the real dev server.


@pytest.fixture(scope='session')
def test_session_config(ephemera_conn_str):
    db_conn_dict = unpack_conn_str(ephemera_conn_str)
    cfg = {
        "JOBMON_HOST": socket.gethostname(),
        "JOBMON_PORT": "6789",
        "DB_HOST": db_conn_dict["host"],
        "DB_PORT": db_conn_dict["port"],
        "DB_USER": db_conn_dict["user"],
        "DB_PASS": db_conn_dict["pass"],
        "DB_NAME": db_conn_dict["db"]
    }
    return cfg


@pytest.fixture(autouse=True)
def env_var(monkeypatch, test_session_config):
    """These two env variables are what tell the configs that we're running
    tests, not production code
    """
    from jobmon.client import shared_requester, client_config
    from jobmon.client.connection_config import ConnectionConfig

    monkeypatch.setenv("JOBMON_HOST", test_session_config["JOBMON_HOST"])
    monkeypatch.setenv("JOBMON_PORT", test_session_config["JOBMON_PORT"])
    monkeypatch.setenv("DB_HOST", test_session_config["DB_HOST"])
    monkeypatch.setenv("DB_PORT", test_session_config["DB_PORT"])
    monkeypatch.setenv("DB_USER", test_session_config["DB_USER"])
    monkeypatch.setenv("DB_PASS", test_session_config["DB_PASS"])
    monkeypatch.setenv("DB_NAME", test_session_config["DB_NAME"])

    cc = ConnectionConfig(host=test_session_config["JOBMON_HOST"],
                          port=test_session_config["JOBMON_PORT"])
    monkeypatch.setattr(shared_requester, 'url', cc.url)
    monkeypatch.setattr(client_config, 'heartbeat_interval', 10)
    monkeypatch.setattr(client_config, 'report_by_buffer', 2.1)
    monkeypatch.setattr(client_config, 'reconciliation_interval', 5)


@pytest.fixture(scope='function')
def local_flask_app(env_var):
    """Sets up the in-process flask app and initializes its database
    connections"""

    from jobmon.server import create_app
    app = create_app()

    # The init_app call sets up database connections
    from jobmon.models import DB

    # Logan Sandar: my assessment is that DB.init_app() should not be necessary
    # because it occurs in create_app() and I think DB has global state.
    # DB.init_app(app)
    yield {'app': app, 'DB': DB}


def create_database_if_needed(app, DB):
    """If the database tables do not exist then create it. The test is
    whether the Workflow table exists."""
    from jobmon.models import database_loaders
    database_exists = False
    with app.app_context():
        try:
            DB.session.execute("""SELECT * FROM workflow""")
            database_exists = True
        except ProgrammingError:
            # ProgrammingError will be thrown if that table does not exist
            pass

        if not database_exists:
            database_loaders.create_job_db(DB)
            database_loaders.load_default_statuses(DB)
            database_loaders.load_attribute_types(DB)
            DB.session.commit()


@pytest.fixture(scope='function')
def db_cfg(local_flask_app):
    """This run at the beginning of every function to tear down the db
    of the previous test and restart it fresh
    """
    from jobmon.models import database_loaders

    app = local_flask_app["app"]
    DB = local_flask_app["DB"]

    create_database_if_needed(app, DB)

    yield {'app': app, 'DB': DB}

    with app.app_context():
        database_loaders.clean_job_db(DB)


@pytest.fixture(scope='session')
def real_jsm_jqs(test_session_config):
    """This starts the flask dev server in separate processes"""
    import multiprocessing as mp
    from tests.run_services import run_web_service

    # spawn ensures that no attributes are copied to the new process. Python
    # starts from scratch
    ctx = mp.get_context('spawn')
    p1 = ctx.Process(target=run_web_service, args=(
        test_session_config["JOBMON_PORT"],
        test_session_config["DB_HOST"],
        test_session_config["DB_PORT"],
        test_session_config["DB_USER"],
        test_session_config["DB_PASS"],
        test_session_config["DB_NAME"],
    ))
    p1.start()

    # Wait for it to be up
    status = 404
    count = 0
    max_tries = 60
    while not status == 200 and count < max_tries:
        try:
            count += 1
            r = requests.get('http://0.0.0.0:{port}'.
                             format(port=test_session_config["JOBMON_PORT"]))
            status = r.status_code
        except Exception:
            # Connection failures land here
            # Safe to catch all because there is a max retry
            pass
        # sleep outside of try block!
        sleep(3)

    if count >= max_tries:
        raise TimeoutError(
            f"Out-of-process jsm and jqs services did not answer after "
            f"{count} attempts, probably failed to start.")

    # These are tests, so set log level to  DEBUG
    message = {}
    requests.post('http://0.0.0.0:{port}/log_level/DEBUG'.
                  format(port=test_session_config["JOBMON_PORT"]),
                  json=message,
                  headers={'Content-Type': 'application/json'})
    yield

    p1.terminate()


@pytest.fixture(scope='session')
def jsm_jqs(test_session_config):
    """This sets up the JSM/JQS using the test_client which is a
    fake server
    """
    from jobmon.server import ServerConfig
    from jobmon.server import create_app

    config = ServerConfig.from_defaults()
    config.db_host = test_session_config["DB_HOST"]
    config.db_port = test_session_config["DB_PORT"]
    config.db_user = test_session_config["DB_USER"]
    config.db_pass = test_session_config["DB_PASS"]
    config.db_name = test_session_config["DB_NAME"]
    app = create_app(config)

    app.config['TESTING'] = True
    client = app.test_client()
    yield client, client


def get_flask_content(response):
    """The function called by the no_request_jsm_jqs to query the fake
    test_client for a response
    """
    if 'application/json' in response.headers.get('Content-Type'):
        content = response.json
    elif 'text/html' in response.headers.get('Content-Type'):
        content = response.data
    else:
        content = response.content
    return response.status_code, content


@pytest.fixture(scope='function')
def no_requests_jsm_jqs(monkeypatch, jsm_jqs):
    """This function monkeypatches the requests library to use the
    test_client
    """
    import requests
    from jobmon.client import requester
    jsm_client, jqs_client = jsm_jqs

    def get_jqs(url, params, headers):
        url = "/" + url.split('/')[-1]
        return jqs_client.get(path=url, query_string=params, headers=headers)
    monkeypatch.setattr(requests, 'get', get_jqs)
    monkeypatch.setattr(requester, 'get_content', get_flask_content)

    def post_jsm(url, json, headers):
        url = "/" + url.split('/')[-1]
        return jsm_client.post(url, json=json, headers=headers)
    monkeypatch.setattr(requests, 'post', post_jsm)
    monkeypatch.setattr(requester, 'get_content', get_flask_content)


@pytest.fixture
def simple_workflow(real_jsm_jqs, db_cfg):
    from jobmon.client.swarm.executors.sge_parameters import SGEParameters
    from jobmon.client.swarm.workflow.bash_task import BashTask
    from jobmon.client.swarm.workflow.workflow import Workflow

    t1 = BashTask("sleep 1", num_cores=1, m_mem_free='1G')
    t2 = BashTask("sleep 2", upstream_tasks=[t1], num_cores=1, m_mem_free='1G')
    t3 = BashTask("sleep 3", upstream_tasks=[t2], num_cores=1, m_mem_free='1G')

    wfa = "my_simple_dag"
    workflow = Workflow(wfa, interrupt_on_error=False)
    workflow.add_tasks([t1, t2, t3])
    workflow.execute()
    return workflow


@pytest.fixture(scope='function')
def dag_id(no_requests_jsm_jqs, db_cfg):
    """This uses the test_client to create a dag in the db and return the
    dag_id
    """
    import random
    from jobmon.client import shared_requester

    rc, response = shared_requester.send_request(
        app_route='/task_dag',
        message={'name': 'test dag', 'user': 'test user',
                 'dag_hash': 'test_{}'.format(random.randint(1, 1000)),
                 'created_date': str(datetime.utcnow())},
        request_type='post')
    yield response['dag_id']


@pytest.fixture(scope='function')
def real_dag_id(real_jsm_jqs, db_cfg):
    """This uses the real Flask dev server to create a dag in the db and
    return the dag_id
    """
    import random
    from jobmon.client import shared_requester

    rc, response = shared_requester.send_request(
        app_route='/task_dag',
        message={'name': 'test dag', 'user': 'test user',
                 'dag_hash': 'test_{}'.format(random.randint(1, 1000)),
                 'created_date': str(datetime.utcnow())},
        request_type='post')
    yield response['dag_id']


@pytest.fixture(scope='module')
def tmp_out_dir():
    """This creates a new tmp_out_dir for every module"""
    u = uuid.uuid4()
    user = pwd.getpwuid(os.getuid()).pw_name
    output_root = ('/ihme/scratch/users/{user}/tests/jobmon/'
                   '{uuid}'.format(user=user, uuid=u))
    yield output_root
    shutil.rmtree(output_root, ignore_errors=True)


@pytest.fixture(scope='function')
def job_list_manager_sub(dag_id):
    """This creates a job_list_manager that uses the Sequential Executor, does
    not start the JobInstanceFactory or JobReconciler threads, and does
    not interrupt on error
    """
    from jobmon.client.swarm.job_management.job_list_manager import \
        JobListManager
    jlm = JobListManager(dag_id, interrupt_on_error=False)
    yield jlm
    jlm.disconnect()


@pytest.fixture(scope='function')
def job_list_manager_sge(real_dag_id, tmpdir_factory):
    """This creates a job_list_manager that uses the SGEExecutor, does
    start the JobInstanceFactory and JobReconciler threads, and does not
    interrupt on error. It has short reconciliation intervals so that the
    tests run faster than in production.
    """
    from jobmon.client.swarm.executors.sge import SGEExecutor
    from jobmon.client.swarm.job_management.job_list_manager import \
        JobListManager

    elogdir = str(tmpdir_factory.mktemp("elogs"))
    ologdir = str(tmpdir_factory.mktemp("ologs"))

    executor = SGEExecutor(stderr=elogdir, stdout=ologdir,
                           project='proj_tools')
    jlm = JobListManager(real_dag_id, executor=executor, start_daemons=True,
                         job_instantiation_interval=1,
                         interrupt_on_error=False)
    yield jlm
    jlm.disconnect()


@pytest.fixture(scope='function')
def dag(db_cfg, no_requests_jsm_jqs, request):
    """This is a fixture for dag creation that uses the test_client,
    so that the dags' JobInstanceFactory and JobInstanceReconcilers get
    cleaned up after each test
    """
    from jobmon.client.swarm.workflow.task_dag import TaskDag
    dag = TaskDag(name=request.node.name, interrupt_on_error=False)
    yield dag
    if dag.job_list_manager:
        dag.job_list_manager.disconnect()


@pytest.fixture(scope='function')
def real_dag(db_cfg, real_jsm_jqs, request):
    """"This is a fixture for dag creation that uses the real Flask dev server
    so that the dags' JobInstanceFactory and JobInstanceReconcilers get
    cleaned up after each test
    """
    from jobmon.client.swarm.executors.sge import SGEExecutor
    from jobmon.client.swarm.workflow.task_dag import TaskDag
<<<<<<< HEAD

    executor = SGEExecutor(project='proj_tools')
=======
    # The workflow creates the executor, not the workflow.
    # Hence we must create one here and pass it in
    executor = SGEExecutor()
>>>>>>> f97ff659
    dag = TaskDag(name=request.node.name, executor=executor,
                  interrupt_on_error=False)
    yield dag
    if dag.job_list_manager:
        dag.job_list_manager.disconnect()


@pytest.fixture(scope='function')
def dag_factory(db_cfg, real_jsm_jqs, request):
    """This is a fixture for creation of lots dag creation that uses the real
    Flask dev server, so that the dags' JobInstanceFactory and
    JobInstanceReconcilers get cleaned up after each test
    """
    from jobmon.client.swarm.workflow.task_dag import TaskDag
    dags = []

    def factory(executor):
        dag = TaskDag(name=request.node.name, executor=executor,
                      interrupt_on_error=False)
        dags.append(dag)
        return dag
    yield factory

    for dag in dags:
        if dag.job_list_manager:
            dag.job_list_manager.disconnect()


@pytest.fixture(autouse=True)
def execution_test_script_perms():
    executed_files = ['executor_args_check.py', 'simple_R_script.r',
                      'simple_stata_script.do', 'memory_usage_array.py',
                      'remote_sleep_and_write.py', 'kill.py', 'exceed_mem.py']
    if sys.version_info.major == 3:
        perms = int("0o755", 8)
    else:
        perms = int("0755", 8)
    path = os.path.dirname(os.path.realpath(__file__))
    shell_path = os.path.join(path, 'shellfiles/')
    files = os.listdir(shell_path)
    os.chmod(shell_path, perms)
    for file in files:
        try:
            os.chmod(f'{shell_path}{file}', perms)
        except Exception as e:
            raise e
    for file in executed_files:
        try:
            os.chmod(f'{path}/{file}', perms)
        except Exception as e:
            raise e<|MERGE_RESOLUTION|>--- conflicted
+++ resolved
@@ -372,14 +372,9 @@
     """
     from jobmon.client.swarm.executors.sge import SGEExecutor
     from jobmon.client.swarm.workflow.task_dag import TaskDag
-<<<<<<< HEAD
-
-    executor = SGEExecutor(project='proj_tools')
-=======
     # The workflow creates the executor, not the workflow.
     # Hence we must create one here and pass it in
-    executor = SGEExecutor()
->>>>>>> f97ff659
+    executor = SGEExecutor(project='proj_tools')
     dag = TaskDag(name=request.node.name, executor=executor,
                   interrupt_on_error=False)
     yield dag
