--- conflicted
+++ resolved
@@ -1,14 +1,9 @@
+from argparse import Namespace
 import logging
 import os
-<<<<<<< HEAD
+import pytest
 import pwd
-import pytest
 import shutil
-=======
-import pytest
-from argparse import Namespace
-from threading import Thread
->>>>>>> 0bf8f90a
 from sqlalchemy.exc import IntegrityError
 from threading import Thread
 import uuid
