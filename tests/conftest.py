--- conflicted
+++ resolved
@@ -258,18 +258,11 @@
     from jobmon.client.swarm.executors.sge_parameters import SGEParameters
     from jobmon.client.swarm.workflow.bash_task import BashTask
     from jobmon.client.swarm.workflow.workflow import Workflow
-
-<<<<<<< HEAD
     params = SGEParameters(num_cores=1, m_mem_free='1G')
 
     t1 = BashTask("sleep 1", executor_param_obj=params)
     t2 = BashTask("sleep 2", upstream_tasks=[t1], executor_param_obj=params)
     t3 = BashTask("sleep 3", upstream_tasks=[t2], executor_param_obj=params)
-=======
-    t1 = BashTask("sleep 1", num_cores=1)
-    t2 = BashTask("sleep 2", upstream_tasks=[t1], num_cores=1)
-    t3 = BashTask("sleep 3", upstream_tasks=[t2], num_cores=1)
->>>>>>> 0836462d
 
     wfa = "my_simple_dag"
     workflow = Workflow(wfa, interrupt_on_error=False)
