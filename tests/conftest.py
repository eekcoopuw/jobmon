--- conflicted
+++ resolved
@@ -141,40 +141,9 @@
 
 
 @pytest.fixture(scope='function')
-<<<<<<< HEAD
-def no_requests_jsm_jqs(monkeypatch, jsm_jqs):
-    """This function monkeypatches the requests library to use the
-    test_client
-    """
-    import requests
-    from jobmon.client import requester
-    jsm_client, jqs_client = jsm_jqs
-
-    def get_jqs(url, params, headers):
-        url = "/" + url.split('/')[-1]
-        return jqs_client.get(path=url, query_string=params, headers=headers)
-    monkeypatch.setattr(requests, 'get', get_jqs)
-    monkeypatch.setattr(requester, 'get_content', get_flask_content)
-
-    def post_jsm(url, json, headers):
-        components = url.split(':')[-1].split('/')
-        s = '/'
-        url = '/'+ s.join(components[1:])
-        return jsm_client.post(url, json=json, headers=headers)
-    monkeypatch.setattr(requests, 'post', post_jsm)
-    monkeypatch.setattr(requester, 'get_content', get_flask_content)
-
-
-@pytest.fixture
-def simple_workflow(real_jsm_jqs, db_cfg):
-    from jobmon.client.swarm.executors.sge_parameters import SGEParameters
-    from jobmon.client.swarm.workflow.bash_task import BashTask
-    from jobmon.client.swarm.workflow.workflow import Workflow
-=======
 def env_var(real_jsm_jqs, monkeypatch):
     from jobmon.client import shared_requester, client_config
     from jobmon.client.config import ClientConfig
->>>>>>> b0360f6f
 
     cc = ClientConfig.from_defaults()
     cc.host = real_jsm_jqs["JOBMON_HOST"]
