--- conflicted
+++ resolved
@@ -45,11 +45,7 @@
     assert mem_id
 
     proj_id = sge.qsub("/bin/true", "still true", slots=1, memory=1,
-<<<<<<< HEAD
                        project="proj_jenkins")
-=======
-                       project='proj_jenkins')
->>>>>>> a009c6a4
     fail_msg = ("Test failed: check that you have permission to run under "
                 "'proj_jenkins' and that there are available jobs under this"
                 " project")
@@ -191,32 +187,22 @@
                       shfile=sge.true_path("sample.sh"),
                       stdout="shellwaitPython.txt",
                       stderr="shellwaitererr.txt",
-<<<<<<< HEAD
-                      jobname="shellwaiter", project='proj_jenkins')
-=======
                       jobname="shellwaiter",
                       project='proj_jenkins')
->>>>>>> a009c6a4
+
     sh1_id = sge.qsub(sge.true_path("waiter.R"),
                       shfile=sge.true_path("sample.sh"),
                       stdout="shellwaitR.txt",
                       stderr="shellwaitererr.txt",
-<<<<<<< HEAD
-                      jobname="shellwaiter", project='proj_jenkins')
-=======
                       jobname="shellwaiter",
                       project='proj_jenkins')
->>>>>>> a009c6a4
+
     sh2_id = sge.qsub(sge.true_path("waiter.do"),
                       shfile=sge.true_path("sample.sh"),
                       stdout="shellwaitStata.txt",
                       stderr="shellwaitererr.txt",
-<<<<<<< HEAD
-                      jobname="shellwaiter", project='proj_jenkins')
-=======
                       jobname="shellwaiter",
                       project='proj_jenkins')
->>>>>>> a009c6a4
     assert sge._wait_done([sh0_id, sh1_id, sh2_id])
 
 
