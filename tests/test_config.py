--- conflicted
+++ resolved
@@ -62,7 +62,6 @@
     yield conn_vars
 
 
-<<<<<<< HEAD
 @pytest.fixture
 def clear_envvars(monkeypatch):
 
@@ -93,16 +92,4 @@
         d=envvars["DB_NAME"],
         po=envvars["DB_PORT"],
     )
-    assert def_cfg.conn_str == exp_conn_str
-=======
-# def test_env_override_of_conn_str(envvars):
-#     def_cfg = ServerConfig.from_defaults()
-#     exp_conn_str = "mysql://{u}:{p}@{h}:{po}/{d}".format(
-#         u=envvars["DB_USER"],
-#         p=envvars["DB_PASS"],
-#         h=envvars["DB_HOST"],
-#         d=envvars["DB_NAME"],
-#         po=envvars["DB_PORT"],
-#     )
-#     assert def_cfg.conn_str == exp_conn_str
->>>>>>> f115d57b
+    assert def_cfg.conn_str == exp_conn_str