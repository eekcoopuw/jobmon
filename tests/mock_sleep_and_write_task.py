--- conflicted
+++ resolved
@@ -55,19 +55,9 @@
             slots=1,
             mem_free=2,
             max_attempts=3,
-<<<<<<< HEAD
-            project='proj_dalynator',
+            project='proj_jenkins',
             stderr=("{}/stderr/stderr-$JOB_ID-mock-test.txt"
                     .format(os.path.dirname(self.output_file_name))),
             stdout=("{}/stdout/stdout-$JOB_ID-mock-test.txt"
-                    .format(os.path.dirname(self.output_file_name)))
-=======
-            project='proj_jenkins'
-            # TBD Project and stderr
-            # stderr="{}/stderr/stderr-$JOB_ID-mock-test.txt"
-            # .format(os.path.basename(self.output_file_name)),
-            # project="proj_burdenator",  # TBD which project?,
-            # process_timeout=30
->>>>>>> a009c6a4
-        )
+                    .format(os.path.dirname(self.output_file_name))))
         return self.job_id