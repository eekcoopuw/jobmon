--- conflicted
+++ resolved
@@ -149,25 +149,12 @@
     assert sge_jobname == name
 
 
-<<<<<<< HEAD
 def test_under_request_then_scale_resources(db_cfg, dag_factory):
-=======
-test_data = [('Scale_Not_set', None, '900M', 60, 'D', 'D'),# Invalide scale, use default value that is 0.5
-             ('Negative_scale', -1, '900M', 60, 'D', 'D'),# Invalide scale, use default value that is 0.5
-             ('Too_big_scale', 2.0, '900M', 60, 'D', 'D'),# Invalide scale, use default value that is 0.5
-             ('Default_scale', 0.5, '900M', 60, 'D', 'D'),
-             ('Valid_scale', 0.6, '960M', 64, 'D', 'D'),
-             ('Left_conner_case', 0, '600M', 40, 'E', 'F'),
-             ('Right_conner_case', 1, '1200M', 80, 'D', 'D')
-             ]
-@pytest.mark.parametrize("name, scale, mem, runtime, ji_result, j_result", test_data)
-def test_resource_adjustment(db_cfg, dag_factory, name, scale, mem, runtime, ji_result, j_result):
->>>>>>> f97ff659
     """test that when a task gets killed due to under requested memory, it
     tries again with additional memory added"""
 
+    name = 'mem_task'
     task = PythonTask(script=sge.true_path("tests/exceed_mem.py"),
-<<<<<<< HEAD
                       name=name, m_mem_free='600M', max_attempts=2,
                       num_cores=1, max_runtime_seconds=40)
 
@@ -177,15 +164,6 @@
     (rc, num_completed, num_previously_complete, num_failed) = (
         real_dag._execute())
 
-=======
-                      name=name, m_mem_free='600M', max_attempts=2, slots=1,
-                      max_runtime_seconds=40)
-    workflow = Workflow(name, interrupt_on_error=False, project='proj_tools')
-    workflow.add_tasks([task])
-    if scale is not None:
-        workflow.resource_adjustment = scale
-    workflow.execute()
->>>>>>> f97ff659
     app = db_cfg["app"]
     DB = db_cfg["DB"]
     with app.app_context():
@@ -194,21 +172,12 @@
         resp = check_output(f"qacct -j {jid} | grep exit_status", shell=True,
                             universal_newlines=True)
         assert '247' in resp
-<<<<<<< HEAD
         assert job.job_instances[0].status == 'Z'
         assert job.job_instances[1].status == 'Z'
         assert job.status == 'F'
         # add checks for increased system resources
         assert job.executor_parameter_set.m_mem_free == 0.9
         assert job.executor_parameter_set.max_runtime_seconds == 60
-=======
-        assert job.job_instances[0].status == 'E'
-        assert job.job_instances[1].status == ji_result
-        assert job.status == j_result
-        # add checks for increased system resources
-        assert job.mem_free == mem
-        assert job.max_runtime_seconds == runtime
->>>>>>> f97ff659
 
     sge_jobname = match_name_to_sge_name(jid)
     assert sge_jobname == name
@@ -227,8 +196,6 @@
     real_dag.add_task(task)
     (rc, num_completed, num_previously_complete, num_failed) = (
         real_dag._execute())
-
-    ret_vals = get_task_status(real_dag, task)
 
     app = db_cfg["app"]
     DB = db_cfg["DB"]
