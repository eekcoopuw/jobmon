import os
from subprocess import check_output
from time import sleep

from cluster_utils.io import makedirs_safely

from jobmon import sge
from jobmon.database import session_scope
from jobmon.executors.sge import SGEExecutor
from jobmon.models import Job, JobStatus
from jobmon.workflow.bash_task import BashTask
from jobmon.workflow.python_task import PythonTask
from jobmon.workflow.r_task import RTask
from jobmon.workflow.stata_task import StataTask
from jobmon.workflow.task_dag import DagExecutionStatus


def match_name_to_sge_name(jid):
    # Try this a couple of times... SGE is weird
    retries = 5
    while retries > 0:
        try:
            sge_jobname = check_output(
                "qacct -j {} | grep jobname".format(jid),
                shell=True).decode()
            break
        except:
            try:
                sge_jobname = check_output(
                    "qstat -j {} | grep job_name".format(jid),
                    shell=True).decode()
                break
            except:
                pass
            sleep(5 - retries)
            retries = retries - 1
            if retries == 0:
                raise RuntimeError("Attempted to use qstat to get jobname. "
                                   "Giving up after 5 retries")
    sge_jobname = sge_jobname.split()[-1].strip()
    return sge_jobname


def get_task_status(real_dag, task):
    job_list_manager = real_dag.job_list_manager
    return job_list_manager.status_from_task(task)


def test_bash_task(dag_factory):
    """
    Create a dag with one very simple BashTask and execute it
    """
    name = 'bash_task'
    task = BashTask(command="date", name=name, mem_free=1, max_attempts=2,
                    max_runtime=60)
    executor = SGEExecutor(project='proj_jenkins')
    real_dag = dag_factory(executor)
    real_dag.add_task(task)
    (rc, num_completed, num_previously_complete, num_failed) = (
        real_dag._execute())

    assert rc == DagExecutionStatus.SUCCEEDED
    assert num_completed == 1
    assert get_task_status(real_dag, task) == JobStatus.DONE

    with session_scope() as session:
        job = session.query(Job).filter_by(name=name).first()
        jid = [ji for ji in job.job_instances][0].executor_id
        assert job.mem_free == 1
        assert job.max_attempts == 2
        assert job.max_runtime == 60

    sge_jobname = match_name_to_sge_name(jid)
    assert sge_jobname == name


def test_python_task(dag_factory, tmp_out_dir):
    """
    Execute a PythonTask
    """
    name = 'python_task'
    root_out_dir = "{t}/mocks/{n}".format(t=tmp_out_dir, n=name)
    makedirs_safely(root_out_dir)

    output_file_name = "{t}/mocks/{n}/mock.out".format(t=tmp_out_dir, n=name)

    task = PythonTask(script=sge.true_path("tests/remote_sleep_and_write.py"),
                      args=["--sleep_secs", "1",
                            "--output_file_path", output_file_name,
                            "--name", name],
                      name=name, mem_free=1, max_attempts=2, max_runtime=60)

    executor = SGEExecutor(project='proj_jenkins')
    real_dag = dag_factory(executor)
    real_dag.add_task(task)
    (rc, num_completed, num_previously_complete, num_failed) = (
        real_dag._execute())

    assert rc == DagExecutionStatus.SUCCEEDED
    assert num_completed == 1
    assert get_task_status(real_dag, task) == JobStatus.DONE

    with session_scope() as session:
        job = session.query(Job).filter_by(name=name).first()
        jid = [ji for ji in job.job_instances][0].executor_id
        assert job.mem_free == 1
        assert job.max_attempts == 2
        assert job.max_runtime == 60

    sge_jobname = match_name_to_sge_name(jid)
    assert sge_jobname == name


def test_R_task(dag_factory, tmp_out_dir):
    """
    Execute an RTask
    """
    name = 'r_task'

    root_out_dir = "{t}/mocks/{n}".format(t=tmp_out_dir, n=name)
    makedirs_safely(root_out_dir)

    task = RTask(script=sge.true_path("tests/simple_R_script.r"), name=name,
                 mem_free=1, max_attempts=2, max_runtime=60)
    executor = SGEExecutor(project='proj_jenkins')
    real_dag = dag_factory(executor)
    real_dag.add_task(task)
    (rc, num_completed, num_previously_complete, num_failed) = (
        real_dag._execute())

    assert rc == DagExecutionStatus.SUCCEEDED
    assert num_completed == 1
    assert get_task_status(real_dag, task) == JobStatus.DONE

    with session_scope() as session:
        job = session.query(Job).filter_by(name=name).first()
        jid = [ji for ji in job.job_instances][0].executor_id
        assert job.mem_free == 1
        assert job.max_attempts == 2
        assert job.max_runtime == 60

    sge_jobname = match_name_to_sge_name(jid)
    assert sge_jobname == name


def test_stata_task(dag_factory, tmp_out_dir):
    """
    Execute a simple stata Task
    """
    name = 'stata_task'
    root_out_dir = "{t}/mocks/{n}".format(t=tmp_out_dir, n=name)
    makedirs_safely(root_out_dir)

    task = StataTask(script=sge.true_path("tests/simple_stata_script.do"),
                     name=name, mem_free=1, max_attempts=2, max_runtime=60)
    executor = SGEExecutor(project='proj_jenkins')
<<<<<<< HEAD
    real_dag = dag_factory(executor)
    real_dag.add_task(task)
    (rc, num_completed, num_previously_complete, num_failed) = (
        real_dag._execute())
=======
    executor.set_temp_dir(root_out_dir)
    dag = dag_factory(executor)
    dag.add_task(task)
    (rc, num_completed, num_previously_complete, num_failed) = (dag._execute())
>>>>>>> 9dc0fb75

    assert rc == DagExecutionStatus.SUCCEEDED
    assert num_completed == 1
    assert get_task_status(real_dag, task) == JobStatus.DONE

    with session_scope() as session:
        job = session.query(Job).filter_by(name=name).first()
        sge_id = [ji for ji in job.job_instances][0].executor_id
        job_instance_id = [ji for ji in job.job_instances][0].job_instance_id
        assert job.mem_free == 1
        assert job.max_attempts == 2
        assert job.max_runtime == 60

    sge_jobname = match_name_to_sge_name(sge_id)
    assert sge_jobname == name
    assert os.path.exists(os.path.join(
        root_out_dir,
        "{jid}-simple_stata_script.do".format(jid=job_instance_id)))
    assert os.path.exists(os.path.join(
        root_out_dir,
        "{jid}-simple_stata_script.log".format(jid=job_instance_id)))<|MERGE_RESOLUTION|>--- conflicted
+++ resolved
@@ -154,21 +154,14 @@
     task = StataTask(script=sge.true_path("tests/simple_stata_script.do"),
                      name=name, mem_free=1, max_attempts=2, max_runtime=60)
     executor = SGEExecutor(project='proj_jenkins')
-<<<<<<< HEAD
-    real_dag = dag_factory(executor)
-    real_dag.add_task(task)
-    (rc, num_completed, num_previously_complete, num_failed) = (
-        real_dag._execute())
-=======
     executor.set_temp_dir(root_out_dir)
     dag = dag_factory(executor)
     dag.add_task(task)
-    (rc, num_completed, num_previously_complete, num_failed) = (dag._execute())
->>>>>>> 9dc0fb75
+    rc, num_completed, num_previously_complete, num_failed = dag._execute()
 
     assert rc == DagExecutionStatus.SUCCEEDED
     assert num_completed == 1
-    assert get_task_status(real_dag, task) == JobStatus.DONE
+    assert get_task_status(dag, task) == JobStatus.DONE
 
     with session_scope() as session:
         job = session.query(Job).filter_by(name=name).first()
