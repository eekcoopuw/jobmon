import getpass

import pytest

from jobmon.client.cli import ClientCLI as CLI


class MockSchedulerProc:

    def is_alive(self):
        return True


def mock_getuser():
    return "foo"


def test_workflow_status(db_cfg, client_env, monkeypatch):
    from jobmon.client.api import BashTask
    from jobmon.client.api import UnknownWorkflow
    from jobmon.client.status_commands import workflow_status

    monkeypatch.setattr(getpass, "getuser", mock_getuser)
    user = getpass.getuser()
    workflow = UnknownWorkflow(executor_class="SequentialExecutor")
    t1 = BashTask("sleep 10", executor_class="SequentialExecutor")
    t2 = BashTask("sleep 5", upstream_tasks=[t1],
                  executor_class="SequentialExecutor")
    workflow.add_tasks([t1, t2])
    workflow.bind()
    workflow._create_workflow_run()

    # we should have the column headers plus 2 tasks in pending
    command_str = f"workflow_status -u {user} -w {workflow.workflow_id}"
    cli = CLI()
    args = cli.parse_args(command_str)
    df = workflow_status(args.workflow_id, args.user)
    assert df["PENDING"][0] == "2 (100.0%)"

    # defaults should return an identical value
    command_str = "workflow_status"
    cli = CLI()
    args = cli.parse_args(command_str)
    df = workflow_status(args.workflow_id, args.user)
    assert df["PENDING"][0] == "2 (100.0%)"

    # Test the JSON flag
    command_str = f"workflow_status -u {user} -w {workflow.workflow_id} -n"
    cli = CLI()
    args = cli.parse_args(command_str)
    df = workflow_status(args.workflow_id, args.user, args.json)
<<<<<<< HEAD
    assert df == f'{{"WF_ID":{{"0":{workflow.workflow_id}}},"WF_NAME":{{"0":""}},"WF_STATUS":{{"0":' \
                 '"QUEUED"},"TASKS":{"0":2},"PENDING":{"0":"2 (100.0%)"},' \
=======
    assert df == f'{{"WF_ID":{{"0":{workflow.workflow_id}}},"WF_NAME":{{"0":""}},' \
                 f'"WF_STATUS":{{"0":' \
                 '"BOUND"},"TASKS":{"0":2},"PENDING":{"0":"2 (100.0%)"},' \
>>>>>>> a41ae256
                 '"RUNNING":{"0":"0 (0.0%)"},"DONE":{"0":"0 (0.0%)"},"FATAL"' \
                 ':{"0":"0 (0.0%)"},"RETRIES":{"0":0.0}}'

    # add a second workflow
    t1 = BashTask("sleep 15", executor_class="SequentialExecutor")
    t2 = BashTask("sleep 1", upstream_tasks=[t1],
                  executor_class="SequentialExecutor")
    workflow = UnknownWorkflow(executor_class="SequentialExecutor")
    workflow.add_tasks([t1, t2])
    workflow.bind()
    workflow._create_workflow_run()

    # check that we get 2 rows now
    command_str = f"workflow_status -u {user}"
    cli = CLI()
    args = cli.parse_args(command_str)
    df = workflow_status(args.workflow_id, args.user)
    assert len(df) == 2

    # check that we can get values by workflow_id
    command_str = f"workflow_status -w {workflow.workflow_id}"
    cli = CLI()
    args = cli.parse_args(command_str)
    df = workflow_status(args.workflow_id, args.user)
    assert len(df) == 1
    assert df["WF_ID"][0] == workflow.workflow_id

    # check that we can get both
    command_str = "workflow_status -w 1 2"
    cli = CLI()
    args = cli.parse_args(command_str)
    df = workflow_status(args.workflow_id, args.user)
    assert len(df) == 2


def test_workflow_tasks(db_cfg, client_env):
    from jobmon.client.api import BashTask
    from jobmon.client.api import UnknownWorkflow
    from jobmon.client.status_commands import workflow_tasks
    from jobmon.client.execution.scheduler.task_instance_scheduler import \
        TaskInstanceScheduler
    from jobmon.requester import Requester
    workflow = UnknownWorkflow(executor_class="SequentialExecutor")
    t1 = BashTask("sleep 3", executor_class="SequentialExecutor",
                  max_runtime_seconds=10, resource_scales={})
    t2 = BashTask("sleep 4", executor_class="SequentialExecutor",
                  max_runtime_seconds=10, resource_scales={})

    workflow.add_tasks([t1, t2])
    workflow.bind()
    wfr = workflow._create_workflow_run()

    # we should get 2 tasks back in pending state
    command_str = f"workflow_tasks -w {workflow.workflow_id}"
    cli = CLI()
    args = cli.parse_args(command_str)
    df = workflow_tasks(args.workflow_id)
    assert len(df) == 2
    assert df.STATUS[0] == "PENDING"
    assert len(df.STATUS.unique()) == 1

    # execute the tasks
    requester = Requester(client_env)
    scheduler = TaskInstanceScheduler(workflow.workflow_id, wfr.workflow_run_id,
                                      workflow._executor, requester=requester)
    with pytest.raises(RuntimeError):
        wfr.execute_interruptible(MockSchedulerProc(),
                                  seconds_until_timeout=1)

    scheduler._get_tasks_queued_for_instantiation()
    scheduler.schedule()

    # we should get 0 tasks in pending
    command_str = f"workflow_tasks -w {workflow.workflow_id} -s PENDING"
    cli = CLI()
    args = cli.parse_args(command_str)
    df = workflow_tasks(args.workflow_id, args.status)
    assert len(df) == 0

    # we should get 0 tasks when requesting workflow -99
    command_str = "workflow_tasks -w -99"
    cli = CLI()
    args = cli.parse_args(command_str)
    df = workflow_tasks(args.workflow_id, args.status)
    assert len(df) == 0


def test_task_status(db_cfg, client_env):
    from jobmon.client.api import BashTask
    from jobmon.client.api import UnknownWorkflow
    from jobmon.client.status_commands import task_status

    t1 = BashTask("exit -9", executor_class="SequentialExecutor",
                  max_runtime_seconds=10, resource_scales={}, max_attempts=2)
    t2 = BashTask("exit -0", executor_class="SequentialExecutor",
                  max_runtime_seconds=10, resource_scales={}, max_attempts=1)
    workflow = UnknownWorkflow(executor_class="SequentialExecutor")
    workflow.add_tasks([t1, t2])
    workflow.run()

    # we should get 2 failed task instances and 1 successful
    command_str = f"task_status -t {t1.task_id} {t2.task_id}"
    cli = CLI()
    args = cli.parse_args(command_str)
    df = task_status(args.task_ids)
    assert len(df) == 3
    assert len(df.query("STATUS=='ERROR'")) == 2
    assert len(df.query("STATUS=='DONE'")) == 1

    # Test filters
    finished_cmd = command_str + " -s done "
    done_args = cli.parse_args(finished_cmd)
    df_fin = task_status(done_args.task_ids, done_args.status)
    assert len(df_fin) == 1

    all_cmd = command_str + " -s done fatal"
    all_args = cli.parse_args(all_cmd)
    df_all = task_status(all_args.task_ids, all_args.status)
    assert len(df_all) == 3


def test_task_reset(db_cfg, client_env, monkeypatch):
    from jobmon.client.api import BashTask
    from jobmon.client.api import UnknownWorkflow
    from jobmon.requester import Requester
    from jobmon.client.status_commands import validate_username

    monkeypatch.setattr(getpass, "getuser", mock_getuser)

    workflow = UnknownWorkflow(executor_class="SequentialExecutor")
    t1 = BashTask("sleep 3", executor_class="SequentialExecutor",
                  max_runtime_seconds=10, resource_scales={})
    t2 = BashTask("sleep 4", executor_class="SequentialExecutor",
                  max_runtime_seconds=10, resource_scales={})

    workflow.add_tasks([t1, t2])
    workflow.run()

    # Check that this user is allowed to update
    requester = Requester(client_env)
    validate_username(workflow.workflow_id, 'foo', requester)

    # Validation with a different user raises an error
    with pytest.raises(AssertionError):
        validate_username(workflow.workflow_id, 'notarealuser', requester)


def test_task_reset_wf_validation(db_cfg, client_env):
    from jobmon.client.api import BashTask
    from jobmon.client.api import UnknownWorkflow
    from jobmon.client.status_commands import update_task_status

    workflow1 = UnknownWorkflow(executor_class="SequentialExecutor")
    workflow2 = UnknownWorkflow(executor_class="SequentialExecutor")
    t1 = BashTask("sleep 3", executor_class="SequentialExecutor",
                  max_runtime_seconds=10, resource_scales={})
    t2 = BashTask("sleep 4", executor_class="SequentialExecutor",
                  max_runtime_seconds=10, resource_scales={})

    workflow1.add_tasks([t1])
    workflow1.run()
    workflow2.add_tasks([t2])
    workflow2.run()

    # Check that this user is allowed to update
    command_str = f"update_task_status -t {t1.task_id} {t2.task_id} " \
                  f"-w {workflow1.workflow_id} -s G"
    cli = CLI()
    args = cli.parse_args(command_str)

    # Validation with a task not in the workflow raises an error
    with pytest.raises(AssertionError):
        update_task_status([t1.task_id, t2.task_id], args.workflow_id, args.new_status)


def test_sub_dag(db_cfg, client_env):
    from jobmon.client.api import BashTask
    from jobmon.client.api import UnknownWorkflow
    from jobmon.client.status_commands import get_sub_task_tree

    """
    Dag:
                t1             t2             t3
            /    |     \                     /
           /     |      \                   /
          /      |       \                 /
         /       |        \               /
        t1_1   t1_2            t13_1
         \       |              /
          \      |             /
           \     |            /
              t1_11_213_1_1
    """ # noqa W605
    workflow = UnknownWorkflow(executor_class="SequentialExecutor")
    t1 = BashTask("echo 1", executor_class="SequentialExecutor",
                  max_runtime_seconds=10, resource_scales={})
    t1_1 = BashTask("echo 11", executor_class="SequentialExecutor",
                    max_runtime_seconds=10, resource_scales={})
    t1_2 = BashTask("echo 12", executor_class="SequentialExecutor",
                    max_runtime_seconds=10, resource_scales={})
    t1_11_213_1_1 = BashTask("echo 121", executor_class="SequentialExecutor",
                             max_runtime_seconds=10, resource_scales={})
    t2 = BashTask("echo 2", executor_class="SequentialExecutor",
                  max_runtime_seconds=10, resource_scales={})
    t3 = BashTask("echo 3", executor_class="SequentialExecutor",
                  max_runtime_seconds=10, resource_scales={})
    t13_1 = BashTask("echo 131", executor_class="SequentialExecutor",
                     max_runtime_seconds=10, resource_scales={})
    t1_11_213_1_1.add_upstream(t1_1)
    t1_11_213_1_1.add_upstream(t1_2)
    t1_11_213_1_1.add_upstream((t13_1))
    t1_2.add_upstream(t1)
    t1_1.add_upstream(t1)
    t13_1.add_upstream(t1)
    t13_1.add_upstream(t3)
    workflow.add_tasks([t1, t1_1, t1_2, t1_11_213_1_1, t2, t3, t13_1])
    workflow.bind()
    workflow._create_workflow_run()

    # test node with no sub nodes
    tree = get_sub_task_tree([t2.task_id])
    assert len(tree.items()) == 1
    assert str(t2.task_id) in tree.keys()

    # test node with two upstream
    tree = get_sub_task_tree([t3.task_id])
    assert len(tree.items()) == 3
    assert str(t3.task_id) in tree.keys()
    assert str(t13_1.task_id) in tree.keys()

    # test sub tree
    tree = get_sub_task_tree([t1.task_id])
    assert len(tree.items()) == 5
    assert str(t1.task_id) in tree.keys()
    assert str(t1_1.task_id) in tree.keys()
    assert str(t1_2.task_id) in tree.keys()
    assert str(t1_11_213_1_1.task_id) in tree.keys()
    assert str(t13_1.task_id) in tree.keys()

    # test sub tree with status G
    tree = get_sub_task_tree([t1.task_id], task_status=["G"])
    assert len(tree.items()) == 5
    assert str(t1.task_id) in tree.keys()
    assert str(t1_1.task_id) in tree.keys()
    assert str(t1_2.task_id) in tree.keys()
    assert str(t1_11_213_1_1.task_id) in tree.keys()
    assert str(t13_1.task_id) in tree.keys()

    # test no status match returns 0 nodes
    tree = get_sub_task_tree([t1.task_id], task_status=["F"])
    assert len(tree.items()) == 0

    # test >1 task id list
    # test node with two upstream
    tree = get_sub_task_tree([t3.task_id, t2.task_id])
    assert len(tree.items()) == 4
    assert str(t3.task_id) in tree.keys()
    assert str(t13_1.task_id) in tree.keys()
    assert str(t2.task_id) in tree.keys()


def test_dynamic_concurrency_limiting_cli(db_cfg, client_env):
    """ The server-side logic is checked in scheduler/test_instantiate.

    This test checks the logic of the CLI only
    """

    # Check that a valid ask returns error free
    cli = CLI()
    good_command = "concurrency_limit -w 5 -m 10"
    args = cli.parse_args(good_command)

    assert args.workflow_id == 5
    assert args.max_tasks == 10

    # Check that an invalid ask will be rejected
    bad_command = "concurrency_limit -w 5 -m {}"
    with pytest.raises(SystemExit):
        args = cli.parse_args(bad_command.format('foo'))

    with pytest.raises(SystemExit):
        args = cli.parse_args(bad_command.format(-59))


def test_update_task_status(db_cfg, client_env):
    from jobmon.client.api import BashTask
    from jobmon.client.tool import Tool
    from jobmon.client.status_commands import update_task_status

    # Create a 5 task DAG. Tasks 1-3 should finish, 4 should error out and block 5
    tool = Tool()

    def generate_workflow_and_tasks(tool):

        wf = tool.create_workflow(workflow_args='test_cli_update_workflow')
        wf.set_executor(executor_class="SequentialExecutor")
        tasks = []
        echo_str = 'echo {}'
        for i in range(5):
            if i != 2:
                command_str = echo_str.format(i)
            else:
                command_str = 'exit -9'
            task = BashTask(command=command_str, name=f'task{i}',
                            executor_class="SequentialExecutor",
                            max_runtime_seconds=25,
                            num_cores=1,
                            upstream_tasks=tasks, max_attempts=1)
            tasks.append(task)
        wf.add_tasks(tasks)
        return wf, tasks

    wf1, wf1_tasks = generate_workflow_and_tasks(tool)
    wfr1 = wf1.run()
    wfr1_statuses = [st.status for st in wfr1.swarm_tasks.values()]
    assert wfr1_statuses == ["D", "D", "F", "G", "G"]

    # Set the 'F' task to 'D' to allow progression
    cli = CLI()
    update_str = f'update_task_status -w {wf1.workflow_id} -t {wf1_tasks[2].task_id} -s D'
    args = cli.parse_args(update_str)
    update_task_status(task_ids=args.task_ids, workflow_id=args.workflow_id,
                       new_status=args.new_status)

    # Resume the workflow
    wf2, wf2_tasks = generate_workflow_and_tasks(tool)
    wfr2 = wf2.run(resume=True)

    # Check that wfr2 is done, and that all tasks are "D"
    assert wfr2.status == "D"
    assert all([st.status == "D" for st in wfr2.swarm_tasks.values()])

    # Try a reset of a "done" workflow to "G"
    update_task_status(task_ids=[wf2_tasks[3].task_id], workflow_id=wf2.workflow_id,
                       new_status="G")
    wf3, wf3_tasks = generate_workflow_and_tasks(tool)
    wf3.set_executor(executor_class="SequentialExecutor")
    wf3.bind()
    wf3._workflow_is_resumable()
    wfr3 = wf3._create_workflow_run(resume=True)
    assert len(wfr3._compute_fringe()) == 1
    assert [t.status for t in wfr3.swarm_tasks.values()] == ["D", "D", "D", "G", "G"]

    # Run the workflow
    scheduler_proc = wf3._start_task_instance_scheduler(wfr3.workflow_run_id, 180)
    wfr3.execute_interruptible(scheduler_proc, False, 360)
    scheduler_proc.terminate()

    assert wfr3.status == "D"
    assert all([st.status == "D" for st in wfr3.swarm_tasks.values()])<|MERGE_RESOLUTION|>--- conflicted
+++ resolved
@@ -49,14 +49,9 @@
     cli = CLI()
     args = cli.parse_args(command_str)
     df = workflow_status(args.workflow_id, args.user, args.json)
-<<<<<<< HEAD
-    assert df == f'{{"WF_ID":{{"0":{workflow.workflow_id}}},"WF_NAME":{{"0":""}},"WF_STATUS":{{"0":' \
-                 '"QUEUED"},"TASKS":{"0":2},"PENDING":{"0":"2 (100.0%)"},' \
-=======
     assert df == f'{{"WF_ID":{{"0":{workflow.workflow_id}}},"WF_NAME":{{"0":""}},' \
                  f'"WF_STATUS":{{"0":' \
-                 '"BOUND"},"TASKS":{"0":2},"PENDING":{"0":"2 (100.0%)"},' \
->>>>>>> a41ae256
+                 '"QUEUED"},"TASKS":{"0":2},"PENDING":{"0":"2 (100.0%)"},' \
                  '"RUNNING":{"0":"0 (0.0%)"},"DONE":{"0":"0 (0.0%)"},"FATAL"' \
                  ':{"0":"0 (0.0%)"},"RETRIES":{"0":0.0}}'
 
