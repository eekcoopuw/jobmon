--- conflicted
+++ resolved
@@ -201,11 +201,7 @@
     j1 = SGEJobInstance(central_jobmon_cluster.out_dir)
     j1.log_completed()
 
-<<<<<<< HEAD
     update = s.receive_update()
-    assert update is not None, (update)
-=======
-    update = s.recieve_update()
     assert update is not None, (update)
 
 
@@ -225,5 +221,4 @@
     # https://stackoverflow.com/questions/31396074/pyzmq-subscriber-doesnt-receive-messages-when-working-with-request-socket
     # central_jobmon_static_port._action_update_job_instance_status(1, 3)
     update = s.recieve_update()
-    assert update is not None
->>>>>>> df32ace7
+    assert update is not None