--- conflicted
+++ resolved
@@ -1,4 +1,6 @@
 import os
+
+import pytest
 
 from jobmon.requester import Requester
 from jobmon.models import Status
@@ -14,7 +16,6 @@
     assert resp[0] == 0
 
 
-<<<<<<< HEAD
 def test_invalid_req_args():
     with pytest.raises(ValueError):
         Requester(out_dir='some_dir', monitor_host='localhost', port=3459)
@@ -49,9 +50,6 @@
 
 
 def test_sge_job_registration(central_jobmon):
-=======
-def test_job_registration(central_jobmon):
->>>>>>> 76078fd3
     req = Requester(central_jobmon.out_dir)
 
     # Test job creation and status updating
