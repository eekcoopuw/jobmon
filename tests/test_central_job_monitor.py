--- conflicted
+++ resolved
@@ -1,13 +1,8 @@
 import os
 import pytest
 
-<<<<<<< HEAD
-import pytest
-
-=======
 from jobmon.subscriber import Subscriber
 from jobmon.publisher import PublisherTopics
->>>>>>> 91a9128d
 from jobmon.requester import Requester
 from jobmon.models import Status
 from jobmon.exceptions import ReturnCodes
