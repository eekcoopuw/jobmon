import os
import pytest
import sys

from jobmon.client.swarm.executors import sge_utils as sge
from jobmon.client.swarm.workflow.executable_task import ExecutableTask
from jobmon.client.swarm.workflow.bash_task import BashTask
from jobmon.client.swarm.workflow.python_task import PythonTask
from jobmon.client.swarm.workflow.r_task import RTask
from jobmon.client.swarm.workflow.stata_task import StataTask
from jobmon.models.job import Job

path_to_file = os.path.dirname(__file__)


def test_good_names():
    assert ExecutableTask.is_valid_job_name("fred")
    assert ExecutableTask.is_valid_job_name("fred123")
    assert ExecutableTask.is_valid_job_name("fred_and-friends")


def test_bad_names():
    with pytest.raises(ValueError) as exc:
        ExecutableTask.is_valid_job_name("")
    assert "None" in str(exc.value)

    with pytest.raises(ValueError) as exc:
        ExecutableTask.is_valid_job_name("16")
    assert "digit" in str(exc.value)

    with pytest.raises(ValueError) as exc:
        ExecutableTask.is_valid_job_name("bad/dog")
    assert "special" in str(exc.value)


class TheTestTask(ExecutableTask):
    """Test version of a Task for use in this module"""

    def __init__(self, command, upstream_tasks=[]):
        ExecutableTask.__init__(self, command, upstream_tasks)


def test_equality():
    a = TheTestTask("a")
    a_again = TheTestTask("a")
    assert a == a_again

    b = TheTestTask("b", upstream_tasks=[a, a_again])
    assert b != a
    assert len(b.upstream_tasks) == 1


def test_hash_name_compatibility():
    a = TheTestTask("a")
    assert a.hash_name == a.name


def test_bash_task_equality():
    a = BashTask(command="echo 'Hello World'")
    a_again = BashTask(command="echo 'Hello World'")
    assert a == a_again

    b = BashTask(command="echo 'Hello Jobmon'", upstream_tasks=[a, a_again])
    assert b != a
    assert len(b.upstream_tasks) == 1


def test_hashing_bash_characters():
    a = BashTask(command="touch ~/mytestfile")
    assert a.is_valid_job_name(a.name)


def test_bash_task_args(db_cfg, jlm_sge_no_daemon):
    app = db_cfg["app"]
    DB = db_cfg["DB"]
    a = BashTask(command="echo 'Hello Jobmon'", num_cores=1, m_mem_free='2G',
                 max_attempts=1)
<<<<<<< HEAD
    job = job_list_manager_sge.bind_task(a)
    job_id = job.job_id
    job_list_manager_sge.adjust_resources_and_queue(job)
=======
    job_id = jlm_sge_no_daemon.bind_task(a).job_id
>>>>>>> b0360f6f

    with app.app_context():
        job = DB.session.query(Job).filter_by(job_id=job_id).all()
        num_cores = job[0].executor_parameter_set.num_cores
        m_mem_free = job[0].executor_parameter_set.m_mem_free
        max_attempts = job[0].max_attempts
        DB.session.commit()
        # check all job args
        assert num_cores == 1
        assert m_mem_free == 2
        assert max_attempts == 1


def test_python_task_equality():
    a = PythonTask(script='~/runme.py', args=[1])
    a_again = PythonTask(script='~/runme.py', args=[1])
    assert a == a_again

    b = PythonTask(script='~/runme.py', args=[2], upstream_tasks=[a, a_again])
    assert b != a
    assert len(b.upstream_tasks) == 1


def test_python_task_args(db_cfg, jlm_sge_no_daemon):
    app = db_cfg["app"]
    DB = db_cfg["DB"]
    a = PythonTask(script='~/runme.py', env_variables={'OP_NUM_THREADS': 1},
                   num_cores=1, m_mem_free='2G', max_attempts=1)
<<<<<<< HEAD
    job = job_list_manager_sge.bind_task(a)
    job_id = job.job_id
    job_list_manager_sge.adjust_resources_and_queue(job)
=======
    job_id = jlm_sge_no_daemon.bind_task(a).job_id
>>>>>>> b0360f6f

    with app.app_context():
        job = DB.session.query(Job).filter_by(job_id=job_id).all()
        command = job[0].command
        num_cores = job[0].executor_parameter_set.num_cores
        m_mem_free = job[0].executor_parameter_set.m_mem_free
        max_attempts = job[0].max_attempts
        DB.session.commit()
        # check all job args
        assert command == 'OP_NUM_THREADS=1 {} ~/runme.py'.format(
            sys.executable)
        assert num_cores == 1
        assert m_mem_free == 2
        assert max_attempts == 1


def test_r_task_args(db_cfg, jlm_sge_no_daemon):
    app = db_cfg["app"]
    DB = db_cfg["DB"]
    a = RTask(script=sge.true_path(f"{path_to_file}/simple_R_script.r"),
              env_variables={'OP_NUM_THREADS': 1},
<<<<<<< HEAD
              num_cores=1, mem_free='2G', max_attempts=1)
    job = job_list_manager_sge.bind_task(a)
    job_id = job.job_id
    job_list_manager_sge.adjust_resources_and_queue(job)
=======
              num_cores=1, m_mem_free='2G', max_attempts=1)
    job_id = jlm_sge_no_daemon.bind_task(a).job_id
>>>>>>> b0360f6f

    with app.app_context():
        job = DB.session.query(Job).filter_by(job_id=job_id).all()
        command = job[0].command
        num_cores = job[0].executor_parameter_set.num_cores
        m_mem_free = job[0].executor_parameter_set.m_mem_free
        max_attempts = job[0].max_attempts
        DB.session.commit()
        # check all job args
        assert command == ('OP_NUM_THREADS=1 Rscript {}'
                           .format(sge.true_path(f"{path_to_file}/simple_R_script.r")))
        assert num_cores == 1
        assert m_mem_free == 2
        assert max_attempts == 1


def test_stata_task_args(db_cfg, jlm_sge_no_daemon):
    app = db_cfg["app"]
    DB = db_cfg["DB"]
    a = StataTask(script=sge.true_path(f"{path_to_file}/simple_stata_script.do"),
                  env_variables={'OP_NUM_THREADS': 1},
                  num_cores=1, m_mem_free='2G', max_attempts=1)
<<<<<<< HEAD
    job = job_list_manager_sge.bind_task(a)
    job_id = job.job_id
    job_list_manager_sge.adjust_resources_and_queue(job)
=======
    job_id = jlm_sge_no_daemon.bind_task(a).job_id
>>>>>>> b0360f6f

    with app.app_context():
        job = DB.session.query(Job).filter_by(job_id=job_id).all()
        command = job[0].command
        num_cores = job[0].executor_parameter_set.num_cores
        m_mem_free = job[0].executor_parameter_set.m_mem_free
        max_attempts = job[0].max_attempts
        DB.session.commit()
        # check all job args
        assert command.startswith('OP_NUM_THREADS=1 ')
        assert num_cores == 1
        assert m_mem_free == 2
        assert max_attempts == 1<|MERGE_RESOLUTION|>--- conflicted
+++ resolved
@@ -75,13 +75,9 @@
     DB = db_cfg["DB"]
     a = BashTask(command="echo 'Hello Jobmon'", num_cores=1, m_mem_free='2G',
                  max_attempts=1)
-<<<<<<< HEAD
-    job = job_list_manager_sge.bind_task(a)
+    job = jlm_sge_no_daemon.bind_task(a)
     job_id = job.job_id
-    job_list_manager_sge.adjust_resources_and_queue(job)
-=======
-    job_id = jlm_sge_no_daemon.bind_task(a).job_id
->>>>>>> b0360f6f
+    jlm_sge_no_daemon.adjust_resources_and_queue(job)
 
     with app.app_context():
         job = DB.session.query(Job).filter_by(job_id=job_id).all()
@@ -110,13 +106,9 @@
     DB = db_cfg["DB"]
     a = PythonTask(script='~/runme.py', env_variables={'OP_NUM_THREADS': 1},
                    num_cores=1, m_mem_free='2G', max_attempts=1)
-<<<<<<< HEAD
-    job = job_list_manager_sge.bind_task(a)
+    job = jlm_sge_no_daemon.bind_task(a)
     job_id = job.job_id
-    job_list_manager_sge.adjust_resources_and_queue(job)
-=======
-    job_id = jlm_sge_no_daemon.bind_task(a).job_id
->>>>>>> b0360f6f
+    jlm_sge_no_daemon.adjust_resources_and_queue(job)
 
     with app.app_context():
         job = DB.session.query(Job).filter_by(job_id=job_id).all()
@@ -137,16 +129,12 @@
     app = db_cfg["app"]
     DB = db_cfg["DB"]
     a = RTask(script=sge.true_path(f"{path_to_file}/simple_R_script.r"),
-              env_variables={'OP_NUM_THREADS': 1},
-<<<<<<< HEAD
-              num_cores=1, mem_free='2G', max_attempts=1)
-    job = job_list_manager_sge.bind_task(a)
+              env_variables={'OP_NUM_THREADS': 1}, num_cores=1,
+              m_mem_free='2G', max_attempts=1)
+
+    job = jlm_sge_no_daemon.bind_task(a)
     job_id = job.job_id
-    job_list_manager_sge.adjust_resources_and_queue(job)
-=======
-              num_cores=1, m_mem_free='2G', max_attempts=1)
-    job_id = jlm_sge_no_daemon.bind_task(a).job_id
->>>>>>> b0360f6f
+    jlm_sge_no_daemon.adjust_resources_and_queue(job)
 
     with app.app_context():
         job = DB.session.query(Job).filter_by(job_id=job_id).all()
@@ -169,13 +157,9 @@
     a = StataTask(script=sge.true_path(f"{path_to_file}/simple_stata_script.do"),
                   env_variables={'OP_NUM_THREADS': 1},
                   num_cores=1, m_mem_free='2G', max_attempts=1)
-<<<<<<< HEAD
-    job = job_list_manager_sge.bind_task(a)
+    job = jlm_sge_no_daemon.bind_task(a)
     job_id = job.job_id
-    job_list_manager_sge.adjust_resources_and_queue(job)
-=======
-    job_id = jlm_sge_no_daemon.bind_task(a).job_id
->>>>>>> b0360f6f
+    jlm_sge_no_daemon.adjust_resources_and_queue(job)
 
     with app.app_context():
         job = DB.session.query(Job).filter_by(job_id=job_id).all()
