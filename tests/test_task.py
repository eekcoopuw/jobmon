import pytest
import sys

from jobmon.client.swarm.executors import sge_utils as sge
from jobmon.client.swarm.workflow.executable_task import ExecutableTask
from jobmon.client.swarm.workflow.bash_task import BashTask
from jobmon.client.swarm.workflow.python_task import PythonTask
from jobmon.client.swarm.workflow.r_task import RTask
from jobmon.client.swarm.workflow.stata_task import StataTask
from jobmon.models.job import Job


def test_good_names():
    assert ExecutableTask.is_valid_job_name("fred")
    assert ExecutableTask.is_valid_job_name("fred123")
    assert ExecutableTask.is_valid_job_name("fred_and-friends")


def test_bad_names():
    with pytest.raises(ValueError) as exc:
        ExecutableTask.is_valid_job_name("")
    assert "None" in str(exc.value)

    with pytest.raises(ValueError) as exc:
        ExecutableTask.is_valid_job_name("16")
    assert "digit" in str(exc.value)

    with pytest.raises(ValueError) as exc:
        ExecutableTask.is_valid_job_name("bad/dog")
    assert "special" in str(exc.value)


class TheTestTask(ExecutableTask):
    """Test version of a Task for use in this module"""

    def __init__(self, command, upstream_tasks=[]):
        ExecutableTask.__init__(self, command, upstream_tasks)


def test_equality():
    a = TheTestTask("a")
    a_again = TheTestTask("a")
    assert a == a_again

    b = TheTestTask("b", upstream_tasks=[a, a_again])
    assert b != a
    assert len(b.upstream_tasks) == 1


def test_hash_name_compatibility():
    a = TheTestTask("a")
    assert a.hash_name == a.name


def test_bash_task_equality():
    a = BashTask(command="echo 'Hello World'")
    a_again = BashTask(command="echo 'Hello World'")
    assert a == a_again

    b = BashTask(command="echo 'Hello Jobmon'", upstream_tasks=[a, a_again])
    assert b != a
    assert len(b.upstream_tasks) == 1


def test_hashing_bash_characters():
    a = BashTask(command="touch ~/mytestfile")
    assert a.is_valid_job_name(a.name)


def test_bash_task_args(db_cfg, job_list_manager_sge):
    app = db_cfg["app"]
    DB = db_cfg["DB"]
    a = BashTask(command="echo 'Hello Jobmon'", num_cores=1, mem_free='2G',
                 max_attempts=1)
    job_id = job_list_manager_sge.bind_task(a).job_id

    with app.app_context():
        job = DB.session.query(Job).filter_by(job_id=job_id).all()
<<<<<<< HEAD
        slots = job[0].slots
        m_mem_free = job[0].m_mem_free
=======
        num_cores = job[0].executor_parameter_set.num_cores
        mem_free = job[0].executor_parameter_set.m_mem_free
>>>>>>> 0836462d
        max_attempts = job[0].max_attempts
        max_runtime_seconds = job[0].executor_parameter_set.max_runtime_seconds
        DB.session.commit()
        # check all job args
<<<<<<< HEAD
        assert slots == 1
        assert m_mem_free == '2'
=======
        assert num_cores == 1
        assert mem_free == '2G'
>>>>>>> 0836462d
        assert max_attempts == 1


def test_python_task_equality():
    a = PythonTask(script='~/runme.py', args=[1])
    a_again = PythonTask(script='~/runme.py', args=[1])
    assert a == a_again

    b = PythonTask(script='~/runme.py', args=[2], upstream_tasks=[a, a_again])
    assert b != a
    assert len(b.upstream_tasks) == 1


def test_python_task_args(db_cfg, job_list_manager_sge):
    app = db_cfg["app"]
    DB = db_cfg["DB"]
    a = PythonTask(script='~/runme.py', env_variables={'OP_NUM_THREADS': 1},
<<<<<<< HEAD
                   slots=1, m_mem_free='2G', max_attempts=1)
=======
                   num_cores=1, mem_free='2G', max_attempts=1)
>>>>>>> 0836462d
    job_id = job_list_manager_sge.bind_task(a).job_id

    with app.app_context():
        job = DB.session.query(Job).filter_by(job_id=job_id).all()
        command = job[0].command
<<<<<<< HEAD
        slots = job[0].slots
        m_mem_free = job[0].m_mem_free
=======
        num_cores = job[0].executor_parameter_set.num_cores
        mem_free = job[0].executor_parameter_set.m_mem_free
>>>>>>> 0836462d
        max_attempts = job[0].max_attempts
        max_runtime_seconds = job[0].executor_parameter_set.max_runtime_seconds
        DB.session.commit()
        # check all job args
        assert command == 'OP_NUM_THREADS=1 {} ~/runme.py'.format(
            sys.executable)
<<<<<<< HEAD
        assert slots == 1
        assert m_mem_free == '2'
=======
        assert num_cores == 1
        assert mem_free == '2G'
>>>>>>> 0836462d
        assert max_attempts == 1


def test_r_task_args(db_cfg, job_list_manager_sge):
    app = db_cfg["app"]
    DB = db_cfg["DB"]
    a = RTask(script=sge.true_path("tests/simple_R_script.r"),
              env_variables={'OP_NUM_THREADS': 1},
<<<<<<< HEAD
              slots=1, m_mem_free='2G', max_attempts=1)
=======
              num_cores=1, mem_free='2G', max_attempts=1)
>>>>>>> 0836462d
    job_id = job_list_manager_sge.bind_task(a).job_id

    with app.app_context():
        job = DB.session.query(Job).filter_by(job_id=job_id).all()
        command = job[0].command
<<<<<<< HEAD
        slots = job[0].slots
        m_mem_free = job[0].m_mem_free
=======
        num_cores = job[0].executor_parameter_set.num_cores
        mem_free = job[0].executor_parameter_set.m_mem_free
>>>>>>> 0836462d
        max_attempts = job[0].max_attempts
        max_runtime_seconds = job[0].executor_parameter_set.max_runtime_seconds
        DB.session.commit()
        # check all job args
        assert command == ('OP_NUM_THREADS=1 Rscript {}'
                           .format(sge.true_path("tests/simple_R_script.r")))
<<<<<<< HEAD
        assert slots == 1
        assert m_mem_free == '2'
=======
        assert num_cores == 1
        assert mem_free == '2G'
>>>>>>> 0836462d
        assert max_attempts == 1


def test_stata_task_args(db_cfg, job_list_manager_sge):
    app = db_cfg["app"]
    DB = db_cfg["DB"]
    a = StataTask(script=sge.true_path("tests/simple_stata_script.do"),
                  env_variables={'OP_NUM_THREADS': 1},
<<<<<<< HEAD
                  slots=1, m_mem_free='2G', max_attempts=1)
=======
                  num_cores=1, mem_free='2G', max_attempts=1)
>>>>>>> 0836462d
    job_id = job_list_manager_sge.bind_task(a).job_id

    with app.app_context():
        job = DB.session.query(Job).filter_by(job_id=job_id).all()
        command = job[0].command
<<<<<<< HEAD
        slots = job[0].slots
        m_mem_free = job[0].m_mem_free
=======
        num_cores = job[0].executor_parameter_set.num_cores
        mem_free = job[0].executor_parameter_set.m_mem_free
>>>>>>> 0836462d
        max_attempts = job[0].max_attempts
        max_runtime_seconds = job[0].executor_parameter_set.max_runtime_seconds
        DB.session.commit()
        # check all job args
        assert command.startswith('OP_NUM_THREADS=1 ')
<<<<<<< HEAD
        assert slots == 1
        assert m_mem_free == '2'
        assert max_attempts == 1
=======
        assert num_cores == 1
        assert mem_free == '2G'
        assert max_attempts == 1
        assert not max_runtime_seconds
>>>>>>> 0836462d
<|MERGE_RESOLUTION|>--- conflicted
+++ resolved
@@ -76,24 +76,14 @@
 
     with app.app_context():
         job = DB.session.query(Job).filter_by(job_id=job_id).all()
-<<<<<<< HEAD
-        slots = job[0].slots
-        m_mem_free = job[0].m_mem_free
-=======
         num_cores = job[0].executor_parameter_set.num_cores
-        mem_free = job[0].executor_parameter_set.m_mem_free
->>>>>>> 0836462d
+        m_mem_free = job[0].executor_parameter_set.m_mem_free
         max_attempts = job[0].max_attempts
         max_runtime_seconds = job[0].executor_parameter_set.max_runtime_seconds
         DB.session.commit()
         # check all job args
-<<<<<<< HEAD
-        assert slots == 1
+        assert num_cores == 1
         assert m_mem_free == '2'
-=======
-        assert num_cores == 1
-        assert mem_free == '2G'
->>>>>>> 0836462d
         assert max_attempts == 1
 
 
@@ -111,36 +101,22 @@
     app = db_cfg["app"]
     DB = db_cfg["DB"]
     a = PythonTask(script='~/runme.py', env_variables={'OP_NUM_THREADS': 1},
-<<<<<<< HEAD
-                   slots=1, m_mem_free='2G', max_attempts=1)
-=======
-                   num_cores=1, mem_free='2G', max_attempts=1)
->>>>>>> 0836462d
+                   num_cores=1, m_mem_free='2G', max_attempts=1)
     job_id = job_list_manager_sge.bind_task(a).job_id
 
     with app.app_context():
         job = DB.session.query(Job).filter_by(job_id=job_id).all()
         command = job[0].command
-<<<<<<< HEAD
-        slots = job[0].slots
-        m_mem_free = job[0].m_mem_free
-=======
         num_cores = job[0].executor_parameter_set.num_cores
-        mem_free = job[0].executor_parameter_set.m_mem_free
->>>>>>> 0836462d
+        m_mem_free = job[0].executor_parameter_set.m_mem_free
         max_attempts = job[0].max_attempts
         max_runtime_seconds = job[0].executor_parameter_set.max_runtime_seconds
         DB.session.commit()
         # check all job args
         assert command == 'OP_NUM_THREADS=1 {} ~/runme.py'.format(
             sys.executable)
-<<<<<<< HEAD
-        assert slots == 1
+        assert num_cores == 1
         assert m_mem_free == '2'
-=======
-        assert num_cores == 1
-        assert mem_free == '2G'
->>>>>>> 0836462d
         assert max_attempts == 1
 
 
@@ -149,36 +125,22 @@
     DB = db_cfg["DB"]
     a = RTask(script=sge.true_path("tests/simple_R_script.r"),
               env_variables={'OP_NUM_THREADS': 1},
-<<<<<<< HEAD
-              slots=1, m_mem_free='2G', max_attempts=1)
-=======
               num_cores=1, mem_free='2G', max_attempts=1)
->>>>>>> 0836462d
     job_id = job_list_manager_sge.bind_task(a).job_id
 
     with app.app_context():
         job = DB.session.query(Job).filter_by(job_id=job_id).all()
         command = job[0].command
-<<<<<<< HEAD
-        slots = job[0].slots
-        m_mem_free = job[0].m_mem_free
-=======
         num_cores = job[0].executor_parameter_set.num_cores
-        mem_free = job[0].executor_parameter_set.m_mem_free
->>>>>>> 0836462d
+        m_mem_free = job[0].executor_parameter_set.m_mem_free
         max_attempts = job[0].max_attempts
         max_runtime_seconds = job[0].executor_parameter_set.max_runtime_seconds
         DB.session.commit()
         # check all job args
         assert command == ('OP_NUM_THREADS=1 Rscript {}'
                            .format(sge.true_path("tests/simple_R_script.r")))
-<<<<<<< HEAD
-        assert slots == 1
+        assert num_cores == 1
         assert m_mem_free == '2'
-=======
-        assert num_cores == 1
-        assert mem_free == '2G'
->>>>>>> 0836462d
         assert max_attempts == 1
 
 
@@ -187,35 +149,19 @@
     DB = db_cfg["DB"]
     a = StataTask(script=sge.true_path("tests/simple_stata_script.do"),
                   env_variables={'OP_NUM_THREADS': 1},
-<<<<<<< HEAD
-                  slots=1, m_mem_free='2G', max_attempts=1)
-=======
-                  num_cores=1, mem_free='2G', max_attempts=1)
->>>>>>> 0836462d
+                  num_cores=1, m_mem_free='2G', max_attempts=1)
     job_id = job_list_manager_sge.bind_task(a).job_id
 
     with app.app_context():
         job = DB.session.query(Job).filter_by(job_id=job_id).all()
         command = job[0].command
-<<<<<<< HEAD
-        slots = job[0].slots
-        m_mem_free = job[0].m_mem_free
-=======
         num_cores = job[0].executor_parameter_set.num_cores
-        mem_free = job[0].executor_parameter_set.m_mem_free
->>>>>>> 0836462d
+        m_mem_free = job[0].executor_parameter_set.m_mem_free
         max_attempts = job[0].max_attempts
         max_runtime_seconds = job[0].executor_parameter_set.max_runtime_seconds
         DB.session.commit()
         # check all job args
         assert command.startswith('OP_NUM_THREADS=1 ')
-<<<<<<< HEAD
-        assert slots == 1
+        assert num_cores == 1
         assert m_mem_free == '2'
-        assert max_attempts == 1
-=======
-        assert num_cores == 1
-        assert mem_free == '2G'
-        assert max_attempts == 1
-        assert not max_runtime_seconds
->>>>>>> 0836462d
+        assert max_attempts == 1