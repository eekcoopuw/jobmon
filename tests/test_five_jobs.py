--- conflicted
+++ resolved
@@ -1,19 +1,8 @@
 import os
-<<<<<<< HEAD
 import pytest
 
 from jobmon import qmaster
-from mock_job import MockJob
-=======
-import subprocess
-
-import pytest
 from jobmon.mocks.mocks import MockJob
-
-from jobmon import qmaster
-from jobmon.executors import sge_exec
-from jobmon.models import Status
->>>>>>> 4ebd0cf3
 
 
 try:
