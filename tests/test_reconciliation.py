--- conflicted
+++ resolved
@@ -3,14 +3,10 @@
 from time import sleep
 
 from jobmon import sge
-<<<<<<< HEAD
 from jobmon.models import Job
 from jobmon.requester import Requester
-from jobmon.job_instance_factory import execute_batch_dummy, execute_sge
-=======
 from jobmon.executors.dummy import DummyExecutor
 from jobmon.executors.sge import SGEExecutor
->>>>>>> a34a2744
 from jobmon.job_list_manager import JobListManager
 from jobmon.workflow.executable_task import ExecutableTask as Task
 
@@ -173,7 +169,6 @@
         assert this_job.num_attempts == 3
         return True
     else:
-<<<<<<< HEAD
         return False
 
 
@@ -222,6 +217,4 @@
         assert this_job.num_attempts == 3
         return True
     else:
-=======
->>>>>>> a34a2744
         return False