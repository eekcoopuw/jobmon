import os
import pytest
import time
from time import sleep
import logging

from jobmon.client.swarm.executors import sge_utils as sge
from jobmon.models.job import Job
from jobmon.models.job_status import JobStatus
from jobmon.models.job_instance_status import JobInstanceStatus
from jobmon.client import shared_requester as req
from jobmon.client.swarm.executors.dummy import DummyExecutor
from jobmon.client.swarm.executors.sge import SGEExecutor
from jobmon.client.swarm.job_management.job_list_manager import JobListManager
from jobmon.client.swarm.workflow.executable_task import ExecutableTask as Task
from jobmon.client.swarm.workflow.bash_task import BashTask
from jobmon.server.jobmonLogging import jobmonLogging as logging

from tests.timeout_and_skip import timeout_and_skip
from functools import partial

logger = logging.getLogger(__name__)


@pytest.fixture(scope='function')
def job_list_manager_dummy(real_dag_id):
    # We don't want this queueing jobs in conflict with the SGE daemons...
    # but we do need it to subscribe to status updates for reconciliation
    # tests. Start this thread manually.
    executor = DummyExecutor()
    jlm = JobListManager(real_dag_id, executor=executor,
                         start_daemons=False, interrupt_on_error=False)
    yield jlm
    jlm.disconnect()


@pytest.fixture(scope='function')
def job_list_manager_reconciliation(real_dag_id):
    executor = SGEExecutor()
    jlm = JobListManager(real_dag_id, executor=executor,
                         start_daemons=True, reconciliation_interval=2,
                         interrupt_on_error=False)
    yield jlm
    jlm.disconnect()


def test_reconciler_dummy(job_list_manager_dummy):
    """Creates a job instance, gets an executor id so it can be in submitted
    to the batch executor state, and then it will never be run (it will miss
    its report by date and the reconciler will kill it)"""

    # Flush the error queue to avoid false positives from other tests
    job_list_manager_dummy.all_error = set()

    # Queue a job
    task = Task(command="ls", num_cores="1", name="dummyfbb", max_attempts=1)
    job = job_list_manager_dummy.bind_task(task)
    job_list_manager_dummy.queue_job(job)
    jif = job_list_manager_dummy.job_instance_factory

    # How long we wait for a JI to report it is running before reconciler moves
    # it to error state.
    jif.report_by_transitition_buffer = 5
    job_list_manager_dummy.job_instance_factory.instantiate_queued_jobs()

    # Since we are using the 'dummy' executor, we never actually do
    # any work. The job gets moved to error during reconciliation
    # because we only allow 1 attempt
    sleep(10)
<<<<<<< HEAD
    job_list_manager_dummy.job_inst_reconciler.reconcile(10)
=======
    job_list_manager_dummy.job_inst_reconciler.reconcile(2)
>>>>>>> f7f76ee0
    job_list_manager_dummy._sync()
    assert job_list_manager_dummy.all_error


def test_reconciler_sge(job_list_manager_reconciliation):
    # Flush the error queue to avoid false positives from other tests
    job_list_manager_reconciliation.all_error = set()

    # Queue a job
    task = Task(command=sge.true_path("tests/shellfiles/sleep.sh"),
                name="sleepyjob_pass", slots=1)
    job = job_list_manager_reconciliation.bind_task(task)
    job_list_manager_reconciliation.queue_job(job)

    # Give the job_state_manager some time to process the error message
    # This test job just sleeps for 30s, so it should not be missing
    # DO NOT put in a while-True loop
    sleep(10)
    jir = job_list_manager_reconciliation.job_inst_reconciler
    jir.reconcile(10)

    job_list_manager_reconciliation._sync()
    assert len(job_list_manager_reconciliation.all_error) == 0


def test_reconciler_sge_new_heartbeats(job_list_manager_reconciliation):
    os.environ["HEARTBEAT_INTERVAL"] = '10'
    job_list_manager_reconciliation.all_error = set()
    jir = job_list_manager_reconciliation.job_inst_reconciler
    jif = job_list_manager_reconciliation.job_instance_factory

    task = BashTask(command="sleep 5", name="heartbeat_sleeper", slots=1,
                    max_runtime_seconds=500)
    job = job_list_manager_reconciliation.bind_task(task)
    job_list_manager_reconciliation.queue_job(job)

    jif.instantiate_queued_jobs()
    jir.reconcile(10)
    job_list_manager_reconciliation._sync()
    assert job_list_manager_reconciliation.all_done

    #assert new heartbeats have been logged since the job instance was created
    os.environ.pop("HEARTBEAT_INTERVAL", None)


def test_reconciler_running_ji_dissappears(job_list_manager_reconciliation):
    os.environ["HEARTBEAT_INTERVAL"] = '10'
    job_list_manager_reconciliation.all_error = set()
    jir = job_list_manager_reconciliation.job_inst_reconciler
    jif = job_list_manager_reconciliation.job_instance_factory

    task = BashTask(command="sleep 60", name="heartbeat_sleeper", slots=1)
    job = job_list_manager_reconciliation.bind_task(task)
    job_list_manager_reconciliation.queue_job(job)

    jif.instantiate_queued_jobs()
    # kill jobs
    jir.reconcile(10)
    job_list_manager_reconciliation._sync()
    assert job_list_manager_reconciliation.all_error

    #assert new heartbeats have been logged since the job instance was created
    os.environ.pop("HEARTBEAT_INTERVAL", None)


def test_reconciler_sge_timeout(job_list_manager_reconciliation):
    # Flush the error queue to avoid false positives from other tests
    job_list_manager_reconciliation.all_error = set()

    # Queue a test job
    task = Task(command=sge.true_path("tests/shellfiles/sleep.sh"),
                name="sleepyjob_fail", max_attempts=3, max_runtime_seconds=3,
                slots=1)
    job = job_list_manager_reconciliation.bind_task(task)
    job_list_manager_reconciliation.queue_job(job)

    # Give the SGE scheduler some time to get the job scheduled and for the
    # reconciliation daemon to kill the job.
    # The sleepy job tries to sleep for 60 seconds, but times out after 3
    # seconds (well, when the reconciler runs, typically every 10 seconds)
    # 60
    timeout_and_skip(20, 100, 1, partial(
        reconciler_sge_timeout_check,
        job_list_manager_reconciliation=job_list_manager_reconciliation,
        dag_id=job_list_manager_reconciliation.dag_id,
        job_id=job.job_id))


def reconciler_sge_timeout_check(job_list_manager_reconciliation, dag_id,
                                 job_id):
    job_list_manager_reconciliation._sync()
    if len(job_list_manager_reconciliation.all_error) == 1:
        assert job_id in [
            j.job_id for j in job_list_manager_reconciliation.all_error]

        # The job should have been tried 3 times...
        _, response = req.send_request(
            app_route='/dag/{}/job'.format(dag_id),
            message={},
            request_type='get')
        jobs = [Job.from_wire(j) for j in response['job_dcts']]
        this_job = [j for j in jobs if j.job_id == job_id][0]
        assert this_job.num_attempts == 3
        return True
    else:
        return False


def test_ignore_qw_in_timeouts(job_list_manager_reconciliation):
    # Flush the error queue to avoid false positives from other tests
    job_list_manager_reconciliation.all_error = set()

    # Qsub a long running job -> queue another job that waits on it,
    # to simulate a hqw -> set the timeout for that hqw job to something
    # short... make sure that job doesn't actually get killed
    # TBD I don't think that has been implemented.
    task = Task(command=sge.true_path("tests/shellfiles/sleep.sh"),
                name="sleepyjob", max_attempts=3, max_runtime_seconds=3,
                slots=1)
    job = job_list_manager_reconciliation.bind_task(task)
    job_list_manager_reconciliation.queue_job(job)

    # Give the SGE scheduler some time to get the job scheduled and for the
    # reconciliation daemon to kill the job
    # The sleepy job tries to sleep for 60 seconds, but times out after 3
    # seconds

    timeout_and_skip(10, 90, 1, partial(
        ignore_qw_in_timeouts_check,
        job_list_manager_reconciliation=job_list_manager_reconciliation,
        dag_id=job_list_manager_reconciliation.dag_id,
        job_id=job.job_id))


def ignore_qw_in_timeouts_check(job_list_manager_reconciliation, dag_id, job_id
                                ):
    job_list_manager_reconciliation._sync()
    if len(job_list_manager_reconciliation.all_error) == 1:
        assert job_id in [
            j.job_id for j in job_list_manager_reconciliation.all_error]

        # The job should have been tried 3 times...
        _, response = req.send_request(
            app_route='/dag/{}/job'.format(dag_id),
            message={},
            request_type='get')
        jobs = [Job.from_wire(j) for j in response['job_dcts']]
        this_job = [j for j in jobs if j.job_id == job_id][0]
        assert this_job.num_attempts == 3
        return True
    else:
        return False


@pytest.fixture(scope='function')
def sge_jlm_for_queues(real_dag_id, tmpdir_factory):
    """This creates a job_list_manager that uses the SGEExecutor, does
    start the JobInstanceFactory and JobReconciler threads, and does not
    interrupt on error. It has short reconciliation intervals so that the
    tests run faster than in production.
    """
    from jobmon.client.swarm.executors.sge import SGEExecutor
    from jobmon.client.swarm.job_management.job_list_manager import \
        JobListManager

    elogdir = str(tmpdir_factory.mktemp("elogs"))
    ologdir = str(tmpdir_factory.mktemp("ologs"))

    executor = SGEExecutor(stderr=elogdir, stdout=ologdir,
                           project='proj_jenkins')
    jlm = JobListManager(real_dag_id, executor=executor, start_daemons=False,
                         reconciliation_interval=10,
                         job_instantiation_interval=10,
                         interrupt_on_error=True, n_queued_jobs=3)
    yield jlm
    jlm.disconnect()


def test_queued_for_instantiation(sge_jlm_for_queues):

    test_jif = sge_jlm_for_queues.job_instance_factory

    tasks = []
    for i in range(20):
        task = BashTask(command=f"sleep {i}", slots=1)
        tasks.append(task)
        job = sge_jlm_for_queues.bind_task(task)
        sge_jlm_for_queues.queue_job(job)

    # comparing results and times of old query vs new query
    time_a = time.time()
    rc, response = test_jif.requester.send_request(
        app_route=f'/dag/{test_jif.dag_id}/job',
        message={'status': JobStatus.QUEUED_FOR_INSTANTIATION},
        request_type='get')
    all_jobs = [Job.from_wire(j) for j in response['job_dcts']]
    time_b = time.time()

    # now new query that should only return 3 jobs
    select_jobs = test_jif._get_jobs_queued_for_instantiation()
    time_c = time.time()
    first_query = time_b - time_a
    new_query = time_c - time_b

    assert len(select_jobs) == 3
    assert len(all_jobs) == 20
    for i in range(3):
        assert select_jobs[i].job_id == (i+1)<|MERGE_RESOLUTION|>--- conflicted
+++ resolved
@@ -67,11 +67,7 @@
     # any work. The job gets moved to error during reconciliation
     # because we only allow 1 attempt
     sleep(10)
-<<<<<<< HEAD
-    job_list_manager_dummy.job_inst_reconciler.reconcile(10)
-=======
     job_list_manager_dummy.job_inst_reconciler.reconcile(2)
->>>>>>> f7f76ee0
     job_list_manager_dummy._sync()
     assert job_list_manager_dummy.all_error
 
