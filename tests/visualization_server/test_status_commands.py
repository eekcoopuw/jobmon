--- conflicted
+++ resolved
@@ -172,7 +172,6 @@
     assert len(df_all) == 3
 
 
-<<<<<<< HEAD
 def test_task_reset(db_cfg, client_env):
     from jobmon.client.api import BashTask
     from jobmon.client.api import UnknownWorkflow
@@ -243,7 +242,7 @@
          \       |              /
           \      |             /
            \     |            /
-              t1_11_213_1_1        
+              t1_11_213_1_1
     """
     workflow = UnknownWorkflow(executor_class="SequentialExecutor")
     t1 = BashTask("echo 1", executor_class="SequentialExecutor",
@@ -311,7 +310,8 @@
     assert str(t3.task_id) in tree.keys()
     assert str(t13_1.task_id) in tree.keys()
     assert str(t2.task_id) in tree.keys()
-=======
+
+
 def test_dynamic_rate_limiting_cli(db_cfg, client_env):
     """ The server-side logic is checked in scheduler/test_instantiate.
 
@@ -332,5 +332,4 @@
         args = cli.parse_args(bad_command.format('foo'))
 
     with pytest.raises(SystemExit):
-        args = cli.parse_args(bad_command.format(-59))
->>>>>>> 6413408f
+        args = cli.parse_args(bad_command.format(-59))