import os
import sys
from unittest.mock import patch

import pytest

import jobmon.client.worker_node.execution_wrapper

EXCEPTION_MSG = "assert we took this path"

thisdir = os.path.dirname(os.path.realpath(os.path.expanduser(__file__)))


class ExpectedException(Exception):
    pass


class MockIntercom:
    """Mock the intercom interface for testing purposes"""

    def __init__(self, job_instance_id, executor_id, executor):
        self.job_instance_id = job_instance_id
        self.executor_id = executor_id
        self.executor = executor

<<<<<<< HEAD
    def log_running(self, next_report_increment):
        pass
=======
    def log_running(self, next_report_increment, executor_id):
        return 200, False
>>>>>>> dc52fd3c

    def log_report_by(self, next_report_increment):
        pass

    def log_job_stats(self):
        pass

    def log_done(self):
        pass

    def log_error(self, error_message, exit_status):
        pass

    def in_kill_self_state(self):
        return False


def mock_kill_remote_process_group(a, b):
    """mock the kill remote process group interface and raise an error to
    signal that we entered the path we are trying to test"""
    raise ExpectedException(EXCEPTION_MSG)


class MockIntercomRaiseInLogError(MockIntercom):

    def log_error(self, error_message, exit_status):
        if EXCEPTION_MSG in error_message:
            raise ExpectedException


class MockIntercomCheckExecutorId(MockIntercom):

<<<<<<< HEAD
    def log_running(self, next_report_increment):
        assert self.executor_id == '77777'
=======
    def log_running(self, next_report_increment, executor_id):
        assert executor_id == '77777'
        return 200, False
>>>>>>> dc52fd3c

    def log_report_by(self, next_report_increment):
        assert self.executor_id == '77777'

    def log_done(self):
        assert self.executor_id == '77777'

    def log_error(self, error_message, exit_status):
        assert self.executor_id == '77777'


def test_kill_remote_process_group_conditional(monkeypatch):
    # this tests the code pathway in workernode.cli to make sure that we enter
    # kill remote process group when we intend to. It does not test the kill
    # remote process group function itself.
    monkeypatch.setattr(
        jobmon.client.worker_node.execution_wrapper,
        "kill_remote_process_group",
        mock_kill_remote_process_group)
    monkeypatch.setattr(
        jobmon.client.worker_node.execution_wrapper,
        "WorkerNodeJobInstance",
        MockIntercomRaiseInLogError)

    # arguments in the structure that jobmon.client.worker_node.cli.unwrap()
    # usually recieves from the command line
    base_args = [
        "fakescript",
        "--command", "ls",
        "--job_instance_id", "1",
        "--jm_host", "some.host.name",
        "--jm_port", "2",
        "--executor_class", "DummyExecutor",
        "--heartbeat_interval", "90",
        "--report_by_buffer", "3.1"
    ]

    # this call should raise a SystemExit because we don't evaluate the
    # kill_remote_process_group block and hence won't raise any errors
    with patch.object(sys, 'argv', base_args):
        with pytest.raises(SystemExit):
            jobmon.client.worker_node.execution_wrapper.unwrap()

    # this call to unwrap() should raise a TestException because we patched the
    # old kill_remote_process_group with a fake one that raises an exception
    # and then forced it to re-raise outside of the try block using a fake
    # "log_error"
    process_group_args = [
        "--last_nodename", "other.fake.host",
        "--last_pgid", "3"
    ]
    with patch.object(sys, 'argv', base_args + process_group_args):
        with pytest.raises(ExpectedException):
            jobmon.client.worker_node.execution_wrapper.unwrap()


class MockIntercomLogHeartbeatToError(MockIntercom):

    def log_report_by(self, next_report_increment):
        print("logging report by in the middle", file=sys.stderr)

    def log_error(self, error_message, exit_status):
        assert error_message == ("a" * 2**10 + "\n") * (2**8)


def test_stderr_buffering(monkeypatch, capsys):
    # this test checks 2 things.
    # 1) that we are getting logging messages from both jobmon and the
    # subprocess intermixed. This implies zero latency in stderr
    # 2) it checks that we can send large amounts of data to stderr without
    # causing a deadlock. the script 'fill_pipe.py' sends "a" * 2**10 * 2**8
    # to sdterr

    monkeypatch.setattr(
        jobmon.client.worker_node.execution_wrapper, "WorkerNodeJobInstance",
        MockIntercomLogHeartbeatToError)

    # arguments in the structure that jobmon.client.worker_node.cli.unwrap()
    # usually recieves from the command line
    base_args = [
        "fakescript",
        "--command", f"python {os.path.join(thisdir, 'fill_pipe.py')}",
        "--job_instance_id", "1",
        "--jm_host", "some.host.name",
        "--jm_port", "2",
        "--executor_class", "DummyExecutor",
        "--heartbeat_interval", "1",
        "--report_by_buffer", "3.1"
    ]

    # this call should raise a SystemExit because we don't evaluate the
    # kill_remote_process_group block and hence won't raise any errors
    with patch.object(sys, 'argv', base_args):
        with pytest.raises(SystemExit):
            jobmon.client.worker_node.execution_wrapper.unwrap()
    captured = capsys.readouterr()
    members = captured.err.split("logging report by in the middle\n")
    assert len(members) > 5  # should be report_bys in the middle of the aaaa's

    # confirm we got all stderr from child
    aaaa = ""
    for block in members:
        aaaa += block
    assert aaaa == ("a" * 2**10 + "\n") * (2**8)


def test_executor_id(monkeypatch, capsys):
    """ this test is checking that the jobmon cli can access its own job id
    to send in the routes it is logging"""
    monkeypatch.setattr(
        jobmon.client.worker_node.execution_wrapper,
        "WorkerNodeJobInstance",
        MockIntercomCheckExecutorId)

    monkeypatch.setenv("JOB_ID", '77777')

    base_args = [
        "executor_id",
        "--command", "printenv",
        "--job_instance_id", "1",
        "--jm_host", "some.host.name",
        "--jm_port", "2",
        "--executor_class", "DummyExecutor",
        "--heartbeat_interval", "1",
        "--report_by_buffer", "3.1"
    ]

    with patch.object(sys, 'argv', base_args):
        with pytest.raises(SystemExit):
            jobmon.client.worker_node.execution_wrapper.unwrap()<|MERGE_RESOLUTION|>--- conflicted
+++ resolved
@@ -23,13 +23,8 @@
         self.executor_id = executor_id
         self.executor = executor
 
-<<<<<<< HEAD
     def log_running(self, next_report_increment):
-        pass
-=======
-    def log_running(self, next_report_increment, executor_id):
         return 200, False
->>>>>>> dc52fd3c
 
     def log_report_by(self, next_report_increment):
         pass
@@ -62,14 +57,9 @@
 
 class MockIntercomCheckExecutorId(MockIntercom):
 
-<<<<<<< HEAD
     def log_running(self, next_report_increment):
         assert self.executor_id == '77777'
-=======
-    def log_running(self, next_report_increment, executor_id):
-        assert executor_id == '77777'
         return 200, False
->>>>>>> dc52fd3c
 
     def log_report_by(self, next_report_increment):
         assert self.executor_id == '77777'
