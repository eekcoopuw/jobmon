--- conflicted
+++ resolved
@@ -4,8 +4,6 @@
 
 from tenacity import stop_after_attempt
 from jobmon.models.job_status import JobStatus
-from jobmon.models.job_instance_status import JobInstanceStatus
-from jobmon.client import shared_requester
 from jobmon.client.swarm.executors.sge import SGEExecutor
 from jobmon.client.swarm.job_management.job_list_manager import JobListManager
 from jobmon.client.swarm.workflow.executable_task import ExecutableTask
@@ -65,10 +63,6 @@
     job = job_list_manager_sge.bind_task(Task(command='fizzbuzz', name='bar',
                                               mem_free='1G',
                                               num_cores=1))
-<<<<<<< HEAD
-=======
-
->>>>>>> 502024b7
     # create job instances
     job_list_manager_sge.queue_job(job)
     jid = job_list_manager_sge.job_instance_factory.instantiate_queued_jobs()
