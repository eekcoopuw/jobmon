--- conflicted
+++ resolved
@@ -396,9 +396,6 @@
     jif.instantiate_queued_jobs()
 
     assert "-a foo" in caplog.text
-<<<<<<< HEAD
-    teardown_db(db_cfg)
-=======
     teardown_db(db_cfg)
 
 
@@ -524,5 +521,4 @@
         DB.session.commit()
 
     assert k_status_count[0] == 3
-    teardown_db(db_cfg)
->>>>>>> 34ae91e9
+    teardown_db(db_cfg)