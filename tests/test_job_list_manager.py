import pytest
import logging
from subprocess import check_output
import time

from unittest import mock
from sqlalchemy import create_engine
from sqlalchemy.orm import sessionmaker
from sqlalchemy.sql import text

# import jobmon.client.swarm.executors.sge
from tenacity import stop_after_attempt
from jobmon.models.job import Job
from jobmon.models.job_status import JobStatus
# from jobmon.models.job_instance_status import JobInstanceStatus
# from jobmon.models.job_instance import JobInstance
from jobmon.client.job_management.job_list_manager import JobListManager
from jobmon.client.workflow.executable_task import ExecutableTask
from jobmon.execution.scheduler.job_instance_scheduler import \
    JobInstanceScheduler
from jobmon.execution.scheduler.executor_job import ExecutorJob


class Task(ExecutableTask):
    """Test version of the Task class for use in this module"""

    def __init__(self, command, name, *args, **kwargs):
        super(Task, self).__init__(command=command, name=name, max_attempts=1,
                                   *args, **kwargs)


class SingleDagScheduler(JobInstanceScheduler):

    def __init__(self, executor, config, url, dag_id, *args, **kwargs):
        self._time = '2010-01-01 00:00:00'
        self._Session = sessionmaker(bind=create_engine(url))
        self._dag_id = dag_id
        super().__init__(executor, config)

    def _get_jobs_queued_for_instantiation(self):
        session = self._Session()
        try:
            new_time = session.execute(
                "select UTC_TIMESTAMP as time").fetchone()['time']
            session.commit()
            new_time = time.strftime("%Y-%m-%d %H:%M:%S")
            query_time = self._time
            self._time = new_time

            query = """
                SELECT
                    job.*
                FROM
                    job
                WHERE
                    job.dag_id = :dag_id
                    AND job.status = :job_status
                    AND job.status_date >= :last_sync
                ORDER BY job.job_id
                LIMIT :n_queued_jobs"""
            jobs = session.query(Job).from_statement(text(query)).params(
                dag_id=self._dag_id,
                job_status=JobStatus.QUEUED_FOR_INSTANTIATION,
                last_sync=query_time,
                n_queued_jobs=int(self.config.n_queued)
            ).all()
            session.commit()
            jobs = [j.to_wire_as_executor_job() for j in jobs]
            jobs = jobs = [
                ExecutorJob.from_wire(j, self.executor.__class__.__name__,
                                      self.requester)
                for j in jobs]
        finally:
            session.close()
        return jobs


def sequential_scheduler_instance(host, port, reconciliation_interval,
                                  heartbeat_interval, report_by_buffer, url,
                                  dag_id):
    from jobmon.execution.scheduler.execution_config import ExecutionConfig
    from jobmon.execution.strategies.sequential import SequentialExecutor

    cfg = ExecutionConfig.from_defaults()
    cfg.host = host
    cfg.port = port
    cfg.reconciliation_interval = reconciliation_interval
    cfg.heartbeat_interval = heartbeat_interval
    cfg.report_by_buffer = report_by_buffer

    executor = SequentialExecutor()
    return SingleDagScheduler(executor, cfg, url, dag_id)


@pytest.fixture(scope='function')
def sequential_scheduler_jlm(real_jsm_jqs, monkeypatch, db_cfg, real_dag_id,
                             client_env):
    # modify global config before importing anything else
    from jobmon import config
    config.jobmon_server_sqdn = real_jsm_jqs["JOBMON_HOST"]
    config.jobmon_service_port = real_jsm_jqs["JOBMON_PORT"]

    # build sequential scheduler
    scheduler = sequential_scheduler_instance(
        real_jsm_jqs["JOBMON_HOST"], real_jsm_jqs["JOBMON_PORT"], 4, 2, 2.1,
        db_cfg["server_config"].conn_str, real_dag_id)

    yield scheduler, JobListManager(real_dag_id)
    scheduler.stop()
    config.jobmon_server_sqdn = None
    config.jobmon_service_port = None


def run_sequential_scheduler_instance(host, port, reconciliation_interval,
                                      heartbeat_interval, report_by_buffer,
                                      url, dag_id):
    scheduler = sequential_scheduler_instance(
        host, port, reconciliation_interval, heartbeat_interval,
        report_by_buffer)
    scheduler.run()


@pytest.fixture(scope='function')
def sequential_scheduler_process_jlm(real_jsm_jqs, monkeypatch, db_cfg,
                                     real_dag_id, client_env):
    import multiprocessing as mp
    import time

    monkeypatch.setenv("JOBMON_SERVER_SQDN", real_jsm_jqs["JOBMON_HOST"])
    monkeypatch.setenv("JOBMON_SERVICE_PORT", real_jsm_jqs["JOBMON_PORT"])

    ctx = mp.get_context('spawn')
    p1 = ctx.Process(target=run_sequential_scheduler_instance,
                     args=(real_jsm_jqs["JOBMON_HOST"],
                           real_jsm_jqs["JOBMON_PORT"],
                           4, 2, 2.1, db_cfg["server_config"].conn_str,
                           real_dag_id))
    p1.start()
    time.sleep(10)
    yield JobListManager(real_dag_id)
    p1.terminate()


def test_sync(sequential_scheduler_jlm):
    scheduler, jlm = sequential_scheduler_jlm
    now = jlm.last_sync
    assert now is not None

    # This job will intentionally fail
    job = jlm.bind_task(
        Task(command='fizzbuzz', name='bar',
             executor_class="SequentialExecutor"))
    # create job instances
    jlm.adjust_resources_and_queue(job)
    jid = scheduler.instantiate_queued_jobs()
    assert jid

    # with a new job failed, make sure that the sync has been updated and the
    # call with the sync filter actually returns jobs. must wait at least 1
    # second for the times to be different
    time.sleep(1)
    jlm._sync()
    new_now = jlm.last_sync
    assert new_now > now
    assert len(jlm.all_error) > 0


def test_invalid_command(sequential_scheduler_jlm):
    scheduler, jlm = sequential_scheduler_jlm
    job = jlm.bind_task(Task(command='foo', name='bar',
                             executor_class="SequentialExecutor"))
    assert len(jlm.active_jobs) == 0

    jlm.adjust_resources_and_queue(job)
    assert len(jlm.active_jobs) == 1
    assert len(jlm.all_error) == 0

    scheduler.instantiate_queued_jobs()
    jlm._sync()
    assert len(jlm.all_error) > 0


def test_valid_command(sequential_scheduler_jlm):
    scheduler, jlm = sequential_scheduler_jlm
    job = jlm.bind_task(Task(command='ls', name='baz',
                             executor_class="SequentialExecutor"))
    assert len(jlm.active_jobs) == 0
    assert len(jlm.all_done) == 0

    jlm.adjust_resources_and_queue(job)
    assert len(jlm.active_jobs) == 1

    scheduler.instantiate_queued_jobs()
    jlm._sync()
    assert len(jlm.all_done) > 0


def test_blocking_update_timeout(client_env, real_dag_id):
    jlm = JobListManager(real_dag_id)
    job = jlm.bind_task(
        Task(command="sleep 3", name="foobarbaz",
             executor_class="SequentialExecutor"))
    jlm.adjust_resources_and_queue(job)

    with pytest.raises(RuntimeError) as error:
        jlm.block_until_any_done_or_error(timeout=2)

    expected_msg = ("Not all tasks completed within the given workflow "
                    "timeout length (2 seconds). Submitted tasks will still"
                    " run, but the workflow will need to be restarted.")
    assert expected_msg == str(error.value)


def test_server_502(sequential_scheduler_jlm):
    scheduler, jlm = sequential_scheduler_jlm
    """
    GBDSCI-1553

    We should be able to automatically retry if server returns 5XX
    status code. If we exceed retry budget, we should raise informative error
    """
    err_response = (
        502,
        b'<html>\r\n<head><title>502 Bad Gateway</title></head>\r\n<body '
        b'bgcolor="white">\r\n<center><h1>502 Bad Gateway</h1></center>\r\n'
        b'<hr><center>nginx/1.13.12</center>\r\n</body>\r\n</html>\r\n'
    )
    good_response = (
        200,
        {'job_dcts': [], 'time': '2019-02-21 17:40:07'}
    )

    job = jlm.bind_task(Task(command='ls', name='baz', num_cores=1))
    jlm.adjust_resources_and_queue(job)
    scheduler.instantiate_queued_jobs()

    # mock requester.get_content to return 2 502s then 200
    with mock.patch('jobmon.requester.get_content') as m:
        # Docs: If side_effect is an iterable then each call to the mock
        # will return the next value from the iterable
        m.side_effect = [err_response] * 2 + \
            [good_response] + [err_response] * 2

        jlm.get_job_statuses()  # fails at first

        # should have retried twice + one success
        retrier = jlm.requester.send_request.retry
        assert retrier.statistics['attempt_number'] == 3

        # if we end up stopping we should get an error
        with pytest.raises(RuntimeError, match='Status code was 502'):
            retrier.stop = stop_after_attempt(1)
            jlm.get_job_statuses()


def test_ji_unknown_state(sequential_scheduler_process_jlm, db_cfg):
    """should try to log a report by date after being set to the U state and
    fail"""
    def query_till_running(db_cfg):
        app = db_cfg["app"]
        DB = db_cfg["DB"]
        with app.app_context():
            resp = DB.session.execute(
                """SELECT status, executor_id FROM job_instance"""
            ).fetchall()[-1]
            DB.session.commit()
        return resp

    jlm = sequential_scheduler_jlm
    job = jlm.bind_task(Task(command="sleep 60", name="lost_task",
<<<<<<< HEAD
                             executor_class="SequentialExecutor"))
=======
                             num_cores=1, max_runtime_seconds=120,
                             m_mem_free='600M'))
>>>>>>> 26f460d6
    jlm.adjust_resources_and_queue(job)
    jlm._sync()
    resp = query_till_running(db_cfg)
<<<<<<< HEAD

    while resp.status != 'R':
=======
    count = 0
    while resp.status != 'R' and count < 20:
>>>>>>> 26f460d6
        resp = query_till_running(db_cfg)
        sleep(10)
        count = count + 1
    app = db_cfg["app"]
    DB = db_cfg["DB"]
    with app.app_context():
        DB.session.execute("""
            UPDATE job_instance
            SET status = 'U'
            WHERE job_instance_id = {}""".format(jids[0]))
        DB.session.commit()
    exec_id = resp.executor_id
    exit_status = None
    tries = 1
    while exit_status is None and tries < 10:
        try:
            exit_status = check_output(
                f"qacct -j {exec_id} | grep exit_status",
                shell=True, universal_newlines=True)
        except Exception:
            tries += 1
            sleep(3)
    # 9 indicates sigkill signal was sent as expected
    assert '9' in exit_status<|MERGE_RESOLUTION|>--- conflicted
+++ resolved
@@ -253,58 +253,58 @@
             jlm.get_job_statuses()
 
 
-def test_ji_unknown_state(sequential_scheduler_process_jlm, db_cfg):
-    """should try to log a report by date after being set to the U state and
-    fail"""
-    def query_till_running(db_cfg):
-        app = db_cfg["app"]
-        DB = db_cfg["DB"]
-        with app.app_context():
-            resp = DB.session.execute(
-                """SELECT status, executor_id FROM job_instance"""
-            ).fetchall()[-1]
-            DB.session.commit()
-        return resp
-
-    jlm = sequential_scheduler_jlm
-    job = jlm.bind_task(Task(command="sleep 60", name="lost_task",
-<<<<<<< HEAD
-                             executor_class="SequentialExecutor"))
-=======
-                             num_cores=1, max_runtime_seconds=120,
-                             m_mem_free='600M'))
->>>>>>> 26f460d6
-    jlm.adjust_resources_and_queue(job)
-    jlm._sync()
-    resp = query_till_running(db_cfg)
-<<<<<<< HEAD
-
-    while resp.status != 'R':
-=======
-    count = 0
-    while resp.status != 'R' and count < 20:
->>>>>>> 26f460d6
-        resp = query_till_running(db_cfg)
-        sleep(10)
-        count = count + 1
-    app = db_cfg["app"]
-    DB = db_cfg["DB"]
-    with app.app_context():
-        DB.session.execute("""
-            UPDATE job_instance
-            SET status = 'U'
-            WHERE job_instance_id = {}""".format(jids[0]))
-        DB.session.commit()
-    exec_id = resp.executor_id
-    exit_status = None
-    tries = 1
-    while exit_status is None and tries < 10:
-        try:
-            exit_status = check_output(
-                f"qacct -j {exec_id} | grep exit_status",
-                shell=True, universal_newlines=True)
-        except Exception:
-            tries += 1
-            sleep(3)
-    # 9 indicates sigkill signal was sent as expected
-    assert '9' in exit_status+# def test_ji_unknown_state(sequential_scheduler_process_jlm, db_cfg):
+#     """should try to log a report by date after being set to the U state and
+#     fail"""
+#     def query_till_running(db_cfg):
+#         app = db_cfg["app"]
+#         DB = db_cfg["DB"]
+#         with app.app_context():
+#             resp = DB.session.execute(
+#                 """SELECT status, executor_id FROM job_instance"""
+#             ).fetchall()[-1]
+#             DB.session.commit()
+#         return resp
+
+#     jlm = sequential_scheduler_jlm
+#     job = jlm.bind_task(Task(command="sleep 60", name="lost_task",
+# <<<<<<< HEAD
+#                              executor_class="SequentialExecutor"))
+# =======
+#                              num_cores=1, max_runtime_seconds=120,
+#                              m_mem_free='600M'))
+# >>>>>>> 26f460d6fac5f19cf5931f181e42e83fca21d0ec
+#     jlm.adjust_resources_and_queue(job)
+#     jlm._sync()
+#     resp = query_till_running(db_cfg)
+# <<<<<<< HEAD
+
+#     while resp.status != 'R':
+# =======
+#     count = 0
+#     while resp.status != 'R' and count < 20:
+# >>>>>>> 26f460d6fac5f19cf5931f181e42e83fca21d0ec
+#         resp = query_till_running(db_cfg)
+#         sleep(10)
+#         count = count + 1
+#     app = db_cfg["app"]
+#     DB = db_cfg["DB"]
+#     with app.app_context():
+#         DB.session.execute("""
+#             UPDATE job_instance
+#             SET status = 'U'
+#             WHERE job_instance_id = {}""".format(jids[0]))
+#         DB.session.commit()
+#     exec_id = resp.executor_id
+#     exit_status = None
+#     tries = 1
+#     while exit_status is None and tries < 10:
+#         try:
+#             exit_status = check_output(
+#                 f"qacct -j {exec_id} | grep exit_status",
+#                 shell=True, universal_newlines=True)
+#         except Exception:
+#             tries += 1
+#             sleep(3)
+#     # 9 indicates sigkill signal was sent as expected
+#     assert '9' in exit_status