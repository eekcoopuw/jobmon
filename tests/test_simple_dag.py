--- conflicted
+++ resolved
@@ -4,12 +4,6 @@
 
 from cluster_utils.io import makedirs_safely
 
-<<<<<<< HEAD
-from jobmon.models import JobStatus, JobInstance
-from jobmon.workflow.task_dag import TaskDag
-from jobmon.database import session_scope
-=======
->>>>>>> a009c6a4
 from jobmon import sge
 from jobmon.database import session_scope
 from jobmon.models import JobStatus, JobInstance
