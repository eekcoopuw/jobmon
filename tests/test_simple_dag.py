import logging
import os

from cluster_utils.io import makedirs_safely

from jobmon.models import JobStatus
<<<<<<< HEAD
from jobmon.workflow.task_dag_factory import TaskDagFactory
=======
>>>>>>> 7adb150f
from .mock_sleep_and_write_task import SleepAndWriteFileMockTask

logging.basicConfig(level=logging.INFO)
logger = logging.getLogger(__name__)

<<<<<<< HEAD
# Test fixtures

@pytest.fixture(scope='module')
def tmp_out_dir():
    u = uuid.uuid4()
    user = pwd.getpwuid(os.getuid()).pw_name
    output_root = '/ihme/scratch/users/{user}/tests/jobmon/{uuid}'.format(user=user, uuid=u)
    yield output_root
    shutil.rmtree(output_root)


@pytest.fixture(scope='module')
def task_dag_manager(db_cfg):
    tdm = TaskDagFactory()
    yield tdm

=======
>>>>>>> 7adb150f

# All Tests are written from the point of view of the Swarm, i.e the job controller in the application.
# These are all "In Memory" tests - create all objects in memory and test that they work. The objects are
# created in the database, but testing that round-trip is not an explicit goal of these tests. RE-reading a DAG
# from the dbs will be part of the resume feature release, which is Emu.

# These tests all use SleepAndWriteFileMockTask (which calls remote_sleep_and_write remotely)


def test_empty_dag(db_cfg, jsm_jqs, task_dag_manager):
    """
    Create a dag with no Tasks. Call all the creation methods and check that it raises no Exceptions.
    """
    dag = task_dag_manager.create_task_dag(name="test_empty")
    assert dag.name == "test_empty"
    dag.execute()

    (rc, num_completed, num_failed) = dag.execute()

    assert rc
    assert num_completed == 0
    assert num_failed == 0


def test_one_task(db_cfg, jsm_jqs, task_dag_manager, tmp_out_dir):
    """
    Create a dag with one Task and execute it
    """
    root_out_dir = "{}/mocks/test_one_task".format(tmp_out_dir)
    makedirs_safely(root_out_dir)
    dag = task_dag_manager.create_task_dag(name="test_one_task")

    task = SleepAndWriteFileMockTask(
        output_file_name="{}/test_one_task/mock.out".format(tmp_out_dir)
    )
    dag.add_task(task)

    os.makedirs("{}/test_one_task".format(tmp_out_dir))
    (rc, num_completed, num_failed) = dag.execute()

    assert rc
    assert num_completed == 1
    assert num_failed == 0
    assert task.cached_status == JobStatus.DONE


def test_three_linear_tasks(db_cfg, jsm_jqs, task_dag_manager, tmp_out_dir):
    """
    Create and execute a dag with three Tasks, one after another: a->b->c
    """
    root_out_dir = "{}/mocks/test_three_linear_tasks".format(tmp_out_dir)
    makedirs_safely(root_out_dir)
    dag = task_dag_manager.create_task_dag(name="test_three_linear_tasks")

    task_a = SleepAndWriteFileMockTask(
        output_file_name="{}/a.out".format(root_out_dir),
        upstream_tasks=[]  # To be clear
    )
    dag.add_task(task_a)

    task_b = SleepAndWriteFileMockTask(
        output_file_name="{}/b.out".format(root_out_dir),
        upstream_tasks=[task_a]
    )
    dag.add_task(task_b)

    task_c = SleepAndWriteFileMockTask(
        output_file_name="{}/c.out".format(root_out_dir),
        upstream_tasks=[task_b]
    )
    dag.add_task(task_c)

    logger.debug("DAG: {}".format(dag))
    (rc, num_completed, num_failed) = dag.execute()
    assert rc
    assert num_completed == 3
    assert num_failed == 0

    all([task_a, task_b, task_c])

    # TBD validation


def test_fork_and_join_tasks(db_cfg, jsm_jqs, task_dag_manager, tmp_out_dir):
    """
    Create a small fork and join dag with four phases:
     a->b[0..2]->c[0..2]->d
     and execute it
    """
    root_out_dir = "{}/mocks/test_fork_and_join_tasks".format(tmp_out_dir)
    makedirs_safely(root_out_dir)
    dag = task_dag_manager.create_task_dag(name="test_fork_and_join_tasks")

    task_a = SleepAndWriteFileMockTask(
        sleep_secs=1,
        output_file_name="{}/a.out".format(root_out_dir)
    )
    dag.add_task(task_a)

    # The B's all have varying runtimes,
    task_b = {}
    for i in range(3):
        task_b[i] = SleepAndWriteFileMockTask(
            sleep_secs=5 + i,
            output_file_name="{}/b-{}.out".format(root_out_dir, i),
            upstream_tasks=[task_a]
        )
        dag.add_task(task_b[i])

    # Each c[i] depends exactly and only on b[i]
    # The c[i] runtimes invert the b's runtimes, hoping to smoke-out any race conditions by creating a collision near d
    task_c = {}
    for i in range(3):
        task_c[i] = SleepAndWriteFileMockTask(
            sleep_secs=5 - i,
            output_file_name="{}/c-{}.out".format(root_out_dir, i),
            upstream_tasks=[task_b[i]]
        )
        dag.add_task(task_c[i])

    task_d = SleepAndWriteFileMockTask(
        sleep_secs=3,
        output_file_name="{}/d.out".format(root_out_dir),
        upstream_tasks=[task_c[i] for i in range(3)]
    )
    dag.add_task(task_d)

    logger.info("DAG: {}".format(dag))

    (rc, num_completed, num_failed) = dag.execute()

    assert rc
    assert num_completed == 1 + 3 + 3 + 1
    assert num_failed == 0

    assert task_a.cached_status == JobStatus.DONE

    assert task_b[0].cached_status == JobStatus.DONE
    assert task_b[1].cached_status == JobStatus.DONE
    assert task_b[2].cached_status == JobStatus.DONE

    assert task_c[0].cached_status == JobStatus.DONE
    assert task_c[1].cached_status == JobStatus.DONE
    assert task_c[2].cached_status == JobStatus.DONE

    assert task_d.cached_status == JobStatus.DONE


def test_fork_and_join_tasks_with_fatal_error(db_cfg, jsm_jqs, task_dag_manager, tmp_out_dir):
    """
    Create the same small fork and join dag.
    One of the b-tasks (#1) fails consistently, so c[1] will never be ready.
    """
    root_out_dir = "{}/mocks/test_fork_and_join_tasks_with_fatal_error".format(tmp_out_dir)
    makedirs_safely(root_out_dir)
    dag = task_dag_manager.create_task_dag(name="test_fork_and_join_tasks_with_fatal_error")

    task_a = SleepAndWriteFileMockTask(
        output_file_name="{}/a.out".format(root_out_dir)
    )
    dag.add_task(task_a)

    task_b = {}
    for i in range(3):
        # task b[1] will fail always
        task_b[i] = SleepAndWriteFileMockTask(
            output_file_name="{}/b-{}.out".format(root_out_dir, i),
            upstream_tasks=[task_a],
            fail_always=(i == 1)
        )
        dag.add_task(task_b[i])

    task_c = {}
    for i in range(3):
        task_c[i] = SleepAndWriteFileMockTask(
            output_file_name="{}/c-{}.out".format(root_out_dir, i),
            upstream_tasks=[task_b[i]]
        )
        dag.add_task(task_c[i])

    task_d = SleepAndWriteFileMockTask(
        output_file_name="{}/d.out".format(root_out_dir),
        upstream_tasks=[task_c[i] for i in range(3)]
    )
    dag.add_task(task_d)

    logger.info("DAG: {}".format(dag))

    (rc, num_completed, num_failed) = dag.execute()

    assert not rc
    assert num_completed == 1 + 2 + 2  # a, b[0], b[2], c[0], c[2],  but not b[1], c[1], d
    assert num_failed == 1  # b[1]

    assert task_a.cached_status == JobStatus.DONE

    assert task_b[0].cached_status == JobStatus.DONE
    assert task_b[1].cached_status == JobStatus.ERROR_FATAL
    assert task_b[2].cached_status == JobStatus.DONE

    assert task_c[0].cached_status == JobStatus.DONE
    assert task_c[1].cached_status == JobStatus.INSTANTIATED
    assert task_c[2].cached_status == JobStatus.DONE

    assert task_d.cached_status == JobStatus.INSTANTIATED


def test_fork_and_join_tasks_with_retryable_error(db_cfg, jsm_jqs, task_dag_manager, tmp_out_dir):
    """
    Create the same fork and join dag with three Tasks a->b[0..3]->c and execute it.
    One of the b-tasks fails once, so the retry handler should cover that, and the whole DAG should complete
    """
    root_out_dir = "{}/mocks/test_fork_and_join_tasks_with_retryable_error".format(tmp_out_dir)
    makedirs_safely(root_out_dir)
    dag = task_dag_manager.create_task_dag(name="test_fork_and_join_tasks_with_retryable_error")

    task_a = SleepAndWriteFileMockTask(
        output_file_name="{}/a.out".format(root_out_dir)
    )
    dag.add_task(task_a)

    task_b = {}
    for i in range(3):
        # task b[1] will fail
        task_b[i] = SleepAndWriteFileMockTask(
            output_file_name="{}/b-{}.out".format(root_out_dir, i),
            upstream_tasks=[task_a],
            fail_count=1 if (i == 1) else 0
        )
        dag.add_task(task_b[i])

    task_c = {}
    for i in range(3):
        task_c[i] = SleepAndWriteFileMockTask(
            output_file_name="{}/c-{}.out".format(root_out_dir, i),
            upstream_tasks=[task_b[i]]
        )
        dag.add_task(task_c[i])

    task_d = SleepAndWriteFileMockTask(
        output_file_name="{}/d.out".format(root_out_dir),
        upstream_tasks=[task_c[i] for i in range(3)],
        fail_count=2
    )
    dag.add_task(task_d)

    logger.info("DAG: {}".format(dag))

    (rc, num_completed, num_failed) = dag.execute()

    assert rc
    assert num_completed == 1 + 3 + 3 + 1
    assert num_failed == 0

    assert task_a.cached_status == JobStatus.DONE

    assert task_b[0].cached_status == JobStatus.DONE
    assert task_b[1].cached_status == JobStatus.DONE
    assert task_b[2].cached_status == JobStatus.DONE

    assert task_c[0].cached_status == JobStatus.DONE
    assert task_c[1].cached_status == JobStatus.DONE
    assert task_c[2].cached_status == JobStatus.DONE

    assert task_d.cached_status == JobStatus.DONE


def test_bushy_dag(db_cfg, jsm_jqs, job_dag_manager, tmp_out_dir):
    """
    Similar to the a small fork and join dag but with connections between early and late phases:
       a->b[0..2]->c[0..2]->d
    And also:
       c depends on a
       d depends on b
    """
    root_out_dir = "{}/mocks/test_fork_and_join_tasks".format(tmp_out_dir)
    makedirs_safely(root_out_dir)
    dag = job_dag_manager.create_job_dag(name="test_fork_and_join_tasks")

    task_a = SleepAndWriteFileMockTask(
        sleep_secs=1,
        output_file_name="{}/a.out".format(root_out_dir)
    )
    dag.add_task(task_a)

    # The B's all have varying runtimes,
    task_b = {}
    for i in range(3):
        task_b[i] = SleepAndWriteFileMockTask(
            sleep_secs=5 + i,
            output_file_name="{}/b-{}.out".format(root_out_dir, i),
            upstream_tasks=[task_a]
        )
        dag.add_task(task_b[i])

    # Each c[i] depends exactly and only on b[i]
    # The c[i] runtimes invert the b's runtimes, hoping to smoke-out any race conditions by creating a collision near d
    task_c = {}
    for i in range(3):
        task_c[i] = SleepAndWriteFileMockTask(
            sleep_secs=5 - i,
            output_file_name="{}/c-{}.out".format(root_out_dir, i),
            upstream_tasks=[task_b[i], task_a]
        )
        dag.add_task(task_c[i])

    b_and_c = [task_b[i] for i in range(3)]
    b_and_c += [task_c[i] for i in range(3)]
    task_d = SleepAndWriteFileMockTask(
        sleep_secs=3,
        output_file_name="{}/d.out".format(root_out_dir),
        upstream_tasks=b_and_c
    )
    dag.add_task(task_d)

    logger.info("DAG: {}".format(dag))

    (rc, num_completed, num_failed) = dag.execute()

    # TODO: How to check that nothing was started before its upstream were done?
    # Could we read database? Unfortunately not - submitted_date is initial creation, not qsub
    # status_date is date of last change.
    # Could we listen to job-instance state transitions?

    assert rc
    assert num_completed == 1 + 3 + 3 + 1
    assert num_failed == 0

    assert task_a.cached_status == JobStatus.DONE

    assert task_b[0].cached_status == JobStatus.DONE
    assert task_b[1].cached_status == JobStatus.DONE
    assert task_b[2].cached_status == JobStatus.DONE

    assert task_c[0].cached_status == JobStatus.DONE
    assert task_c[1].cached_status == JobStatus.DONE
    assert task_c[2].cached_status == JobStatus.DONE

    assert task_d.cached_status == JobStatus.DONE
<|MERGE_RESOLUTION|>--- conflicted
+++ resolved
@@ -4,41 +4,20 @@
 from cluster_utils.io import makedirs_safely
 
 from jobmon.models import JobStatus
-<<<<<<< HEAD
-from jobmon.workflow.task_dag_factory import TaskDagFactory
-=======
->>>>>>> 7adb150f
 from .mock_sleep_and_write_task import SleepAndWriteFileMockTask
 
 logging.basicConfig(level=logging.INFO)
 logger = logging.getLogger(__name__)
 
-<<<<<<< HEAD
-# Test fixtures
-
-@pytest.fixture(scope='module')
-def tmp_out_dir():
-    u = uuid.uuid4()
-    user = pwd.getpwuid(os.getuid()).pw_name
-    output_root = '/ihme/scratch/users/{user}/tests/jobmon/{uuid}'.format(user=user, uuid=u)
-    yield output_root
-    shutil.rmtree(output_root)
-
-
-@pytest.fixture(scope='module')
-def task_dag_manager(db_cfg):
-    tdm = TaskDagFactory()
-    yield tdm
-
-=======
->>>>>>> 7adb150f
-
-# All Tests are written from the point of view of the Swarm, i.e the job controller in the application.
-# These are all "In Memory" tests - create all objects in memory and test that they work. The objects are
-# created in the database, but testing that round-trip is not an explicit goal of these tests. RE-reading a DAG
-# from the dbs will be part of the resume feature release, which is Emu.
-
-# These tests all use SleepAndWriteFileMockTask (which calls remote_sleep_and_write remotely)
+# All Tests are written from the point of view of the Swarm, i.e the job
+# controller in the application.  These are all "In Memory" tests - create all
+# objects in memory and test that they work. The objects are created in the
+# database, but testing that round-trip is not an explicit goal of these tests.
+# RE-reading a DAG from the dbs will be part of the resume feature release,
+# which is Emu.
+
+# These tests all use SleepAndWriteFileMockTask (which calls
+# remote_sleep_and_write remotely)
 
 
 def test_empty_dag(db_cfg, jsm_jqs, task_dag_manager):
@@ -299,7 +278,7 @@
     assert task_d.cached_status == JobStatus.DONE
 
 
-def test_bushy_dag(db_cfg, jsm_jqs, job_dag_manager, tmp_out_dir):
+def test_bushy_dag(db_cfg, jsm_jqs, task_dag_manager, tmp_out_dir):
     """
     Similar to the a small fork and join dag but with connections between early and late phases:
        a->b[0..2]->c[0..2]->d
@@ -309,7 +288,7 @@
     """
     root_out_dir = "{}/mocks/test_fork_and_join_tasks".format(tmp_out_dir)
     makedirs_safely(root_out_dir)
-    dag = job_dag_manager.create_job_dag(name="test_fork_and_join_tasks")
+    dag = task_dag_manager.create_task_dag(name="test_fork_and_join_tasks")
 
     task_a = SleepAndWriteFileMockTask(
         sleep_secs=1,
