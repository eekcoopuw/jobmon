--- conflicted
+++ resolved
@@ -11,9 +11,6 @@
 from .mock_sleep_and_write_task import SleepAndWriteFileMockTask
 
 logger = logging.getLogger(__name__)
-handler = logging.StreamHandler(sys.stdout)
-handler.setLevel(logging.DEBUG)
-logger.addHandler(handler)
 
 # All Tests are written from the point of view of the Swarm, i.e the job
 # controller in the application.  These are all "In Memory" tests - create all
@@ -484,7 +481,6 @@
     assert task_c[1].cached_status == JobStatus.DONE
     assert task_c[2].cached_status == JobStatus.DONE
 
-<<<<<<< HEAD
     assert task_d.cached_status == JobStatus.DONE
 
 
@@ -517,7 +513,4 @@
         assert ji.cpu
         assert ji.io
         assert ji.nodename
-        assert ':' not in ji.wallclock  # wallclock should be in seconds
-=======
-    assert task_d.cached_status == JobStatus.DONE
->>>>>>> bca24430
+        assert ':' not in ji.wallclock  # wallclock should be in seconds