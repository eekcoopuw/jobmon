import logging
import os
import pytest

from cluster_utils.io import makedirs_safely

from jobmon import sge
from jobmon.database import session_scope
from jobmon.models import JobStatus, JobInstance
from jobmon.workflow.task_dag import TaskDag
from jobmon.meta_models.task_dag import TaskDagMeta
from .mock_sleep_and_write_task import SleepAndWriteFileMockTask

logger = logging.getLogger(__name__)

# All Tests are written from the point of view of the Swarm, i.e the job
# controller in the application.  These are all "In Memory" tests - create all
# objects in memory and test that they work. The objects are created in the
# database, but testing that round-trip is not an explicit goal of these tests.
# RE-reading a DAG from the dbs will be part of the resume feature release,
# which is Emu.

# These tests all use SleepAndWriteFileMockTask (which calls
# remote_sleep_and_write remotely)


def test_empty_dag(db_cfg, jsm_jqs):
    """
    Create a dag with no Tasks. Call all the creation methods and check that it
    raises no Exceptions.
    """
    dag = TaskDag(name="test_empty")
    assert dag.name == "test_empty"
    dag.execute()

    (rc, num_completed, num_previously_complete, num_failed) = dag.execute()

    assert rc
    assert num_previously_complete == 0
    assert num_completed == 0
    assert num_failed == 0


def test_one_task(db_cfg, jsm_jqs, tmp_out_dir):
    """
    Create a dag with one Task and execute it
    """
    root_out_dir = "{}/mocks/test_one_task".format(tmp_out_dir)
    makedirs_safely(root_out_dir)
    dag = TaskDag(name="test_one_task")
    command_script = sge.true_path("tests/remote_sleep_and_write.py")

    output_file_name = "{}/test_one_task/mock.out".format(tmp_out_dir)
    task = SleepAndWriteFileMockTask(
        command=("python {cs} --sleep_secs 1 --output_file_path {ofn} "
                 "--name {n}" .format(cs=command_script, ofn=output_file_name,
                                      n=output_file_name)))
    dag.add_task(task)
    os.makedirs("{}/test_one_task".format(tmp_out_dir))
    (rc, num_completed, num_previously_complete, num_failed) = dag.execute()

    assert rc
    assert num_completed == 1
    assert num_previously_complete == 0
    assert num_failed == 0
    assert task.status == JobStatus.DONE


def test_two_tasks_same_name_errors(db_cfg, jsm_jqs, tmp_out_dir):
    """
    Create a dag with two Tasks, with the second task having the same hash_name
    as the first. Make sure that, upon adding the second task to the dag,
    TaskDag raises a ValueError
    """
    root_out_dir = "{}/mocks/test_two_tasks_same_name".format(tmp_out_dir)
    makedirs_safely(root_out_dir)
    dag = TaskDag(name="test_two_tasks_same_name")
    command_script = sge.true_path("tests/remote_sleep_and_write.py")

    output_file_name = "{}/test_two_tasks_same_name/a.out".format(tmp_out_dir)
    task_a = SleepAndWriteFileMockTask(
        command=("python {cs} --sleep_secs 1 --output_file_path {ofn} "
                 "--name {n}".format(cs=command_script, ofn=output_file_name,
                                     n=output_file_name)))
    dag.add_task(task_a)

    task_a_again = SleepAndWriteFileMockTask(
        command=("python {cs} --sleep_secs 1 --output_file_path {ofn} "
                 "--name {n}".format(cs=command_script, ofn=output_file_name,
                                     n=output_file_name)))

    with pytest.raises(ValueError):
        dag.add_task(task_a_again)


def test_three_linear_tasks(db_cfg, jsm_jqs, tmp_out_dir):
    """
    Create and execute a dag with three Tasks, one after another: a->b->c
    """
    root_out_dir = "{}/mocks/test_three_linear_tasks".format(tmp_out_dir)
    makedirs_safely(root_out_dir)
    dag = TaskDag(name="test_three_linear_tasks")
    command_script = sge.true_path("tests/remote_sleep_and_write.py")

    a_output_file_name = "{}/a.out".format(root_out_dir)
    task_a = SleepAndWriteFileMockTask(
        command=("python {cs} --sleep_secs 1 --output_file_path {ofn} "
                 "--name {n}".format(cs=command_script, ofn=a_output_file_name,
                                     n=a_output_file_name)),
        upstream_tasks=[]  # To be clear
    )
    dag.add_task(task_a)

    b_output_file_name = "{}/b.out".format(root_out_dir)
    task_b = SleepAndWriteFileMockTask(
        command=("python {cs} --sleep_secs 1 --output_file_path {ofn} "
                 "--name {n}".format(cs=command_script, ofn=b_output_file_name,
                                     n=b_output_file_name)),
        upstream_tasks=[task_a]
    )
    dag.add_task(task_b)

    c_output_file_name = "{}/c.out".format(root_out_dir)
    task_c = SleepAndWriteFileMockTask(
        command=("python {cs} --sleep_secs 1 --output_file_path {ofn} "
                 "--name {n}".format(cs=command_script, ofn=c_output_file_name,
                                     n=c_output_file_name)),
        upstream_tasks=[task_b]
    )
    dag.add_task(task_c)

    logger.debug("DAG: {}".format(dag))
    (rc, num_completed, num_previously_complete, num_failed) = dag.execute()
    assert rc
    assert num_completed == 3
    assert num_previously_complete == 0
    assert num_failed == 0

    all([task_a, task_b, task_c])

    # TBD validation


def test_fork_and_join_tasks(db_cfg, jsm_jqs, tmp_out_dir):
    """
    Create a small fork and join dag with four phases:
     a->b[0..2]->c[0..2]->d
     and execute it
    """
    root_out_dir = "{}/mocks/test_fork_and_join_tasks".format(tmp_out_dir)
    makedirs_safely(root_out_dir)
    dag = TaskDag(name="test_fork_and_join_tasks")
    command_script = sge.true_path("tests/remote_sleep_and_write.py")

    output_file_name = "{}/a.out".format(root_out_dir)
    task_a = SleepAndWriteFileMockTask(
        command=("python {cs} --sleep_secs 1 --output_file_path {ofn} "
                 "--name {n}".format(cs=command_script, ofn=output_file_name,
                                     n=output_file_name))
    )
    dag.add_task(task_a)

    # The B's all have varying runtimes,
    task_b = {}
    for i in range(3):
        sleep_secs = 5 + i
        output_file_name = "{}/b-{}.out".format(root_out_dir, i)
        task_b[i] = SleepAndWriteFileMockTask(
            command=("python {cs} --sleep_secs {ss} --output_file_path {ofn} "
                     "--name {n}".format(cs=command_script, ss=sleep_secs,
                                         ofn=output_file_name,
                                         n=output_file_name)),
            upstream_tasks=[task_a]
        )
        dag.add_task(task_b[i])

    # Each c[i] depends exactly and only on b[i]
    # The c[i] runtimes invert the b's runtimes, hoping to smoke-out any race
    # conditions by creating a collision near d
    task_c = {}
    for i in range(3):
        sleep_secs = 5 - i
        output_file_name = "{}/c-{}.out".format(root_out_dir, i)
        task_c[i] = SleepAndWriteFileMockTask(
            command=("python {cs} --sleep_secs {ss} --output_file_path {ofn} "
                     "--name {n}".format(cs=command_script, ss=sleep_secs,
                                         ofn=output_file_name,
                                         n=output_file_name)),
            upstream_tasks=[task_b[i]]
        )
        dag.add_task(task_c[i])

    sleep_secs = 3
    output_file_name = "{}/d.out".format(root_out_dir)
    task_d = SleepAndWriteFileMockTask(
        command=("python {cs} --sleep_secs {ss} --output_file_path {ofn} "
                 "--name {n}".format(cs=command_script, ss=sleep_secs,
                                     ofn=output_file_name,
                                     n=output_file_name)),
        upstream_tasks=[task_c[i] for i in range(3)]
    )
    dag.add_task(task_d)

    logger.info("DAG: {}".format(dag))

    (rc, num_completed, num_previously_complete, num_failed) = dag.execute()

    assert rc
    assert num_completed == 1 + 3 + 3 + 1
    assert num_previously_complete == 0
    assert num_failed == 0

    assert task_a.status == JobStatus.DONE

    assert task_b[0].status == JobStatus.DONE
    assert task_b[1].status == JobStatus.DONE
    assert task_b[2].status == JobStatus.DONE

    assert task_c[0].status == JobStatus.DONE
    assert task_c[1].status == JobStatus.DONE
    assert task_c[2].status == JobStatus.DONE

    assert task_d.status == JobStatus.DONE


def test_fork_and_join_tasks_with_fatal_error(db_cfg, jsm_jqs, tmp_out_dir):
    """
    Create the same small fork and join dag.
    One of the b-tasks (#1) fails consistently, so c[1] will never be ready.
    """
    root_out_dir = ("{}/mocks/test_fork_and_join_tasks_with_fatal_error"
                    .format(tmp_out_dir))
    makedirs_safely(root_out_dir)
    dag = TaskDag(name="test_fork_and_join_tasks_with_fatal_error")
    command_script = sge.true_path("tests/remote_sleep_and_write.py")

    output_file_name = "{}/a.out".format(root_out_dir)
    task_a = SleepAndWriteFileMockTask(
        command=("python {cs} --sleep_secs 1 --output_file_path {ofn} "
                 "--name {n}".format(cs=command_script, ofn=output_file_name,
                                     n=output_file_name))
    )
    dag.add_task(task_a)

    task_b = {}
    for i in range(3):
        output_file_name = "{}/b-{}.out".format(root_out_dir, i)
        # task b[1] will fail always
        task_b[i] = SleepAndWriteFileMockTask(
            command=("python {cs} --sleep_secs 1 --output_file_path {ofn} "
                     "--name {n}".format(cs=command_script,
                                         ofn=output_file_name,
                                         n=output_file_name)),
            upstream_tasks=[task_a],
            fail_always=(i == 1)
        )
        dag.add_task(task_b[i])

    task_c = {}
    for i in range(3):
        output_file_name = "{}/c-{}.out".format(root_out_dir, i)
        task_c[i] = SleepAndWriteFileMockTask(
            command=("python {cs} --sleep_secs 1 --output_file_path {ofn} "
                     "--name {n}".format(cs=command_script,
                                         ofn=output_file_name,
                                         n=output_file_name)),
            upstream_tasks=[task_b[i]]
        )
        dag.add_task(task_c[i])

    output_file_name = "{}/d.out".format(root_out_dir)
    task_d = SleepAndWriteFileMockTask(
        command=("python {cs} --sleep_secs 1 --output_file_path {ofn} "
                 "--name {n}".format(cs=command_script, ofn=output_file_name,
                                     n=output_file_name)),
        upstream_tasks=[task_c[i] for i in range(3)]
    )
    dag.add_task(task_d)

    logger.info("DAG: {}".format(dag))

    (rc, num_completed, num_previously_complete, num_failed) = dag.execute()

    assert not rc
    # a, b[0], b[2], c[0], c[2],  but not b[1], c[1], d
    assert num_completed == 1 + 2 + 2
    assert num_previously_complete == 0
    assert num_failed == 1  # b[1]

    assert task_a.status == JobStatus.DONE

    assert task_b[0].status == JobStatus.DONE
    assert task_b[1].status == JobStatus.ERROR_FATAL
    assert task_b[2].status == JobStatus.DONE

    assert task_c[0].status == JobStatus.DONE
    assert task_c[1].status == JobStatus.REGISTERED
    assert task_c[2].status == JobStatus.DONE

    assert task_d.status == JobStatus.REGISTERED


def test_fork_and_join_tasks_with_retryable_error(db_cfg, jsm_jqs,
                                                  tmp_out_dir):
    """
    Create the same fork and join dag with three Tasks a->b[0..3]->c and
    execute it.
    One of the b-tasks fails once, so the retry handler should cover that, and
    the whole DAG should complete
    """
    root_out_dir = ("{}/mocks/test_fork_and_join_tasks_with_retryable_error"
                    .format(tmp_out_dir))
    makedirs_safely(root_out_dir)
    dag = TaskDag(name="test_fork_and_join_tasks_with_retryable_error")
    command_script = sge.true_path("tests/remote_sleep_and_write.py")

    output_file_name = "{}/a.out".format(root_out_dir)
    task_a = SleepAndWriteFileMockTask(
        command=("python {cs} --sleep_secs 1 --output_file_path {ofn} "
                 "--name {n}".format(cs=command_script, ofn=output_file_name,
                                     n=output_file_name))
    )
    dag.add_task(task_a)

    task_b = {}
    for i in range(3):
        output_file_name = "{}/b-{}.out".format(root_out_dir, i)
        # task b[1] will fail
        task_b[i] = SleepAndWriteFileMockTask(
            command=("python {cs} --sleep_secs 1 --output_file_path {ofn} "
                     "--name {n}".format(cs=command_script,
                                         ofn=output_file_name,
                                         n=output_file_name)),
            upstream_tasks=[task_a],
            fail_count=1 if (i == 1) else 0
        )
        dag.add_task(task_b[i])

    task_c = {}
    for i in range(3):
        output_file_name = "{}/c-{}.out".format(root_out_dir, i)
        task_c[i] = SleepAndWriteFileMockTask(
            command=("python {cs} --sleep_secs 1 --output_file_path {ofn} "
                     "--name {n}".format(cs=command_script,
                                         ofn=output_file_name,
                                         n=output_file_name)),
            upstream_tasks=[task_b[i]]
        )
        dag.add_task(task_c[i])

    output_file_name = "{}/d.out".format(root_out_dir)
    task_d = SleepAndWriteFileMockTask(
        command=("python {cs} --sleep_secs 1 --output_file_path {ofn} "
                 "--name {n}".format(cs=command_script, ofn=output_file_name,
                                     n=output_file_name)),
        upstream_tasks=[task_c[i] for i in range(3)],
        fail_count=2
    )
    dag.add_task(task_d)

    logger.info("DAG: {}".format(dag))

    (rc, num_completed, num_previously_complete, num_failed) = dag.execute()

    assert rc
    assert num_completed == 1 + 3 + 3 + 1
    assert num_previously_complete == 0
    assert num_failed == 0

    assert task_a.status == JobStatus.DONE

    assert task_b[0].status == JobStatus.DONE
    assert task_b[1].status == JobStatus.DONE
    assert task_b[2].status == JobStatus.DONE

    assert task_c[0].status == JobStatus.DONE
    assert task_c[1].status == JobStatus.DONE
    assert task_c[2].status == JobStatus.DONE

    assert task_d.status == JobStatus.DONE


def test_bushy_dag(db_cfg, jsm_jqs, tmp_out_dir):
    """
    Similar to the a small fork and join dag but with connections between early
    and late phases:
       a->b[0..2]->c[0..2]->d
    And also:
       c depends on a
       d depends on b
    """
    root_out_dir = "{}/mocks/test_fork_and_join_tasks".format(tmp_out_dir)
    makedirs_safely(root_out_dir)
    dag = TaskDag(name="test_fork_and_join_tasks")
    command_script = sge.true_path("tests/remote_sleep_and_write.py")

    output_file_name = "{}/a.out".format(root_out_dir)
    task_a = SleepAndWriteFileMockTask(
        command=("python {cs} --sleep_secs 1 --output_file_path {ofn} "
                 "--name {n}".format(cs=command_script, ofn=output_file_name,
                                     n=output_file_name)))
    dag.add_task(task_a)

    # The B's all have varying runtimes,
    task_b = {}
    for i in range(3):
        sleep_secs = 5 + i
        output_file_name = "{}/b-{}.out".format(root_out_dir, i)
        task_b[i] = SleepAndWriteFileMockTask(
            command=("python {cs} --sleep_secs {ss} --output_file_path {ofn} "
                     "--name {n}".format(cs=command_script, ss=sleep_secs,
                                         ofn=output_file_name,
                                         n=output_file_name)),
            upstream_tasks=[task_a]
        )
        dag.add_task(task_b[i])

    # Each c[i] depends exactly and only on b[i]
    # The c[i] runtimes invert the b's runtimes, hoping to smoke-out any race
    # conditions by creating a collision near d
    task_c = {}
    for i in range(3):
        sleep_secs = 5 - i
        output_file_name = "{}/c-{}.out".format(root_out_dir, i)
        task_c[i] = SleepAndWriteFileMockTask(
            command=("python {cs} --sleep_secs {ss} --output_file_path {ofn} "
                     "--name {n}".format(cs=command_script, ss=sleep_secs,
                                         ofn=output_file_name,
                                         n=output_file_name)),
            upstream_tasks=[task_b[i], task_a]
        )
        dag.add_task(task_c[i])

    b_and_c = [task_b[i] for i in range(3)]
    b_and_c += [task_c[i] for i in range(3)]
    sleep_secs = 3
    output_file_name = "{}/d.out".format(root_out_dir)
    task_d = SleepAndWriteFileMockTask(
        command=("python {cs} --sleep_secs {ss} --output_file_path {ofn} "
                 "--name {n}".format(cs=command_script, ss=sleep_secs,
                                     ofn=output_file_name,
                                     n=output_file_name)),
        upstream_tasks=b_and_c
    )
    dag.add_task(task_d)

    logger.info("DAG: {}".format(dag))

    (rc, num_completed, num_previously_complete, num_failed) = dag.execute()

    # TODO: How to check that nothing was started before its upstream were
    # done?
    # Could we read database? Unfortunately not - submitted_date is initial
    # creation, not qsub status_date is date of last change.
    # Could we listen to job-instance state transitions?

    assert rc
    assert num_completed == 1 + 3 + 3 + 1
    assert num_previously_complete == 0
    assert num_failed == 0

    assert task_a.status == JobStatus.DONE

    assert task_b[0].status == JobStatus.DONE
    assert task_b[1].status == JobStatus.DONE
    assert task_b[2].status == JobStatus.DONE

    assert task_c[0].status == JobStatus.DONE
    assert task_c[1].status == JobStatus.DONE
    assert task_c[2].status == JobStatus.DONE

    assert task_d.status == JobStatus.DONE


def test_dag_logging(db_cfg, jsm_jqs, tmp_out_dir):
    """
    Create a dag with one Task and execute it, and make sure logs show up in db

    This is in a separate test from the jsm-specifc logging test, as this test
    runs the jobmon pipeline as it would be run from the client perspective,
    and makes sure the qstat usage details are automatically updated in the db,
    as well as the created_date for the dag
    """
    root_out_dir = "{}/mocks/test_dag_logging".format(tmp_out_dir)
    makedirs_safely(root_out_dir)
    dag = TaskDag(name="test_dag_logging")
    command_script = sge.true_path("tests/remote_sleep_and_write.py")

    output_file_name = "{}/test_dag_logging/mock.out".format(tmp_out_dir)
    task = SleepAndWriteFileMockTask(
        command=("python {cs} --sleep_secs 1 --output_file_path {ofn} "
                 "--name {n}" .format(cs=command_script, ofn=output_file_name,
                                      n=output_file_name)))
    dag.add_task(task)
    os.makedirs("{}/test_dag_logging".format(tmp_out_dir))
    (rc, num_completed, num_previously_complete, num_failed) = dag.execute()

    with session_scope() as session:
        ji = session.query(JobInstance).first()
        assert ji.usage_str  # all these should exist and not be empty
        assert ji.maxvmem
        assert ji.cpu
        assert ji.io
        assert ji.nodename
        assert ':' not in ji.wallclock  # wallclock should be in seconds

<<<<<<< HEAD
        td = session.query(TaskDagMeta).first()
        print(td.created_date)
        assert td.created_date  # this should not be empty
=======

def test_dag_stderr_stdout(db_cfg, jsm_jqs, tmp_out_dir):
    """
    Create a dag with one Task and execute it, and make sure stderr/stdout are
    created """
    root_out_dir = "{}/mocks/test_dag_stderr_stdout".format(tmp_out_dir)
    makedirs_safely(root_out_dir)
    dag = TaskDag(name="test_dag_stderr_stdout")
    command_script = sge.true_path("tests/remote_sleep_and_write.py")

    output_file_name = "{}/test_dag_stderr_stdout/mock.out".format(tmp_out_dir)
    task = SleepAndWriteFileMockTask(
        command=("python {cs} --sleep_secs 1 --output_file_path {ofn} "
                 "--name {n}" .format(cs=command_script, ofn=output_file_name,
                                      n=output_file_name)))
    dag.add_task(task)
    os.makedirs("{}/test_dag_stderr_stdout".format(tmp_out_dir))
    (rc, num_completed, num_previously_complete, num_failed) = dag.execute()
    assert os.path.exists("{}/stderr/stderr-$JOB_ID-mock-test.txt"
                          .format(os.path.dirname(output_file_name)))
    assert os.path.exists("{}/stdout/stdout-$JOB_ID-mock-test.txt"
                          .format(os.path.dirname(output_file_name)))
>>>>>>> e07d075f
<|MERGE_RESOLUTION|>--- conflicted
+++ resolved
@@ -504,11 +504,10 @@
         assert ji.nodename
         assert ':' not in ji.wallclock  # wallclock should be in seconds
 
-<<<<<<< HEAD
         td = session.query(TaskDagMeta).first()
         print(td.created_date)
         assert td.created_date  # this should not be empty
-=======
+
 
 def test_dag_stderr_stdout(db_cfg, jsm_jqs, tmp_out_dir):
     """
@@ -530,5 +529,4 @@
     assert os.path.exists("{}/stderr/stderr-$JOB_ID-mock-test.txt"
                           .format(os.path.dirname(output_file_name)))
     assert os.path.exists("{}/stdout/stdout-$JOB_ID-mock-test.txt"
-                          .format(os.path.dirname(output_file_name)))
->>>>>>> e07d075f
+                          .format(os.path.dirname(output_file_name)))