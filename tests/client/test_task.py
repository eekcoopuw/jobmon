--- conflicted
+++ resolved
@@ -1,15 +1,10 @@
 import pytest
+from unittest.mock import patch, PropertyMock
 from sqlalchemy.sql import text
 
-# <<<<<<< HEAD
-# from jobmon.client.task import Task
-# from jobmon.client.workflow_run import WorkflowRun
-# =======
-# >>>>>>> 51d2d92435d3813ef1d994fa2057e35ab99ab7c1
 from jobmon.constants import WorkflowRunStatus, TaskStatus, TaskInstanceStatus
 from jobmon.server.web.models.task_attribute import TaskAttribute
 from jobmon.server.web.models.task_attribute_type import TaskAttributeType
-from jobmon.serializers import SerializeTaskInstanceErrorLog
 
 
 def test_good_names():
@@ -291,10 +286,6 @@
         t = DB.session.query(Task).filter_by(id=task_a.task_id).one()
         assert t.max_attempts == 3
         assert t.num_attempts == 0
-<<<<<<< HEAD
-        assert t.status == TaskStatus.REGISTERING
-        DB.session.commit()
-=======
         assert t.status == TaskStatus.REGISTERED
         DB.session.commit()
 
@@ -373,5 +364,4 @@
         wfr2 = wf2._create_workflow_run()
     exc_msg = resp2.value.args[0]
     assert "Task attributes are constrained to 255 characters" in exc_msg
-    assert "Unexpected status code 400" in exc_msg
->>>>>>> 8462f840
+    assert "Unexpected status code 400" in exc_msg