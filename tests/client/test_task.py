--- conflicted
+++ resolved
@@ -1,6 +1,5 @@
 import pytest
 from sqlalchemy.sql import text
-from unittest.mock import patch, PropertyMock
 
 from jobmon.client.task import Task
 from jobmon.client.workflow_run import WorkflowRun
@@ -162,7 +161,8 @@
 
     # setup workflow 1
     workflow1 = tool.create_workflow(name="test_task_instance_error_fatal")
-    task_a = tool.active_task_templates["simple_template"].create_task(arg="sleep 5")
+    task_a = tool.active_task_templates["simple_template"].create_task(arg="sleep 5",
+                                                                       max_attempts=1)
     workflow1.add_task(task_a)
 
     # add workflow to database
@@ -192,11 +192,11 @@
             """.format(
                 wfr_id=wfr_1.workflow_run_id,
                 t_id=task_a.task_id,
-                s=TaskInstanceStatus.SUBMITTED_TO_BATCH_DISTRIBUTOR,
+                s=TaskInstanceStatus.LAUNCHED,
             )
         )
         ti = DB.session.execute(
-            "SELECT max(id) from task_instance where task_id={}".format(task_a.task_id)
+            "SELECT id from task_instance where task_id={}".format(task_a.task_id)
         ).fetchone()
         ti_id = ti[0]
         DB.session.execute(
@@ -204,7 +204,7 @@
             UPDATE task
             SET status ='{s}'
             WHERE id={t_id}""".format(
-                s=TaskStatus.RUNNING, t_id=task_a.task_id
+                s=TaskStatus.INSTANTIATED, t_id=task_a.task_id
             )
         )
         DB.session.commit()
@@ -308,48 +308,4 @@
         assert t.max_attempts == 3
         assert t.num_attempts == 0
         assert t.status == TaskStatus.REGISTERED
-<<<<<<< HEAD
-        DB.session.commit()
-=======
-        DB.session.commit()
-
-
-def test_resource_usage(db_cfg, client_env):
-    """Test Task resource usage method."""
-    from jobmon.client.tool import Tool
-
-    tool = Tool()
-    tool.set_default_compute_resources_from_dict(
-        cluster_name="sequential", compute_resources={"queue": "null.q"}
-    )
-    workflow = tool.create_workflow(name="resource_usage_test_wf")
-    template = tool.get_task_template(
-        template_name="resource_usage_test_template",
-        command_template="echo a",
-    )
-    task = template.create_task()
-    workflow.add_tasks([task])
-    workflow.run()
-
-    # Add fake resource usage to the TaskInstance
-    app = db_cfg["app"]
-    DB = db_cfg["DB"]
-    with app.app_context():
-        sql = """
-        UPDATE task_instance
-        SET nodename = 'SequentialNode', wallclock = 12, maxpss = 1234
-        WHERE task_id = :task_id"""
-        DB.session.execute(sql, {"task_id": task.task_id})
-        DB.session.commit()
-    with patch(
-        "jobmon.constants.ExecludeTTVs.EXECLUDE_TTVS", new_callable=PropertyMock
-    ) as f:
-        f.return_value = set()  # no exclude tt
-        used_task_resources = task.resource_usage()
-        assert used_task_resources == {
-            "memory": "1234",
-            "nodename": "SequentialNode",
-            "num_attempts": 1,
-            "runtime": "12",
-        }
->>>>>>> f387b78c
+        DB.session.commit()