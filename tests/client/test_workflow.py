# from jobmon.client.distributor.strategies.base import ExecutorParameters
from jobmon.constants import WorkflowRunStatus
from jobmon.exceptions import (
    WorkflowAlreadyComplete,
    DuplicateNodeArgsError,
    WorkflowAlreadyExists,
    NodeDependencyNotExistError,
    WorkflowNotResumable,
)

import pytest


@pytest.fixture
def tool(db_cfg, client_env):
    from jobmon.client.tool import Tool

    tool = Tool()
    tool.set_default_compute_resources_from_dict(
        cluster_name="sequential", compute_resources={"queue": "null.q"}
    )
    return tool


@pytest.fixture
def task_template(tool):
    tt = tool.get_task_template(
        template_name="simple_template",
        command_template="{arg}",
        node_args=["arg"],
        task_args=[],
        op_args=[],
    )
    return tt


def test_wfargs_update(tool, task_template):
    """test that 2 workflows with different names, have different ids and tasks"""
    from jobmon.client.workflow_run import WorkflowRun

    # Create identical dags
    t1 = task_template.create_task(arg="sleep 1")
    t2 = task_template.create_task(arg="sleep 2", upstream_tasks=[t1])
    t3 = task_template.create_task(arg="sleep 3", upstream_tasks=[t2])

    t4 = task_template.create_task(arg="sleep 1")
    t5 = task_template.create_task(arg="sleep 2", upstream_tasks=[t4])
    t6 = task_template.create_task(arg="sleep 3", upstream_tasks=[t5])

    wfa1 = "v1"
    wf1 = tool.create_workflow(wfa1)
    wf1.add_tasks([t1, t2, t3])
    wf1.bind()

    wfa2 = "v2"
    wf2 = tool.create_workflow(wfa2)
    wf2.add_tasks([t4, t5, t6])
    wf2.bind()

    # Make sure the second Workflow has a distinct Workflow ID & WorkflowRun ID
    assert wf1.workflow_id != wf2.workflow_id

    # Make sure the second Workflow has a distinct hash
    assert hash(wf1) != hash(wf2)

    # Make sure the second Workflow has a distinct set of Tasks
    wfr1 = WorkflowRun(wf1)
    wfr1.bind()
    wfr2 = WorkflowRun(wf2)
    wfr2.bind()
    assert not (
        set([t.task_id for _, t in wf1.tasks.items()])
        & set([t.task_id for _, t in wf2.tasks.items()])
    )


def test_attempt_resume_on_complete_workflow(tool, task_template):
    """Should not allow a resume, but should prompt user to create a new
    workflow by modifying the WorkflowArgs (e.g. new version #)
    """
    from jobmon.client.workflow_run import WorkflowRun

    # Create identical dags
    t1 = task_template.create_task(arg="sleep 1")
    t2 = task_template.create_task(arg="sleep 2", upstream_tasks=[t1])

    # initial workflow should run to completion
    wf1 = tool.create_workflow(name="attempt_resume_on_completed")
    wf1.add_tasks([t1, t2])

    # bind workflow to db and move to done state
    wf1.bind()
    wfr1 = WorkflowRun(wf1)
    wfr1.bind()
    wfr1._update_status(WorkflowRunStatus.INSTANTIATING)
    wfr1._update_status(WorkflowRunStatus.LAUNCHED)
    wfr1._update_status(WorkflowRunStatus.RUNNING)
    wfr1._update_status(WorkflowRunStatus.DONE)

    # second workflow shouldn't be able to start
    t1 = task_template.create_task(arg="sleep 1")
    t2 = task_template.create_task(arg="sleep 2", upstream_tasks=[t1])

    # initial workflow should run to completion
    workflow2 = tool.create_workflow(
        wf1.workflow_args, name="attempt_resume_on_completed"
    )
    workflow2.add_tasks([t1, t2])

    # bind workflow to db and move to done state
    workflow2.bind()
    with pytest.raises(WorkflowAlreadyComplete):
        workflow2._create_workflow_run()


def test_multiple_active_race_condition(tool, task_template):
    """test that we cannot create 2 workflow runs simultaneously"""

    # create initial workflow
    t1 = task_template.create_task(arg="sleep 1")
    workflow1 = tool.create_workflow(name="created_race_condition")
    workflow1.add_tasks([t1])
    workflow1.bind()
    workflow1._create_workflow_run()

    # create identical workflow
    t2 = task_template.create_task(arg="sleep 1")
    workflow2 = tool.create_workflow(
        name=workflow1.name, workflow_args=workflow1.workflow_args
    )
    workflow2.add_tasks([t2])
    workflow2.bind()
    with pytest.raises(WorkflowNotResumable):
        workflow2._create_workflow_run(resume=True, resume_timeout=1)


def test_workflow_identical_args(tool, task_template):
    """test that 2 workflows with identical arguments can't exist
    simultaneously"""

    # first workflow runs and finishes
    wf1 = tool.create_workflow(workflow_args="same")
    task = task_template.create_task(arg="sleep 1")
    wf1.add_task(task)
    wf1.bind()

    # tries to create an identical workflow without the restart flag
    wf2 = tool.create_workflow(workflow_args="same")
    task = task_template.create_task(arg="sleep 2")
    wf2.add_task(task)
    with pytest.raises(WorkflowAlreadyExists):
        wf2.bind()


def test_add_same_node_args_twice(client_env):
    from jobmon.client.tool import Tool

    tool = Tool()
    tt = tool.get_task_template(
        template_name="my_template",
        command_template="{node_arg} {task_arg}",
        node_args=["node_arg"],
        task_args=["task_arg"],
        op_args=[],
    )
    a = tt.create_task(node_arg="a", task_arg="a")
    b = tt.create_task(node_arg="a", task_arg="b")

    workflow = tool.create_workflow()
    workflow.add_task(a)
    with pytest.raises(DuplicateNodeArgsError):
        workflow.add_task(b)


def test_numpy_array_node_args(tool):
    """Test passing an object (set) that is not JSON serializable to node and task args."""
    workflow = tool.create_workflow(name="numpy_test_wf")
    template = tool.get_task_template(
        template_name="numpy_test_template",
        command_template="echo {node_arg} {task_arg}",
        node_args=["node_arg"],
        task_args=["task_arg"],
    )
    task = template.create_task(node_arg={1, 2}, task_arg={3, 4})
    workflow.add_tasks([task])
    workflow.bind()
    assert workflow.workflow_id


def test_empty_workflow(tool):
    """
    Create a real_dag with no Tasks. Call all the creation methods and check
    that it raises no Exceptions.
    """

    workflow = tool.create_workflow(name="test_empty_real_dag")

    with pytest.raises(RuntimeError):
        workflow.run()


# def test_compute_resources(db_cfg, client_env):
#     """Test user passed cluster_resources. Need to test: 1. task with compute resources,
#     no workflow resources 2. task with no compute resources, workflow resources 3. tasks with
#     less resources than workflow"""
#     from jobmon.client.tool import Tool
#     tool = Tool(name="cluster_resource_test")
#     wf_compute_resources = {"sequential": {"num_cores": 2, "mem": "2G",
#                                             "max_runtime_seconds": 10, "queue": "null.q",
#                                             "resource_scales": {"runtime": 0.7}},
#                              "buster": {"mem": "5G"}}
#     workflow_1 = tool.create_workflow(name="compute_resource_1",
#                                       compute_resources=wf_compute_resources)
#     template = tool.get_task_template(
#         template_name="my_template",
#         command_template="echo {node_arg}",
#         node_args=["node_arg"]
#     )
#     task_compute_resource = {"sequential": {"num_cores": 1, "mem": "1G",
#                                             "max_runtime_seconds": 1, "queue": "null.q",
#                                             "resource_scales": {"runtime": 0.5}},
#                              "buster": {"mem": "5G"}}
#     # Use case: Task compute resources, no workflow resources
#     task_1 = template.create_task(name="task_1", node_arg={1},
#                                   compute_resources=task_compute_resource,
#                                   cluster_name="sequential")

#     # Use case: No Task compute resources, inherit from workflow compute resources
#     task_2 = template.create_task(name="task_2", node_arg={2},
#                                   cluster_name="sequential")

#     # TODO: Add test case when we implement partial compute resource dicts
#     # Use case: No Task compute resources, inherit from workflow compute resources
#     # Use case: Minimal task resources, keep task runtime, inherit other resources from wf
#     # task_3 = template.create_task(name="task_3", node_arg={3},
#     #                               compute_resources={"max_runtime_seconds": 8},
#     #                               cluster_name="sequential")

#     workflow_1.add_tasks([task_1, task_2])
#     workflow_1.bind()

#     client_wfr = ClientWorkflowRun(
#         workflow_id=workflow_1.workflow_id,
#         executor_class="Sequential"
#     )
#     client_wfr.bind(workflow_1.tasks, False, workflow_1._chunk_size)

#     app = db_cfg["app"]
#     DB = db_cfg["DB"]
#     with app.app_context():
#         query = "SELECT requested_resources " \
#                 "FROM task_resources "
#         res = DB.session.execute(query).fetchall()
#         DB.session.commit()
#     assert res[0][0] == f"{task_compute_resource['sequential']}"
#     assert res[1][0] == f"{wf_compute_resources['sequential']}"


def test_workflow_attribute(db_cfg, tool, client_env, task_template):
    """Test the workflow attributes feature"""
    from jobmon.server.web.models.workflow_attribute import WorkflowAttribute
    from jobmon.server.web.models.workflow_attribute_type import WorkflowAttributeType

    wf1 = tool.create_workflow(
        name="test_wf_attributes",
        workflow_attributes={"location_id": 5, "year": 2019, "sex": 1},
    )

    t1 = task_template.create_task(arg="exit -0")
    wf1.add_task(t1)
    wf1.bind()

    # check database entries are populated correctly
    app = db_cfg["app"]
    DB = db_cfg["DB"]
    with app.app_context():
        wf_attributes = (
            DB.session.query(WorkflowAttributeType.name, WorkflowAttribute.value)
            .join(
                WorkflowAttribute,
                WorkflowAttribute.workflow_attribute_type_id
                == WorkflowAttributeType.id,
            )
            .filter(WorkflowAttribute.workflow_id == wf1.workflow_id)
            .all()
        )
    assert set(wf_attributes) == set(
        [("location_id", "5"), ("year", "2019"), ("sex", "1")]
    )

    # Add and update attributes
    wf1.add_attributes({"age_group_id": 1, "sex": 2})

    with app.app_context():
        wf_attributes = (
            DB.session.query(WorkflowAttributeType.name, WorkflowAttribute.value)
            .join(
                WorkflowAttribute,
                WorkflowAttribute.workflow_attribute_type_id
                == WorkflowAttributeType.id,
            )
            .filter(WorkflowAttribute.workflow_id == wf1.workflow_id)
            .all()
        )
    assert set(wf_attributes) == set(
        [("location_id", "5"), ("year", "2019"), ("sex", "2"), ("age_group_id", "1")]
    )

    # Test workflow w/o attributes
    wf2 = tool.create_workflow(
        name="test_empty_wf_attributes",
        default_cluster_name="sequential",
        default_compute_resources_set={"sequential": {"queue": "null.q"}},
    )
    wf2.add_task(t1)
    wf2.bind()

    with app.app_context():
        wf_attributes = (
            DB.session.query(WorkflowAttribute)
            .filter_by(workflow_id=wf2.workflow_id)
            .all()
        )

    assert wf_attributes == []


def test_chunk_size(db_cfg, tool, client_env, task_template):

    wf_a = tool.create_workflow(name="test_wf_chunks_a", chunk_size=3)

    task_a = task_template.create_task(arg="echo a", upstream_tasks=[])  # To be clear
    wf_a.add_task(task_a)
    wf_a.bind()

    wf_b = tool.create_workflow(name="test_wf_chunks_b", chunk_size=10)
    task_b = task_template.create_task(arg="echo b", upstream_tasks=[])  # To be clear
    wf_b.add_task(task_b)
    wf_b.bind()

    assert wf_a._chunk_size == 3
    assert wf_b._chunk_size == 10


def test_add_tasks_dependencynotexist(db_cfg, tool, client_env, task_template):

    t1 = task_template.create_task(arg="echo 1")
    t2 = task_template.create_task(arg="echo 2")
    t3 = task_template.create_task(arg="echo 3")
    t3.add_upstream(t2)
    with pytest.raises(NodeDependencyNotExistError) as excinfo:
        wf = tool.create_workflow(name="TestWF1")
        wf.add_tasks([t1, t2])
        wf.bind()
    assert "Downstream" in str(excinfo.value)
    with pytest.raises(NodeDependencyNotExistError) as excinfo:
        wf = tool.create_workflow(name="TestWF2")
        wf.add_tasks([t1, t3])
        wf.bind()
    assert "Upstream" in str(excinfo.value)
    wf = tool.create_workflow(name="TestWF3")
    wf.add_tasks([t1, t2, t3])
    wf.bind()
    assert len(wf.tasks) == 3
    wf = tool.create_workflow(name="TestWF4")
    wf.add_tasks([t1])
    wf.add_tasks([t2])
    wf.add_tasks([t3])
    wf.bind()
    assert len(wf.tasks) == 3


def test_workflow_validation(db_cfg, client_env, tool, task_template, capsys):
    """Test the workflow.validate() function, and ensure idempotency"""
    too_many_cores = {"cores": 1000, "queue": "null.q"}
    good_resources = {"cores": 20, "queue": "null.q"}
    t1 = task_template.create_task(
        arg="echo 1", compute_resources=too_many_cores, cluster_name="multiprocess"
    )
    wf1 = tool.create_workflow()
    wf1.add_task(t1)

    with pytest.raises(ValueError):
        wf1.validate()  # Max cores on multiprocess null.q is 20. Should fail

    # Without fail set, validate and check coercion
    wf1.validate(fail=False)
    captured = capsys.readouterr()
    assert "Failed validation, reasons: ResourceError: provided cores 1000" in captured.out

    # Try again for idempotency
    wf1.validate(fail=False)
    captured = capsys.readouterr()
    assert "Failed validation, reasons: ResourceError: provided cores 1000" in captured.out

    # Try with valid resources
    t2 = task_template.create_task(
        arg="echo 1", compute_resources=good_resources, cluster_name="multiprocess"
    )
    wf2 = tool.create_workflow()
    wf2.add_task(t2)

    wf2.validate()

    # Check the workflow can still bind
    wf2.bind()
    wfr = wf2._create_workflow_run()
    assert wfr.status == "B"


def test_workflow_get_errors(tool, task_template, db_cfg):
    """test that num attempts gets reset on a resume."""
    from jobmon.client.tool import Tool

    from jobmon.server.web.models.task_instance_status import TaskInstanceStatus
    from jobmon.server.web.models.task_status import TaskStatus
    from jobmon.server.web.models.workflow_run_status import WorkflowRunStatus

    # setup workflow 1
    workflow1 = tool.create_workflow(name="test_workflow_get_errors")
    task_a = task_template.create_task(arg="sleep 5", max_attempts=1)
    workflow1.add_task(task_a)
    task_b = task_template.create_task(arg="sleep 6", max_attempts=1)
    workflow1.add_task(task_b)

    # add workflow to database
    workflow1.bind()
    wfr_1 = workflow1._create_workflow_run()

    # for an just initialized task, get_errors() should be None
    assert task_a.get_errors() is None

    # now set everything to error fail
    app = db_cfg["app"]
    DB = db_cfg["DB"]
    with app.app_context():
        # fake workflow run
        DB.session.execute(
            """
            UPDATE workflow_run
            SET status ='{s}'
            WHERE id={wfr_id}""".format(
                s=WorkflowRunStatus.RUNNING, wfr_id=wfr_1.workflow_run_id
            )
        )
        DB.session.execute(
            """
            INSERT INTO task_instance (workflow_run_id, task_id, status)
            VALUES ({wfr_id}, {t_id}, '{s}')""".format(
                wfr_id=wfr_1.workflow_run_id,
                t_id=task_a.task_id,
                s=TaskInstanceStatus.LAUNCHED,
            )
        )
        ti = DB.session.execute(
            "SELECT id from task_instance where task_id={}".format(task_a.task_id)
        ).fetchone()
        ti_id_a = ti[0]
        DB.session.execute(
            """
            UPDATE task
            SET status ='{s}'
            WHERE id={t_id}""".format(
                s=TaskStatus.INSTANTIATED, t_id=task_a.task_id
            )
        )
        DB.session.execute(
            """
            INSERT INTO task_instance (workflow_run_id, task_id, status)
            VALUES ({wfr_id}, {t_id}, '{s}')""".format(
                wfr_id=wfr_1.workflow_run_id,
                t_id=task_b.task_id,
                s=TaskInstanceStatus.LAUNCHED,
            )
        )
        ti = DB.session.execute(
            "SELECT id from task_instance where task_id={}".format(task_b.task_id)
        ).fetchone()
        ti_id_b = ti[0]
        DB.session.execute(
            """
            UPDATE task
            SET status ='{s}'
            WHERE id={t_id}""".format(
                s=TaskStatus.INSTANTIATED, t_id=task_b.task_id
            )
        )
        DB.session.commit()

    # log task_instance fatal error for task_a
    app_route = f"/task_instance/{ti_id_a}/log_error_worker_node"
    return_code, _ = workflow1.requester.send_request(
        app_route=app_route,
        message={"error_state": TaskInstanceStatus.ERROR, "error_message": "bla bla bla"},
        request_type="post",
    )
    assert return_code == 200

    # log task_instance fatal error - 2nd error for task_a
    app_route = f"/task_instance/{ti_id_a}/log_error_worker_node"
    return_code, _ = workflow1.requester.send_request(
        app_route=app_route,
        message={"error_state": "F", "error_message": "ble ble ble"},
        request_type="post",
    )
    assert return_code == 200

    # log task_instance fatal error for task_b
    app_route = f"/task_instance/{ti_id_b}/log_error_worker_node"
    return_code, _ = workflow1.requester.send_request(
        app_route=app_route,
        message={"error_state": "F", "error_message": "cla cla cla"},
        request_type="post",
    )
    assert return_code == 200

    # make sure we see the 2 tasks in the workflow_errors(task_a and task_b)
    # and task_b one has 1 task_instance_error_log
    workflow_errors = workflow1.get_errors()
    assert type(workflow_errors) == dict
    assert len(workflow_errors) == 2
    task_b_errors = workflow_errors[task_b.task_id]
    assert task_b_errors["task_instance_id"] == ti_id_b
    error_log_b = task_b_errors["error_log"]
    assert type(error_log_b) == list
    assert len(error_log_b) == 1
    err_1st_b = error_log_b[0]
    assert type(err_1st_b) == dict
    assert err_1st_b["description"] == "cla cla cla"


<<<<<<< HEAD
def test_fall_back_queue(db_cfg, client_env, tool, task_template):
    """Test of bugfix in GBDSCI-4153."""
    from jobmon.cluster_type.sequential.seq_queue import SequentialQueue
    workflow = tool.create_workflow(name="test_fallback", workflow_args="fallback",
                                    default_cluster_name="sequential")
    fallback_task = task_template.create_task(arg="echo a", name="fallback_task",
                                              fallback_queues=["null2.q"])
    workflow.add_tasks([fallback_task])
    workflow.bind()
    workflow._create_workflow_run()
    fallback_cluster_queue = workflow.tasks[hash(fallback_task)].fallback_queues[0]
    assert type(fallback_cluster_queue) is SequentialQueue
    assert fallback_cluster_queue.queue_name == "null2.q"
=======
def test_inconsistent_status(db_cfg, client_env):
    from jobmon.server.workflow_reaper.workflow_reaper import WorkflowReaper
    from jobmon.client.tool import Tool

    # setup workflow
    tool = Tool()
    tool.set_default_compute_resources_from_dict(
        cluster_name="sequential", compute_resources={"queue": "null.q"}
    )
    task_template = tool.get_task_template(
        template_name="test_inconsistent_status",
        command_template="echo {arg}",
        node_args=["arg"],
        task_args=[],
        op_args=[],
    )
    workflow1 = tool.create_workflow(name="test_inconsistent_status")
    task_a = task_template.create_task(arg="1")
    workflow1.add_task(task_a)
    task_b = task_template.create_task(arg="2")
    workflow1.add_task(task_b)

    # add workflow to database
    workflow1.run()

    app = db_cfg["app"]
    DB = db_cfg["DB"]
    with app.app_context():
        # fake workflow run
        DB.session.execute(
            """
            UPDATE workflow
            SET status ='F'
            WHERE id={}""".format(
                workflow1.workflow_id
            )
        )
        DB.session.commit()

    # make sure it starts with 0
    WorkflowReaper._current_starting_row = 0
    WorkflowReaper(1, workflow1.requester)._inconsistent_status()
    assert WorkflowReaper._current_starting_row == 0

    # check workflow status changed
    with app.app_context():
        # fake workflow run
        s = DB.session.execute(
            """
            select status
            FROM workflow
            WHERE id={}""".format(
                workflow1.workflow_id
            )
        ).fetchone()["status"]
        assert s == "D"
>>>>>>> 51d2d924
<|MERGE_RESOLUTION|>--- conflicted
+++ resolved
@@ -529,7 +529,6 @@
     assert err_1st_b["description"] == "cla cla cla"
 
 
-<<<<<<< HEAD
 def test_fall_back_queue(db_cfg, client_env, tool, task_template):
     """Test of bugfix in GBDSCI-4153."""
     from jobmon.cluster_type.sequential.seq_queue import SequentialQueue
@@ -543,7 +542,8 @@
     fallback_cluster_queue = workflow.tasks[hash(fallback_task)].fallback_queues[0]
     assert type(fallback_cluster_queue) is SequentialQueue
     assert fallback_cluster_queue.queue_name == "null2.q"
-=======
+
+
 def test_inconsistent_status(db_cfg, client_env):
     from jobmon.server.workflow_reaper.workflow_reaper import WorkflowReaper
     from jobmon.client.tool import Tool
@@ -599,5 +599,4 @@
                 workflow1.workflow_id
             )
         ).fetchone()["status"]
-        assert s == "D"
->>>>>>> 51d2d924
+        assert s == "D"