import logging

from jobmon.requester import Requester

"""This is the test the HTTP 400 errors.
"""


def test_add_tool(db_cfg, client_env):
    # @jobmon_client.route('/tool', methods=['POST'])
    requester = Requester(client_env)
    rc, response = requester.send_request(
        app_route="/tool", message={}, request_type="post"
    )
    assert rc == 400


def test_get_tool_versions(db_cfg, client_env):
    # @jobmon_client.route('/tool/<tool_id>/tool_versions', methods=['GET'])
    requester = Requester(client_env)
    rc, response = requester.send_request(
        app_route="/tool/abc/tool_versions", message={}, request_type="get"
    )
    assert rc == 400


def test_add_tool_version(db_cfg, client_env):
    # @jobmon_client.route('/tool_version', methods=['POST'])
    requester = Requester(client_env)
    rc, response = requester.send_request(
        app_route="/tool_version",
        message={"paramter_does_not_exist": "abc"},
        request_type="post",
    )
    assert rc == 400
    rc, response = requester.send_request(
        app_route="/tool_version", message={"tool_id": "abc"}, request_type="post"
    )
    assert rc == 400


def test_add_task_template(db_cfg, client_env):
    # @jobmon_client.route('/task_template', methods=['POST'])
    requester = Requester(client_env)
    rc, response = requester.send_request(
        app_route="/task_template",
        message={"paramter_does_not_exist": "abc"},
        request_type="post",
    )
    assert rc == 400
    rc, response = requester.send_request(
        app_route="/task_template",
        message={"tool_version_id": "abc"},
        request_type="post",
    )
    assert rc == 400


def test_add_task_template_version(db_cfg, client_env):
    # @jobmon_client.route('/task_template/<task_template_id>/add_version', methods=['POST'])
    requester = Requester(client_env)
    rc, response = requester.send_request(
        app_route="/task_template/abc/add_version", message={}, request_type="post"
    )
    assert rc == 400


def test_get_task_id_and_status(db_cfg, client_env):
    # @jobmon_client.route('/task', methods=['GET'])
    requester = Requester(client_env)
    rc, response = requester.send_request(
        app_route="/task", message={"workflow_id": "abc"}, request_type="get"
    )
    assert rc == 400
    rc, response = requester.send_request(
        app_route="/task", message={"node_id": "abc"}, request_type="get"
    )
    assert rc == 400
    rc, response = requester.send_request(
        app_route="/task", message={"task_args_hash": "abc"}, request_type="get"
    )
    assert rc == 400


def test_update_task_parameters(db_cfg, client_env):
    # @jobmon_client.route('/task/<task_id>/update_parameters', methods=['PUT'])
    requester = Requester(client_env)
    rc, response = requester.send_request(
        app_route="/task/abc/update_parameters", message={}, request_type="put"
    )
    assert rc == 400


def test_update_task_attribute(db_cfg, client_env):
    # @jobmon_client.route('/task/<task_id>/task_attributes', methods=['PUT'])
    requester = Requester(client_env)
    rc, response = requester.send_request(
        app_route="/task/abc/task_attributes", message={}, request_type="put"
    )
    assert rc == 400


def test_add_workflow(db_cfg, client_env):
    # @jobmon_client.route('/workflow', methods=['POST'])
    requester = Requester(client_env)
    rc, response = requester.send_request(
        app_route="/workflow", message={"dag_id": "abc"}, request_type="post"
    )
    assert rc == 400
    rc, response = requester.send_request(
        app_route="/workflow", message={"tool_version_id": "abc"}, request_type="post"
    )
    assert rc == 400
    rc, response = requester.send_request(
        app_route="/workflow",
        message={"workflow_args_hash": "abc"},
        request_type="post",
    )
    assert rc == 400
    rc, response = requester.send_request(
        app_route="/workflow", message={"task_hash": "abc"}, request_type="post"
    )
    assert rc == 400


def test_get_matching_workflows_by_workflow_args(db_cfg, client_env):
    # @jobmon_client.route('/workflow/<workflow_args_hash>', methods=['GET'])
    requester = Requester(client_env)
    rc, response = requester.send_request(
        app_route="/workflow/abcdefg", message={}, request_type="get"
    )
    assert rc == 400


def test_workflow_attributes(db_cfg, client_env):
    # @jobmon_client.route('/workflow/<workflow_id>/workflow_attributes', methods=['PUT'])
    requester = Requester(client_env)
    rc, response = requester.send_request(
        app_route="/workflow/abc/workflow_attributes", message={}, request_type="put"
    )
    assert rc == 400


def test_add_workflow_rund(db_cfg, client_env):
    # @jobmon_client.route('/workflow_run', methods=['POST'])
    requester = Requester(client_env)
    rc, response = requester.send_request(
        app_route="/workflow_run", message={}, request_type="post"
    )
<<<<<<< HEAD
=======
    assert rc == 400


def test_terminate_workflow_run(db_cfg, client_env):
    # @jobmon_client.route('/workflow_run/<workflow_run_id>/terminate', methods=['PUT'])
    requester = Requester(client_env)
    rc, response = requester.send_request(
        app_route="/workflow_run/abc/terminate", message={}, request_type="put"
    )
>>>>>>> 8462f840
    assert rc == 400<|MERGE_RESOLUTION|>--- conflicted
+++ resolved
@@ -147,8 +147,6 @@
     rc, response = requester.send_request(
         app_route="/workflow_run", message={}, request_type="post"
     )
-<<<<<<< HEAD
-=======
     assert rc == 400
 
 
@@ -158,5 +156,4 @@
     rc, response = requester.send_request(
         app_route="/workflow_run/abc/terminate", message={}, request_type="put"
     )
->>>>>>> 8462f840
     assert rc == 400