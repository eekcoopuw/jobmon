--- conflicted
+++ resolved
@@ -1,23 +1,15 @@
-<<<<<<< HEAD
-from jobmon.client.node import Node
-
 
 def test_node(tool, db_cfg):
     """tests ClientNode.bind() - checks that a node created for the first time
     creates a new db entry, and if it gets bound again a new entry
     won't be created"""
+    from jobmon.client.node import Node
+
     tt = tool.get_task_template(
         "node_test",
         command_template="{node1} {node2} {node3}",
         node_args=["node1", "node2", "node3"]
     )
-=======
-def test_node(client_env, db_cfg):
-    """tests ClientNode.bind() - checks that a node created for the first time
-    creates a new db entry, and if it gets bound again a new entry
-    won't be created"""
-    from jobmon.client.node import Node
->>>>>>> 51d2d924
 
     node_1 = Node(task_template_version=tt.active_task_template_version,
                   node_args={"node1": 3, "node2": 2006, "node3": "aggregate"})
