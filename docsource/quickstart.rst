**********
Quickstart
**********

Jobmon is a job-control system used for automating scientific workflows and running them on
distributed computing systems. It manages complex job and resource dependencies and manages
computing environment instability, ensuring dependably and assisting in troubleshooting when
needed. It is developed and maintained by IHME's Scientific Computing team.

Jobmon’s vision is to make it as easy as possible for everyone at IHME to run any kind of code
on any compute platform, reliably, and efficiently.

Install
#######

plugins
*******
Jobmon has the capability to run jobs on both the Slurm and UGE clusters. At present, it also
has limited capabilities for executing Tasks locally on a single machine using either
sequential execution or multiprocessing.

To use either of the clusters with Jobmon users need to install their Jobmon plugin. If a user
wants to use Slurm with Jobmon, they would need to have the core Jobmon software and the
Jobmon Slurm plugin installed. If a user wants to use UGE with Jobmon, they would need to have
core Jobmon and the Jobmon UGE plugin installed.

Users can either install Jobmon core and the plugins individually using "pip" or they can
install Jobmon core, the UGE plugin, and Slurm plugin all together with a single conda command.

conda install
*************
To install core Jobmon and both plugins using conda::

    conda install ihme_jobmon -k --channel https://artifactory.ihme.washington.edu/artifactory/api/conda/conda-scicomp --channel conda-forge

pip install
***********
To install just core jobmon (no cluster plugins) via pip::

    pip install jobmon

To install the preconfigured UGE and Slurm plugins::

    pip install jobmon_installer_ihme

To install both at once via pip::

    pip install jobmon[ihme]

Then issue the following command to configure the web service and port:

    .. webservicedir::

.. note::
    If you get the error **"Could not find a version that satisfies the requirement jobmon (from version: )"** then create (or append) the following to your ``~/.pip/pip.conf``::

        [global]
        extra-index-url = https://artifactory.ihme.washington.edu/artifactory/api/pypi/pypi-shared/simple
        trusted-host = artifactory.ihme.washington.edu


Jobmon Learning
###############
For a deeper dive in to Jobmon, check out some of our courses:
    1. `About Jobmon <https://hub.ihme.washington.edu/pages/viewpage.action?pageId=74531156>`_.
    2. `Learn Jobmon <https://hub.ihme.washington.edu/pages/viewpage.action?pageId=78062050>`_.
    3. `Jobmon Retry <https://hub.ihme.washington.edu/pages/viewpage.action?pageId=78062056>`_.
    4. `Jobmon Resume <https://hub.ihme.washington.edu/pages/viewpage.action?pageId=78062059>`_.

These courses are occasionally offered in-person. Check IHME Learn to see if there are any
upcoming trainings.

Getting Started
###############
The Jobmon controller script (i.e. the code defining the workflow) has to be
written in Python or R. The modeling code can be in Python, R, Stata, C++, or in fact any
language.

Users will primarily interact with Jobmon by creating a :ref:`jobmon-workflow-label` and
iteratively adding :ref:`jobmon-task-label` to it. Each Workflow is uniquely defined by its
:ref:`jobmon-wf-arg-label` and the set of Tasks attached to it.

Jobmon allows you to resume workflows (:ref:`jobmon-resume-label`). A Workflow can only
be resumed if the WorkflowArgs and all Tasks added to it are shown to be
exact matches to the previous Workflow.

Create a Workflow
#################

A Workflow is a framework by which a user may define the relationship between
Tasks and define the relationship between multiple runs of the same set of Tasks.

A task is a single executable object in the workflow, a command that will be run.

A Workflow represents a set of Tasks which may depend on one another such
that if each relationship were drawn (Task A) -> (Task B) meaning that Task B
depends on Task A, it would form a `directed-acyclic graph (DAG) <https://en.wikipedia.org/wiki/Directed_acyclic_graph>`_.

For more about the objects go to :doc:`Core Concepts <core_concepts>`.

Constructing a Workflow and adding a few Tasks is simple:

.. code-tabs::

    .. code-tab:: python
      :title: Python

        import getpass
        import os
        import sys
        import uuid

        from jobmon.client.tool import Tool

        """
        Instructions:

          The steps in this example are:
          1. Create a tool
          2. Create  workflow using the tool from step 1
          3. Create task templates using the tool from step 1
          4. Create tasks using the template from step 3
          5. Add created tasks to the workflow
          6. Run the workflow

        To actually run the provided example:
          Make sure Jobmon is installed in your activated conda environment, and that you're on
          the Slurm cluster in a srun session. From the root of the repo, run:
             $ python training_scripts/workflow_template_example.py
        """

        user = getpass.getuser()
        wf_uuid = uuid.uuid4()
        script_path = '/mnt/team/scicomp/pub/docs/training_scripts/test.py'

        # Create a tool
        tool = Tool(name="example_tool")

        # Create a workflow, and set the executor
        workflow = tool.create_workflow(
            name=f"template_workflow_{wf_uuid}",
        )

        # Create task templates
        echo_template = tool.get_task_template(
            default_compute_resources={
                "queue": "all.q",
                "cores": 1,
                "memory": "1G",
                "runtime": "1m",
                "stdout": f"/ihme/scratch/users/{user}",
                "stderr": f"/ihme/scratch/users/{user}",
                "project": "proj_scicomp",
                "constraints": "archive"  # To request a J-drive access node
            },
            template_name="quickstart_echo_template",
            default_cluster_name="slurm",
            command_template="echo {output}",
            node_args=["output"],
        )

        python_template = tool.get_task_template(
            default_compute_resources={
                "queue": "all.q",
                "cores": 2,
                "memory": "2G",
                "runtime": "10m",
                "stdout": f"/ihme/scratch/users/{user}",
                "stderr": f"/ihme/scratch/users/{user}",
                "project": "proj_scicomp"
            },
            template_name="quickstart_python_template",
            default_cluster_name="slurm",
            command_template="{python} {script_path} --args1 {val1} --args2 {val2}",
            node_args=["val1", "val2"],
            op_args=["python", "script_path"],
        )

        # Create tasks
        task1 = echo_template.create_task(name="task1", output="task1")

        task2 = echo_template.create_task(
            name="task2", upstream_tasks=[task1], output="task2"
        )

        task3 = python_template.create_task(
            name="task3",
            upstream_tasks=[task2],
            python=sys.executable,
            script_path=script_path,
            val1="val1",
            val2="val2",
        )

        # add task to workflow
        workflow.add_tasks([task1, task2, task3])

        # run workflow
        workflow.run()

    .. code-tab:: R
      :title: R

<<<<<<< HEAD
        library(jobmonr)
        library(data.table)

        # Create a workflow
        username <- Sys.getenv("USER")
        script_path <- '/mnt/team/scicomp/training/test_scripts/test.py'  # Update with your repository installation

        # Create a tool

        my_tool <- tool(name=paste0('r_example_tool_', username))

        # Bind a workflow to the tool
        wf <- workflow(my_tool,
          workflow_args=paste0('template_workflow_', username, '_', Sys.Date()),
          name='template_workflow')

        # Create an echoing task template
        echo_tt <- task_template(tool=my_tool,
          template_name='echo_templ',
          command_template='echo {echo_str}',
          node_args=list('echo_str'))

        # Set the echo task template compute resources
        echo_template_with_resources <- jobmonr::set_default_template_resources(
            task_template=echo_tt,
            default_cluster_name='buster',
            resources=list(
              'cores'=1,
              'queue'='all.q',
              'runtime'="2m",
              'memory'='1G'
            )
          )

        # Create template to run our script
        script_tt <- task_template(tool=my_tool,
          template_name='test_templ',
          command_template=paste0(Sys.getenv("RETICULATE_PYTHON"), ' ', script_path, ' --args1 {val1} --args2 {val2}'),
          node_args=list('val1', 'val2'))

        # Set the script task template compute resources
        script_template_with_resources <- jobmonr::set_default_template_resources(
            task_template=script_tt,
            default_cluster_name='buster',
            resources=list(
              'cores'=1,
              'queue'='all.q',
              'runtime'="2m",
              'memory'='1G'
            )
          )

        # Create two sleepy tasks
        task1 <- task(task_template=copy(echo_template_with_resources),  # Copied to prevent parallel resource scaling
          name='echo_1',
          cluster_name='buster',
          echo_str="task1")

        task2 <- task(task_template=copy(echo_template_with_resources),  # Copied to prevent parallel resource scaling
          name='echo_2',
          cluster_name='buster',
          upstream_tasks=list(task1), # Depends on the previous task,
          echo_str="task2")

        # Add the test script task
        test_task <- task(task_template=copy(script_template_with_resources),  # Copied to prevent parallel resource scaling
          name='test_task',
          cluster_name='buster',
          upstream_tasks=list(task2),
          val1="val1",
          val2="val2"
          )
=======
      library(jobmonr)

      # Create a workflow
      username <- Sys.getenv("USER")
      script_path <- '/mnt/team/scicomp/pub/docs/training_scripts/test.py'


      # Create a tool
      my_tool <- tool(name='r_example_tool')

      # Set the tool compute resources
      jobmonr::set_default_tool_resources(
        tool=my_tool,
        default_cluster_name='slurm',
        resources=list(
          'cores'=1,
          'queue'='all.q',
          'runtime'="2m",
          'memory'='1G'
        )
      )

      # Bind a workflow to the tool
      wf <- workflow(my_tool,
                    workflow_args=paste0('template_workflow_', Sys.Date()),
                    name='template_workflow')

      # Create an echoing task template
      echo_tt <- task_template(tool=my_tool,
                              template_name='echo_template',
                              command_template='echo {echo_str}',
                              node_args=list('echo_str'))


      # Create template to run our script
      script_tt <- task_template(tool=my_tool,
                                template_name='test_templ',
                                command_template=paste(
                                  Sys.getenv("RETICULATE_PYTHON"),
                                  '{script_path}',
                                  '--args1 {val1}',
                                  '--args2 {val2}',
                                  sep=" "),
                                task_args=list('val1', 'val2'),
                                op_args=list('script_path'))


      # Optional: default resources can be updated at the task or task template level
      jobmonr::set_default_template_resources(
        task_template=script_tt,
        default_cluster_name='slurm',
        resources=list(
          'queue'='long.q',
          'constraints'='archive',
        )
      )

      # Create two echoing tasks
      task1 <- task(task_template=echo_tt,
                    name='echo_1',
                    echo_str="task1")

      task2 <- task(task_template=echo_tt,
                    name='echo_2',
                    upstream_tasks=list(task1), # Depends on the previous task,
                    echo_str="task2")

      # Add the test script task
      test_task <- task(task_template=script_tt,
                        name='test_task',
                        upstream_tasks=list(task2),
                        val1="val1",
                        val2="val2",
                        script_path=script_path
      )

      # Add tasks to the workflow
      wf <- add_tasks(wf, list(task1, task2, test_task))
>>>>>>> 8462f840

        # Add tasks to the workflow
        wf <- add_tasks(wf, list(task1, task2, test_task))

        # Run it
        wfr <- run(
          workflow=wf,
          resume=FALSE,
          seconds_until_timeout=7200)

.. note::
    Unique Workflows: If you know that your Workflow is to be used for a
    one-off project only, you may choose to use an anonymous Workflow, meaning
    you leave workflow_args blank. In this case, WorkflowArgs will default to
    a UUID which, as it is randomly generated, will be harder to remember and
    thus is not recommended for use cases outside of the one-off project. A workflow's
    uniqueness is based on it's command, upstreams and downstreams, and workflow_args.

Compute Resources: Compute resources are used to allocate resources for your tasks. Users are
able to specify requested memory, cores, runtime, queue, stdout, stderr, and project. Compute
resources can be set at the Task, TaskTemplate, Workflow and Tool level. If compute resources
are set on multiple objects, Jobmon has a hierarchy of which resources will take precedence,
the hierarchy is Task -> TaskTemplate -> Workflow -> Tool. To set compute resources on Tasks, use
"compute_resources". To set compute resources on TaskTemplate, Workflow, and Tool, use
"default_compute_resources".

By default compute resources on the Slurm cluster: cores will be 1, memory will be 1G, and
runtime will be 10 minutes.

Users can specify that they want to run their jobs on an archive node (nodes with /snfs1
mounted) in their compute resources. Users simply need to add the following key value pair to
their compute resources: ``"constraints": "archive"``. This works on both the Slurm and UGE
(Buster) clusters.

Cluster name: You can specify the cluster you want to use on the Task, TaskTemplate, Workflow
and Tool level. To set cluster name on Tasks, use "cluster_name". To set cluster_name on
TaskTemplate, Workflow, and Tool, use "default_cluster_name". If cluster name
is set on multiple Jobmon objects, Jobmon has a hierarchy of which cluster will take precedence,
the hierarchy is Task -> TaskTemplate -> Workflow -> Tool.

.. note::
    By default Workflows are set to time out if all of your tasks haven't
    completed after 10 hours (or 36000 seconds). If your Workflow times out
    before your tasks have finished running, those tasks will continue
    running, but you will need to restart your Workflow again. You can change
    this if your tasks combined run longer than 10 hours.

.. note::
    Errors with a return code of 199 indicate an issue occurring within Jobmon
    itself. Errors with a return code of 137, 247, or -9 indicate resource errors.

Getting Additional Help
#######################
The Scientific Computing team is always available to answer your questions or to consult on
Jobmon.

To contact the team via Slack:
    - #jobmon-users to ask questions or raise concerns about Jobmon.

To set up a consultation:
    - Create a Help Desk ticket asking for a consultation:
      `SciComp Help Desk <https://help.ihme.washington.edu/servicedesk/customer/portal/16>`_.
    - A Scientific Computing team member will reach out to you to schedule a consultation
      meeting.

To raise a Scientific Computing help desk request:
    - `SciComp Help Desk <https://help.ihme.washington.edu/servicedesk/customer/portal/16>`_.

When requesting help try to provide the team with as much information as you have about your
problem. *Please include your Workflow id, the Jobmon version that you're using, and any
TaskInstance error logs that you have.*<|MERGE_RESOLUTION|>--- conflicted
+++ resolved
@@ -201,80 +201,6 @@
     .. code-tab:: R
       :title: R
 
-<<<<<<< HEAD
-        library(jobmonr)
-        library(data.table)
-
-        # Create a workflow
-        username <- Sys.getenv("USER")
-        script_path <- '/mnt/team/scicomp/training/test_scripts/test.py'  # Update with your repository installation
-
-        # Create a tool
-
-        my_tool <- tool(name=paste0('r_example_tool_', username))
-
-        # Bind a workflow to the tool
-        wf <- workflow(my_tool,
-          workflow_args=paste0('template_workflow_', username, '_', Sys.Date()),
-          name='template_workflow')
-
-        # Create an echoing task template
-        echo_tt <- task_template(tool=my_tool,
-          template_name='echo_templ',
-          command_template='echo {echo_str}',
-          node_args=list('echo_str'))
-
-        # Set the echo task template compute resources
-        echo_template_with_resources <- jobmonr::set_default_template_resources(
-            task_template=echo_tt,
-            default_cluster_name='buster',
-            resources=list(
-              'cores'=1,
-              'queue'='all.q',
-              'runtime'="2m",
-              'memory'='1G'
-            )
-          )
-
-        # Create template to run our script
-        script_tt <- task_template(tool=my_tool,
-          template_name='test_templ',
-          command_template=paste0(Sys.getenv("RETICULATE_PYTHON"), ' ', script_path, ' --args1 {val1} --args2 {val2}'),
-          node_args=list('val1', 'val2'))
-
-        # Set the script task template compute resources
-        script_template_with_resources <- jobmonr::set_default_template_resources(
-            task_template=script_tt,
-            default_cluster_name='buster',
-            resources=list(
-              'cores'=1,
-              'queue'='all.q',
-              'runtime'="2m",
-              'memory'='1G'
-            )
-          )
-
-        # Create two sleepy tasks
-        task1 <- task(task_template=copy(echo_template_with_resources),  # Copied to prevent parallel resource scaling
-          name='echo_1',
-          cluster_name='buster',
-          echo_str="task1")
-
-        task2 <- task(task_template=copy(echo_template_with_resources),  # Copied to prevent parallel resource scaling
-          name='echo_2',
-          cluster_name='buster',
-          upstream_tasks=list(task1), # Depends on the previous task,
-          echo_str="task2")
-
-        # Add the test script task
-        test_task <- task(task_template=copy(script_template_with_resources),  # Copied to prevent parallel resource scaling
-          name='test_task',
-          cluster_name='buster',
-          upstream_tasks=list(task2),
-          val1="val1",
-          val2="val2"
-          )
-=======
       library(jobmonr)
 
       # Create a workflow
@@ -353,16 +279,12 @@
 
       # Add tasks to the workflow
       wf <- add_tasks(wf, list(task1, task2, test_task))
->>>>>>> 8462f840
-
-        # Add tasks to the workflow
-        wf <- add_tasks(wf, list(task1, task2, test_task))
-
-        # Run it
-        wfr <- run(
-          workflow=wf,
-          resume=FALSE,
-          seconds_until_timeout=7200)
+
+      # Run it
+      wfr <- run(
+        workflow=wf,
+        resume=FALSE,
+        seconds_until_timeout=7200)
 
 .. note::
     Unique Workflows: If you know that your Workflow is to be used for a
