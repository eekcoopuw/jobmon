Installation at IHME
####################

Plugins
*******
Jobmon runs jobs on IHME's Slurm cluster.
Jobmon can also execute Tasks locally on a single machine using either
sequential execution or multiprocessing, although these operating modes are really
only suitable for testing or proof of concept.

To use either of the clusters with Jobmon users need to install their Jobmon plugin. If a user
wants to use Slurm with Jobmon, they would need to have the core Jobmon software and the
Jobmon Slurm plugin installed.

Users can either:
1. install Jobmon core and the plugins individually using "pip," or
2. install Jobmon core and the Slurm plugin together with a single conda command.

Conda install
*************
To install core Jobmon and both plugins using conda::

    conda install ihme_jobmon -k --channel https://artifactory.ihme.washington.edu/artifactory/api/conda/conda-scicomp --channel conda-forge

Pip install
***********
To install just core jobmon (no cluster plugins) via pip::

    pip install jobmon

To install the preconfigured Slurm plugin::

    pip install jobmon_installer_ihme

To install both at once via pip::

    pip install jobmon[ihme]

<<<<<<< HEAD
Then issue the following command to configure the web service and port::

    jobmon_config update --web_service_fqdn jobmon.scicomp.ihme.washington.edu --web_service_port 80
=======
Then issue a "jobmon_config update" command to configure the web service and port, as described on
the hub at
`Jobmon Conda Versions <https://hub.ihme.washington.edu/display/DataScience/Jobmon+Conda+Versions>`_

>>>>>>> d19aecb6

.. note::
    If you get the error **"Could not find a version that satisfies the requirement jobmon (from version: )"** then create (or append) the following to your ``~/.pip/pip.conf``::

        [global]
        extra-index-url = https://artifactory.ihme.washington.edu/artifactory/api/pypi/pypi-shared/simple
        trusted-host = artifactory.ihme.washington.edu


Jobmon Learning
###############
For a deeper dive in to Jobmon, check out some of our courses:
    1. `About Jobmon <https://hub.ihme.washington.edu/pages/viewpage.action?pageId=74531156>`_
    2. `Learn Jobmon <https://hub.ihme.washington.edu/pages/viewpage.action?pageId=78062050>`_
    3. `Jobmon Retry <https://hub.ihme.washington.edu/pages/viewpage.action?pageId=78062056>`_

Check `IHME Learn <https://ihme.brightspace.com>`_ to see if there are any
upcoming trainings.

Jobmon GUI
##########
You can view all your workflows, monitor their progress, and dive into the details
of their tasks using the `Jobmon GUI <http://jobmon-gui.ihme.washington.edu>`_.<|MERGE_RESOLUTION|>--- conflicted
+++ resolved
@@ -36,16 +36,10 @@
 
     pip install jobmon[ihme]
 
-<<<<<<< HEAD
-Then issue the following command to configure the web service and port::
-
-    jobmon_config update --web_service_fqdn jobmon.scicomp.ihme.washington.edu --web_service_port 80
-=======
 Then issue a "jobmon_config update" command to configure the web service and port, as described on
 the hub at
 `Jobmon Conda Versions <https://hub.ihme.washington.edu/display/DataScience/Jobmon+Conda+Versions>`_
 
->>>>>>> d19aecb6
 
 .. note::
     If you get the error **"Could not find a version that satisfies the requirement jobmon (from version: )"** then create (or append) the following to your ``~/.pip/pip.conf``::
