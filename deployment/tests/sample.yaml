load_test_parameters:
  foo1:
    # random seed for probabilistic params. set for repeatability (untested)
    random_seed: 123

    # approximate number of tasks to include in workflow
    n_tasks: 30000

    # approximate ratio between phases.
    # phase 2 is 3x phase 1 and phase 3 is 1/30th phase 2
    phase_task_ratios: [10, 30, 1]

    # number of attributes per phase
    phase_n_attr: [10, 5, 0]

    # percentage of previous phase tasks that will be upstream nodes
    # into next phase. first element in list must always be 0
    phase_percent_in_degree: [0, 1, 100]

    # the probability that a task in a phase will fail once before succeeding
    phase_percent_intermittent_fail: [15, 10, 30]

    # the probability that a task in a phase will fail due to over runtime
    # before succeeding
    phase_percent_sleep_timeout: [10, 5, 0]

    # the probability that a task in a phase will always fail until no retries
    # are left
    phase_percent_fail_always: [0, 0, 0]
  foo2:
    random_seed: 456
    n_tasks: 1000
    phase_task_ratios: [10, 30, 1]
    phase_n_attr: [10, 5, 0]
    phase_percent_in_degree: [0, 1, 100]
    phase_percent_intermittent_fail: [15, 10, 30]
    phase_percent_sleep_timeout: [10, 5, 0]
<<<<<<< HEAD
    phase_percent_fail_always: [0, 0, 0]
  foo3:
    random_seed: 456
    n_tasks: 10
    phase_task_ratios: [ 10, 30, 10 ]
=======
    phase_percent_fail_always: [0, 0, 0]
>>>>>>> 689cd0b2
<|MERGE_RESOLUTION|>--- conflicted
+++ resolved
@@ -4,7 +4,7 @@
     random_seed: 123
 
     # approximate number of tasks to include in workflow
-    n_tasks: 30000
+    n_tasks: 3000
 
     # approximate ratio between phases.
     # phase 2 is 3x phase 1 and phase 3 is 1/30th phase 2
@@ -35,12 +35,4 @@
     phase_percent_in_degree: [0, 1, 100]
     phase_percent_intermittent_fail: [15, 10, 30]
     phase_percent_sleep_timeout: [10, 5, 0]
-<<<<<<< HEAD
-    phase_percent_fail_always: [0, 0, 0]
-  foo3:
-    random_seed: 456
-    n_tasks: 10
-    phase_task_ratios: [ 10, 30, 10 ]
-=======
-    phase_percent_fail_always: [0, 0, 0]
->>>>>>> 689cd0b2
+    phase_percent_fail_always: [0, 0, 0]