--- conflicted
+++ resolved
@@ -29,11 +29,7 @@
     # Fourth Tier, ties it all back together
     t6 = BashTask("sleep 19", upstream_tasks=[t4, t5], slots=1)
 
-<<<<<<< HEAD
-    wf = Workflow("six-job-test 1",
-=======
     wf = Workflow("six-job-test-{}".format(uuid.uuid4()),
->>>>>>> aa45a00a
                   "./six_job_test_stderr.log",
                   project="proj_tools")
     wf.add_tasks([t1, t2, t3, t4, t5, t6])
