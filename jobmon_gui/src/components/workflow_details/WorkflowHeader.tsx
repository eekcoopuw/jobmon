import "@jobmon_gui/styles/jobmon_gui.css";
import {BiRun} from "react-icons/bi";
import {IoMdCloseCircle, IoMdCloseCircleOutline} from "react-icons/io";
import {AiFillSchedule, AiFillCheckCircle} from "react-icons/ai";
import {TbHandStop} from "react-icons/tb";
import {HiRocketLaunch} from "react-icons/hi2";
import {HiInformationCircle} from "react-icons/hi";
import React, {useState} from "react";
<<<<<<< HEAD
import {JobmonModal} from "@jobmon_gui/components/JobmonModal.tsx";
import {CircularProgress, Grid} from "@mui/material";
import {Box} from "@mui/system";
import {useQuery} from "@tanstack/react-query";
import axios from "axios";
import {workflow_details_url} from "@jobmon_gui/configs/ApiUrls.ts";
import {jobmonAxiosConfig} from "@jobmon_gui/configs/Axios.ts";
import {WorkflowDetailsResponse} from "@jobmon_gui/types/WorkflowDetails.ts";
import Typography from "@mui/material/Typography";
import humanizeDuration from 'humanize-duration';
import {formatJobmonDate} from "@jobmon_gui/utils/DayTime.ts";

type WorkflowHeaderProps = {
    wf_id: number | string
}
=======
import IconButton from "@mui/material/IconButton";
import {HtmlTooltip} from "@jobmon_gui/components/HtmlToolTip";
import CustomModal from '@jobmon_gui/components/Modal';
>>>>>>> d404a81b

export default function WorkflowHeader({
                                           wf_id,
                                       }: WorkflowHeaderProps) {

    const wfDetails = useQuery({
        queryKey: ["workflow_details", "details", wf_id],
        queryFn: async () => {

            return axios.get<WorkflowDetailsResponse>(workflow_details_url + wf_id, {
                    ...jobmonAxiosConfig,
                    data: null,
                }
            ).then((r) => {
                return r.data[0]
            })
        },
        staleTime: 60000, // 60 seconds
    })

    const [showWFInfo, setShowWFInfo] = useState(false)

    const statusIcons = {
        A: {icon: <IoMdCloseCircleOutline/>, className: 'icon-aa'},
        D: {icon: <AiFillCheckCircle/>, className: 'icon-dd'},
        F: {icon: <IoMdCloseCircle/>, className: 'icon-ff'},
        G: {icon: <AiFillSchedule/>, className: 'icon-pp'},
        H: {icon: <TbHandStop/>, className: 'icon-aa'},
        I: {icon: <AiFillSchedule/>, className: 'icon-pp'},
        O: {icon: <HiRocketLaunch/>, className: 'icon-ss'},
        Q: {icon: <AiFillSchedule/>, className: 'icon-pp'},
        R: {icon: <BiRun/>, className: 'icon-rr'},
    };


    const gridHeaderStyles = {fontWeight: "bold"}

    if (wfDetails.isLoading) {
        return <CircularProgress/>
    }
    if (wfDetails.isError) {
        return <Typography>Error loading workflow details. Please refresh and try again.</Typography>
    }
    const wf_status = wfDetails?.data?.wf_status
    const wf_status_desc = wfDetails?.data?.wf_status_desc
    const wf_tool = wfDetails?.data?.tool_name
    const wf_name = wfDetails?.data?.wf_name
    const wf_args = wfDetails?.data?.wf_args
    const wf_submitted_date = formatJobmonDate(wfDetails?.data?.wf_created_date)
    const wfr_heartbeat_date = formatJobmonDate(wfDetails?.data?.wfr_heartbeat_date)
    const wf_elapsed_time = humanizeDuration(new Date(wfDetails?.data?.wfr_heartbeat_date).getTime() - new Date(wfDetails?.data?.wf_created_date).getTime())
    const jobmon_version = wfDetails?.data?.wfr_jobmon_version

    const {icon, className} = statusIcons[wf_status] || {};

    return (
        <Box className="App-header">
            <Box sx={{display: 'flex', alignItems: 'center'}}>
                <span>
                    {icon && <span className={className}>{icon}</span>}
                    {wf_id} - {wf_name}
                </span>
                <span style={{transform: 'translateY(-5px)', paddingLeft: '10px'}}>
                    <HtmlTooltip
                        title="Workflow Information"
                        arrow={true}
                        placement={"right"} 
                    >
                        <IconButton
                            color="inherit"
                            sx={{
                                padding: 0,
                                fontSize: 'inherit',
                            }}
                        >
                            <HiInformationCircle
                                style={{cursor: 'pointer'}}
                                onClick={() => setShowWFInfo(true)}
                            />
                        </IconButton>
                    </HtmlTooltip>
                </span>
<<<<<<< HEAD
            </Box>
            <Box>
                <JobmonModal
                    title={"Workflow Information"}
                    children={
                        <Grid container spacing={2}>
                            <Grid item xs={3} sx={gridHeaderStyles}>Workflow Status:</Grid>
                            <Grid item xs={9}>{wf_status_desc}</Grid>
                            <Grid item xs={3} sx={gridHeaderStyles}>Workflow Tool:</Grid>
                            <Grid item xs={9}>{wf_tool}</Grid>
                            <Grid item xs={3} sx={gridHeaderStyles}>Workflow Name:</Grid>
                            <Grid item xs={9}>{wf_name}</Grid>
                            <Grid item xs={3} sx={gridHeaderStyles}>Workflow Args:</Grid>
                            <Grid item xs={9}>{wf_args}</Grid>
                            <Grid item xs={3} sx={gridHeaderStyles}>Workflow Submitted Date:</Grid>
                            <Grid item xs={9}>{wf_submitted_date}</Grid>
                            <Grid item xs={3} sx={gridHeaderStyles}>WorkflowRun Heartbeat Date:</Grid>
                            <Grid item xs={9}>{wfr_heartbeat_date}</Grid>
                            <Grid item xs={3} sx={gridHeaderStyles}>Workflow Elapsed Time:</Grid>
                            <Grid item xs={9}>{wf_elapsed_time}</Grid>
                            <Grid item xs={3} sx={gridHeaderStyles}>Jobmon Version:</Grid>
                            <Grid item xs={9}>{jobmon_version}</Grid>
                        </Grid>
=======
            </div>
            <div>
                <CustomModal
                    className="workflow_info_modal"
                    headerContent={
                        <h5> Workflow Information</h5>
                    }
                    bodyContent={
                        <p>
                            <b>Workflow Status:</b> {wf_status}<br/>
                            <b>Workflow Status Description: </b> {wf_status_desc}<br/>
                            <b>Workflow Tool:</b> {wf_tool}<br/>
                            <b>Workflow Name:</b> {wf_name}<br/>
                            <b>Workflow Args:</b> {wf_args}<br/>
                            <b>Workflow Submitted Date:</b> {wf_submitted_date}<br/>
                            <b>WorkflowRun Heartbeat Date:</b> {wfr_heartbeat_date}<br/>
                            <b>Workflow Elapsed Time:</b> {wf_elapsed_time}<br/>
                            <b>Jobmon Version:</b> {jobmon_version}<br/>
                        </p>
>>>>>>> d404a81b
                    }
                    open={showWFInfo}
                    onClose={() => setShowWFInfo(false)}
                    width="80%"/>
            </Box>
        </Box>
    )

}<|MERGE_RESOLUTION|>--- conflicted
+++ resolved
@@ -6,7 +6,6 @@
 import {HiRocketLaunch} from "react-icons/hi2";
 import {HiInformationCircle} from "react-icons/hi";
 import React, {useState} from "react";
-<<<<<<< HEAD
 import {JobmonModal} from "@jobmon_gui/components/JobmonModal.tsx";
 import {CircularProgress, Grid} from "@mui/material";
 import {Box} from "@mui/system";
@@ -22,11 +21,8 @@
 type WorkflowHeaderProps = {
     wf_id: number | string
 }
-=======
 import IconButton from "@mui/material/IconButton";
 import {HtmlTooltip} from "@jobmon_gui/components/HtmlToolTip";
-import CustomModal from '@jobmon_gui/components/Modal';
->>>>>>> d404a81b
 
 export default function WorkflowHeader({
                                            wf_id,
@@ -109,7 +105,6 @@
                         </IconButton>
                     </HtmlTooltip>
                 </span>
-<<<<<<< HEAD
             </Box>
             <Box>
                 <JobmonModal
@@ -117,6 +112,8 @@
                     children={
                         <Grid container spacing={2}>
                             <Grid item xs={3} sx={gridHeaderStyles}>Workflow Status:</Grid>
+                            <Grid item xs={9}>{wf_status}</Grid>
+                            <Grid item xs={3} sx={gridHeaderStyles}>Workflow Status Description:</Grid>
                             <Grid item xs={9}>{wf_status_desc}</Grid>
                             <Grid item xs={3} sx={gridHeaderStyles}>Workflow Tool:</Grid>
                             <Grid item xs={9}>{wf_tool}</Grid>
@@ -133,33 +130,13 @@
                             <Grid item xs={3} sx={gridHeaderStyles}>Jobmon Version:</Grid>
                             <Grid item xs={9}>{jobmon_version}</Grid>
                         </Grid>
-=======
-            </div>
-            <div>
-                <CustomModal
-                    className="workflow_info_modal"
-                    headerContent={
-                        <h5> Workflow Information</h5>
-                    }
-                    bodyContent={
-                        <p>
-                            <b>Workflow Status:</b> {wf_status}<br/>
-                            <b>Workflow Status Description: </b> {wf_status_desc}<br/>
-                            <b>Workflow Tool:</b> {wf_tool}<br/>
-                            <b>Workflow Name:</b> {wf_name}<br/>
-                            <b>Workflow Args:</b> {wf_args}<br/>
-                            <b>Workflow Submitted Date:</b> {wf_submitted_date}<br/>
-                            <b>WorkflowRun Heartbeat Date:</b> {wfr_heartbeat_date}<br/>
-                            <b>Workflow Elapsed Time:</b> {wf_elapsed_time}<br/>
-                            <b>Jobmon Version:</b> {jobmon_version}<br/>
-                        </p>
->>>>>>> d404a81b
                     }
                     open={showWFInfo}
                     onClose={() => setShowWFInfo(false)}
                     width="80%"/>
             </Box>
         </Box>
+
     )
 
 }