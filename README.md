--- conflicted
+++ resolved
@@ -93,79 +93,9 @@
 
 
 # Environments
-<<<<<<< HEAD
-**TODO**: The distributed tasks are executed in the same environment as the JobListManager process by default. This can be overriden by setting the
-Job.environment attribute.
-
-
-# Job Queueing and Automatic Relaunching
-Job Monitor comes with high level convenience packages for launching SGE jobs, monitoring/logging their progress, and
-relaunching failed jobs. The functionality is encompassed in the (qmaster.JobQueue) class. JobQueue is an attempt to
-abstract away state tracking and logging of distributed tasks across different distributed execution platforms
-(SGE, Multiprocessing). It provides 2 useful abstractions: 1) executor 2) scheduler. The executor is responsible for
-queueing jobs on a specified distribution platfor (eg. SGE). The scheduler is responsible for polling for job state
-updates about the swarm jobs and exposing that information to the controller process. The scheduler is run in a separate
-thread so don't run heavy computation in the same process as the scheduler is running. A useful pattern for a controller
-process is to here:
-
-```python
-import time
-from jobmon import qmaster, central_job_monitor
-from jobmon.executors.sge_exec import SGEExecutor
-
-
-try:
-    cjm = central_job_monitor.CentralJobMonitor(mocks, persistent=False)
-    time.sleep(3)
-except:
-    pass
-else:
-    try:
-        q = qmaster.JobQueue(cjm.out_dir, executor=SGEExecutor)
-        j = q.create_job(
-            runfile="bar.py",
-            jobname="mock",
-            parameters=["--baz", "1"])
-        q.queue_job(j, slots=2, memory=4, project="ihme_general")
-        q.block_till_done()  # monitor them
-    except:
-        cjm.generate_report()
-finally:
-    cjm.stop_responder()
-    cjm.stop_publisher()
-```
-
-# Job logging
-The job_monitor.sqlite file is created in your logging directory if you used persistent=True. You can open
-it up and look for errors, completion times, and other statistics
-
-    -bash-4.1$ sqlite3 job_monitor.sqlite
-    SQLite version 3.9.2 2015-11-02 18:31:45
-    Enter ".help" for usage hints.
-    sqlite> .tables
-    error       job         job_status  sgejob      status
-    sqlite> select count(*) from error;
-    1
-    sqlite> select * from error;
-    1|1|2016-03-10 01:23:08|Traceback (most recent call last):
-      File "/share/code/test/joewag/under_development/format_dalynator_draws/jobmon/bin/monitored_job.py", line 28, in <module>
-          execfile(args["runfile"])
-            File "/ihme/code/test/joewag/under_development/format_dalynator_draws/formatter.py", line 169, in <module>
-                raise RuntimeError('year is 1995!')
-                RuntimeError: year is 1995!
-
-    sqlite> .exit
-
-
-Alternatively, (CentralJobMonitor.generate_report()) will create a csv of the sqlite database in the logging directory.
-
-Sqlite doesn't support concurrent access, so don't do this while jobmon server is running! Instead, you can start up
-another job.Job() in the same directory, and use the query method.
-=======
 **TODO**: The distributed tasks are executed in the same
 environment as the JobListManager process by default. This can be overriden by
 setting the Job.environment attribute.
->>>>>>> 37099d55
 
 
 ## Dependencies
