--- conflicted
+++ resolved
@@ -115,13 +115,6 @@
         // Delete the workspace directory.
         deleteDir()
       } // end node
-<<<<<<< HEAD
-=======
-      node('slurm') {
-        // Delete the workspace directory.
-        deleteDir()
-      } // end node
->>>>>>> b553854b
     } // end always
   } // end post
 } // end pipeline