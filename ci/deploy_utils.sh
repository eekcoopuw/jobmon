--- conflicted
+++ resolved
@@ -338,14 +338,8 @@
         pip install jobmon==$JOBMON_VERSION && \
         jobmon update_config --web_service_fqdn $WEB_SERVICE_FQDN --web_service_port $WEB_SERVICE_PORT && \
         python $WORKSPACE/deployment/tests/six_job_test.py sequential
-<<<<<<< HEAD
-    $QLOGIN_ACTIVATE &&
-        /bin/bash /ihme/singularity-images/rstudio/shells/execRscript.sh -s $WORKSPACE/jobmonr/deployment/six_job_test.r \
-            --python-path $CONDA_DIR/bin/python --jobmonr-loc $WORKSPACE/jobmonr/jobmonr
-=======
     # Disable jobmonr test because it cannot pass version check
     #$QLOGIN_ACTIVATE &&
     #    /bin/bash /ihme/singularity-images/rstudio/shells/execRscript.sh -s $WORKSPACE/jobmonr/deployment/six_job_test.r \
     #        --python-path $CONDA_DIR/bin/python --jobmonr-loc $WORKSPACE/jobmonr/jobmonr
->>>>>>> 0e9bf473
 }