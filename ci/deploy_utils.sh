--- conflicted
+++ resolved
@@ -130,29 +130,16 @@
     METALLB_IP_POOL=${3}
     K8S_NAMESPACE=${4}
     RANCHER_PROJECT_ID=${5}
-<<<<<<< HEAD
     RANCHER_DB_SECRET=${6}
     RANCHER_SLACK_SECRET=${7}
     RANCHER_QPID_SECRET=${8}
-    KUBECONFIG=${9}
-    USE_LOGSTASH=${10}
-    JOBMON_VERSION=${11}
-    K8S_REAPER_NAMESPACE=${12}
-    DEPLOY_JOBMON=${13}
-    DEPLOY_ELK=${14}
-=======
-    GRAFANA_CONTAINER_URI=${6}
-    RANCHER_DB_SECRET=${7}
-    RANCHER_SLACK_SECRET=${8}
-    RANCHER_QPID_SECRET=${9}
-    RANCHER_DB_SLURM_SDB_SECRET=${10}
-    KUBECONFIG=${11}
-    USE_LOGSTASH=${12}
-    JOBMON_VERSION=${13}
-    K8S_REAPER_NAMESPACE=${14}
-    DEPLOY_JOBMON=${15}
-    DEPLOY_ELK=${16}
->>>>>>> 6f9150b1
+    RANCHER_DB_SLURM_SDB_SECRET=${9}
+    KUBECONFIG=${10}
+    USE_LOGSTASH=${11}
+    JOBMON_VERSION=${12}
+    K8S_REAPER_NAMESPACE=${13}
+    DEPLOY_JOBMON=${14}
+    DEPLOY_ELK=${15}
 
     docker pull $HELM_CONTAINER  # Pull prebuilt helm container
     docker pull $KUBECTL_CONTAINER
