--- conflicted
+++ resolved
@@ -182,9 +182,6 @@
         push_to_registry = True
     else:
         push_to_registry = False
-<<<<<<< HEAD
-    slack_token = input("Slack bot token: ") or None
-=======
 
     slack_token = input("Slack bot token (leave empty to skip): ") or None
     while slack_token is not None:
@@ -195,7 +192,6 @@
             slack_token = input(
                 "Slack bot token (leave empty to skip): ") or None
 
->>>>>>> f24a2c5a
     if slack_token:
         wf_slack_channel = (
                 input(
