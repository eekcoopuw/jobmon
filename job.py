import zmq
import os
import json
import pickle
from logging import Handler
import sge
from subprocess import CalledProcessError

REQUEST_TIMEOUT = 3000
REQUEST_RETRIES = 3


def log_exceptions(job):
    def wrapper(func):
        def catch_and_send(*args, **kwargs):
            try:
                func(*args, **kwargs)
            except Exception, e:
                job.log_error(str(e))
                raise
        return catch_and_send
    return wrapper


class ZmqHandler(Handler):

    def __init__(self, job):
        super().__init__()
        self.job = job

    def emit(self, record):
        self.job.log_error(record.message)


class Job(object):
    """client node. connects to server node through
    zmq. sends messages to server via request dictionaries which the server
    node consumes and responds to.

    Args
        out_dir (string): file path where the server configuration is
            stored.
    """
<<<<<<< HEAD
    def __init__(self, out_dir):
        """set class defaults. attempt to connect with server."""
=======
    def __init__(self, out_dir, jid=None, name=None):
        """set class defaults. attempt to connect and register with server."""
        if jid is None:
            self.jid = os.getenv("JOB_ID")
            if self.jid is None:
                self.jid = int(999999999)
            else:
                self.jid = int(self.jid)
        else:
            self.jid = int(jid)
        if name is None:
            self.name = os.getenv("JOB_NAME")
        else:
            self.name = name

        # Try to get job_details
        try:
            self.job_info = sge.qstat_details(self.jid)[self.jid]
            if self.name is None:
                self.name = self.job_info['job_name']
        except CalledProcessError:
            self.job_info = {'script_file': 'N/A', 'args': 'N/A'}
        for reqdkey in ['script_file', 'job_args']:
            if reqdkey not in self.job_info.keys():
                self.job_info[reqdkey] = 'N/A'

        # connect and register with server
>>>>>>> aa2a6597
        self.out_dir = os.path.abspath(os.path.expanduser(out_dir))
        self.connect()

    def connect(self):
        """Connect to server. Reads config file from out_dir specified during
        class instantiation to get socket. Not an API method,
        needs to be underscored"""
        with open("%s/monitor_info.json" % self.out_dir) as f:
            mi = json.load(f)
        context = zmq.Context()  # default 1 i/o thread
        self.socket = context.socket(zmq.REQ)  # blocks socket on send
        self.socket.setsockopt(zmq.LINGER, 0)  # do not pile requests in queue.
        print 'Connecting...'

        # use host and port from network filesystem cofig. option "out_dir"
        self.socket.connect(
            "tcp://{sh}:{sp}".format(sh=mi['host'], sp=mi['port']))

        # setup zmq poller to poll for messages on the socket connection.
        # we only register 1 socket but poller supports multiple.
        self.poller = zmq.Poller()  # poll
        self.poller.register(self.socket, zmq.POLLIN)

    def disconnect(self):
        """disconnect from socket and unregister with poller. Is this an API
        method? Should be underscored if not"""
        print 'Disconnecting...'
        self.socket.close()
        self.poller.unregister(self.socket)

    def send_request(self, message, verbose=False):
        """send request dictionary to server. Need to document what form this
        dict takes.

        Args:
            message (dict): what should this look like????????????
            verbose (bool, optional): Whether to print the servers reply to
                stdout as well as return it. Defaults to False.

        Returns:
            Server reply message
        """
        if isinstance(message, dict):
            message = json.dumps(message)
        reply = self.send_lazy_pirate(message)
        if verbose is True:
            print reply
        return reply

    def send_lazy_pirate(self, message):
        """Safely send messages to server. This is not an api method. should
        perhaps be underscored. Use send_request method instead

        Args:
            message (dict): what should this look like????????????

        Returns:
            Server reply message
        """
        retries_left = REQUEST_RETRIES  # this should be configurable
        print 'Sending message...'
        while retries_left:
            if self.socket.closed:  # connect to socket if disconnected?
                self.connect()
            self.socket.send(message)  # send message to server
            expect_reply = True
            while expect_reply:
                # ask for response from server. wait until REQUEST_TIMEOUT
                socks = dict(self.poller.poll(REQUEST_TIMEOUT))
                if socks.get(self.socket) == zmq.POLLIN:
                    reply = self.socket.recv()
                    if not reply:
                        reply = 0
                        break
                    else:
                        reply = pickle.loads(reply)
                        retries_left = 0
                        expect_reply = False
                else:
                    print "W: No response from server, retrying..."
                    self.disconnect()
                    retries_left -= 1
                    if retries_left == 0:
                        print "E: Server seems to be offline, abandoning"
                        reply = 0
                        break
                    self.connect()
                    print 'Sending message...'
                    self.socket.send(message)
        return reply


class SGEJob(Job):
    """client node job status logger. Pushes job status to server node through
    zmq. Status is logged by server into sqlite database

    Args
        out_dir (string): file path where the server configuration is
            stored.
        jid (int, optional): job id of current process on SGE. If job id is not
            specified, will attempt to use environment variable JOB_ID.
        name (string, optional): name current process. If name is not specified
            will attempt to use environment variable JOB_NAME.
    """
    def __init__(self, out_dir, jid=None, name=None):
        """set SGE job id and job name as class attributes. discover from
        environment if not specified.
        """
        super(SGEJob, self).__init__(out_dir)

        if jid is None:
            self.jid = int(os.getenv("JOB_ID"))
        else:
            self.jid = int(jid)
        if name is None:
            self.name = os.getenv("JOB_NAME")
        else:
            self.name = name

        try:
            self.job_info = sge.qstat_details(self.jid)[self.jid]
            if self.name is None:
                self.name = self.job_info['job_name']
        except CalledProcessError:
            self.job_info = None

        self.register()

    def register(self):
        """send registration request to server. server will create database
        entry for this job."""
        if self.job_info is not None:
            msg = {
                'action': 'create_job',
                'args': [self.jid],
                'kwargs': {
                    'name': self.name,
                    'runfile': self.job_info['script_file'],
                    'args': self.job_info['job_args']}}
        else:
            msg = {
                'action': 'create_job',
                'args': [self.jid],
                'kwargs': {'name': self.name}}
        self.send_request(msg)

    def start(self):
        """log job start with server"""
        msg = {'action': 'update_job_status', 'args': [self.jid, 2]}
        self.send_request(msg)

    def failed(self):
        """log job failure with server"""
        msg = {'action': 'update_job_status', 'args': [self.jid, 3]}
        self.send_request(msg)

    def log_error(self, msg):
        """log job error with server"""
        msg = json.dumps({
            'action': 'log_error',
            'args': [self.jid, msg]})
        self.send_request(msg)

    def finish(self):
        """log job complete with server"""
        msg = {'action': 'update_job_status', 'args': [self.jid, 4]}
        self.send_request(msg)
        try:
            self.usage = sge.qstat_usage(self.jid)[self.jid]
            dbukeys = ['usage_str', 'wallclock', 'maxvmem', 'cpu', 'io']
            kwargs = {k: self.usage[k] for k in dbukeys}
            print kwargs
            msg = {
                'action': 'update_job_usage',
                'args': [self.jid],
                'kwargs': kwargs}
            self.send_request(msg)
        except Exception as e:
            print(e)

    def query(self, query):
        """execute query on sqlite database through server
        Args:
            query (string): raw sql query string to execute on sqlite monitor
                database
        """
        msg = {'action': 'query', 'args': [query]}
        response = self.send_request(msg)
        return response<|MERGE_RESOLUTION|>--- conflicted
+++ resolved
@@ -41,38 +41,8 @@
         out_dir (string): file path where the server configuration is
             stored.
     """
-<<<<<<< HEAD
     def __init__(self, out_dir):
         """set class defaults. attempt to connect with server."""
-=======
-    def __init__(self, out_dir, jid=None, name=None):
-        """set class defaults. attempt to connect and register with server."""
-        if jid is None:
-            self.jid = os.getenv("JOB_ID")
-            if self.jid is None:
-                self.jid = int(999999999)
-            else:
-                self.jid = int(self.jid)
-        else:
-            self.jid = int(jid)
-        if name is None:
-            self.name = os.getenv("JOB_NAME")
-        else:
-            self.name = name
-
-        # Try to get job_details
-        try:
-            self.job_info = sge.qstat_details(self.jid)[self.jid]
-            if self.name is None:
-                self.name = self.job_info['job_name']
-        except CalledProcessError:
-            self.job_info = {'script_file': 'N/A', 'args': 'N/A'}
-        for reqdkey in ['script_file', 'job_args']:
-            if reqdkey not in self.job_info.keys():
-                self.job_info[reqdkey] = 'N/A'
-
-        # connect and register with server
->>>>>>> aa2a6597
         self.out_dir = os.path.abspath(os.path.expanduser(out_dir))
         self.connect()
 
@@ -184,7 +154,11 @@
         super(SGEJob, self).__init__(out_dir)
 
         if jid is None:
-            self.jid = int(os.getenv("JOB_ID"))
+            self.jid = os.getenv("JOB_ID")
+            if self.jid is None:
+                self.jid = int(999999999)
+            else:
+                self.jid = int(self.jid)
         else:
             self.jid = int(jid)
         if name is None:
@@ -192,12 +166,16 @@
         else:
             self.name = name
 
+        # Try to get job_details
         try:
             self.job_info = sge.qstat_details(self.jid)[self.jid]
             if self.name is None:
                 self.name = self.job_info['job_name']
         except CalledProcessError:
-            self.job_info = None
+            self.job_info = {'script_file': 'N/A', 'args': 'N/A'}
+        for reqdkey in ['script_file', 'job_args']:
+            if reqdkey not in self.job_info.keys():
+                self.job_info[reqdkey] = 'N/A'
 
         self.register()
 
