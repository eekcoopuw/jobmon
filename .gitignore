--- conflicted
+++ resolved
@@ -3,6 +3,9 @@
 
 # editor files
 *.sublime*
+
+# log files
+*.log
 
 # Python egg metadata, regenerated from source files by setuptools.
 # and other build artifacts
@@ -24,18 +27,13 @@
 .pytest_cache
 .mypy_cache
 
-<<<<<<< HEAD
 # Ignore build artifacts
-/out
-
 .idea
 
 # Ignore coverage reports
 .coverage
 htmlcov
 
-=======
->>>>>>> 6413408f
 # Ignore mac files
 ._*
 .DS_Store
@@ -46,7 +44,10 @@
 # ignore nox envs
 .nox/
 
+# ignore coverage files
+.coverage.*
+
 # ignore auto generated docs
 docsource/jobmon.*
 docsource/modules.rst
-docsource/_build+/out
