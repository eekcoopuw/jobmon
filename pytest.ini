--- conflicted
+++ resolved
@@ -1,8 +1,5 @@
 [pytest]
-<<<<<<< HEAD
-=======
 # log_cli=true
->>>>>>> a6c3eccd
 log_level=DEBUG
 markers = 
           unittest
