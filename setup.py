<<<<<<< HEAD
import versioneer
from setuptools import setup
import os
import sys
try:
    from autowrap.build import get_WrapperInstall
    HAS_AUTOWRAP = True
except:
    HAS_AUTOWRAP = False
=======

from codecs import open
import versioneer
from setuptools import setup
try:
    from autowrap import wrapper
    HAS_AUTOWRAP = True
except:
    HAS_AUTOWRAP = False
import subprocess
import re
import os
import sys
>>>>>>> 379cefcb


here = os.path.abspath(os.path.dirname(__file__))
package_dir = os.path.join(here, 'jobmon)')

# Make package importable so wrappers can be generated before true installation
sys.path.insert(0, package_dir)

# this could potentially be looked up using an environment variable...
wrapper_build_dir = os.path.join(here, 'build')
wrapper_cfg = os.path.join(here, 'autowrap.cfg')

<<<<<<< HEAD
# Extend the build_py command to create wrappers, if autowrap is installed
vcmds = versioneer.get_cmdclass()
=======
# Extend the build_py command to create wrappers
vcmds = versioneer.get_cmdclass()
_build_py = vcmds['build_py']


class WrapperInstall(_build_py):
    def run(self):

        # get name of current environment
        if HAS_AUTOWRAP:
            stdout = subprocess.check_output("conda info --envs", shell=True)
            env_name, env_path = re.findall('\n(\S*)\s*\*\s*(\S*)\n',
                                            stdout,
                                            re.MULTILINE)[0]

            # make wrapper directory
            if not os.path.exists(wrapper_build_dir):
                os.makedirs(wrapper_build_dir)

            # gen wrappers
            wrappers = wrapper.generate(
                wrapper_cfg,
                wrapper_build_dir,
                env_path)

            # TODO: move wrappers
            for wf in wrappers:
                pass

        # run normal install
        _build_py.run(self)


cmds = {}
cmds['sdist'] = vcmds['sdist']
cmds['version'] = vcmds['version']
cmds['build_py'] = WrapperInstall
>>>>>>> 379cefcb

cmds = {}
cmds['sdist'] = vcmds['sdist']
cmds['version'] = vcmds['version']
if HAS_AUTOWRAP:
    cmds['build_py'] = get_WrapperInstall(vcmds['build_py'], wrapper_build_dir,
                                          wrapper_cfg)
else:
    cmds['version'] = vcmds['build_py']

setup(
    version=versioneer.get_version(),
    cmdclass=cmds,
    name='jobmon',
<<<<<<< HEAD
    description='A centralized logging and management utility for a batch of SGE jobs',
    url='https://stash.ihme.washington.edu/projects/CC/repos/jobmon',
    author='CentralComp',
    author_email='tomflem@uw.edu, mlsandar@uw.edu',
    include_package_data=True,
=======
    description="Database-backed job monitor",
    long_description=long_description,
    url='',
    author='',
    author_email='',
>>>>>>> 379cefcb
    install_requires=[
        'pandas',
        'sqlalchemy',
        'numpy',
        'pymysql',
<<<<<<< HEAD
        'pyzmq'
    ],
    packages=['jobmon'],
    scripts=["bin/launch_monitor.py",
             "bin/monitored_job.py"],
    entry_points={'console_scripts': []})
=======
        'pyzmq',
        'setuptools_scm',
        'pyyaml'],
    package_data={'jobmon': ['*.sh']},
    packages=['jobmon'],
    scripts=["bin/env_submit_master.sh",
             "bin/submit_master.sh",
             "bin/launch_central_monitor.py",
             "bin/monitored_job.py"]
    )
>>>>>>> 379cefcb
<|MERGE_RESOLUTION|>--- conflicted
+++ resolved
@@ -1,4 +1,3 @@
-<<<<<<< HEAD
 import versioneer
 from setuptools import setup
 import os
@@ -8,21 +7,6 @@
     HAS_AUTOWRAP = True
 except:
     HAS_AUTOWRAP = False
-=======
-
-from codecs import open
-import versioneer
-from setuptools import setup
-try:
-    from autowrap import wrapper
-    HAS_AUTOWRAP = True
-except:
-    HAS_AUTOWRAP = False
-import subprocess
-import re
-import os
-import sys
->>>>>>> 379cefcb
 
 
 here = os.path.abspath(os.path.dirname(__file__))
@@ -35,48 +19,8 @@
 wrapper_build_dir = os.path.join(here, 'build')
 wrapper_cfg = os.path.join(here, 'autowrap.cfg')
 
-<<<<<<< HEAD
 # Extend the build_py command to create wrappers, if autowrap is installed
 vcmds = versioneer.get_cmdclass()
-=======
-# Extend the build_py command to create wrappers
-vcmds = versioneer.get_cmdclass()
-_build_py = vcmds['build_py']
-
-
-class WrapperInstall(_build_py):
-    def run(self):
-
-        # get name of current environment
-        if HAS_AUTOWRAP:
-            stdout = subprocess.check_output("conda info --envs", shell=True)
-            env_name, env_path = re.findall('\n(\S*)\s*\*\s*(\S*)\n',
-                                            stdout,
-                                            re.MULTILINE)[0]
-
-            # make wrapper directory
-            if not os.path.exists(wrapper_build_dir):
-                os.makedirs(wrapper_build_dir)
-
-            # gen wrappers
-            wrappers = wrapper.generate(
-                wrapper_cfg,
-                wrapper_build_dir,
-                env_path)
-
-            # TODO: move wrappers
-            for wf in wrappers:
-                pass
-
-        # run normal install
-        _build_py.run(self)
-
-
-cmds = {}
-cmds['sdist'] = vcmds['sdist']
-cmds['version'] = vcmds['version']
-cmds['build_py'] = WrapperInstall
->>>>>>> 379cefcb
 
 cmds = {}
 cmds['sdist'] = vcmds['sdist']
@@ -91,40 +35,21 @@
     version=versioneer.get_version(),
     cmdclass=cmds,
     name='jobmon',
-<<<<<<< HEAD
-    description='A centralized logging and management utility for a batch of SGE jobs',
+    description=('A centralized logging and management utility for a batch of'
+                 'SGE jobs'),
     url='https://stash.ihme.washington.edu/projects/CC/repos/jobmon',
     author='CentralComp',
     author_email='tomflem@uw.edu, mlsandar@uw.edu',
     include_package_data=True,
-=======
-    description="Database-backed job monitor",
-    long_description=long_description,
-    url='',
-    author='',
-    author_email='',
->>>>>>> 379cefcb
     install_requires=[
         'pandas',
         'sqlalchemy',
         'numpy',
         'pymysql',
-<<<<<<< HEAD
+        'pyyaml',
         'pyzmq'
     ],
     packages=['jobmon'],
-    scripts=["bin/launch_monitor.py",
+    scripts=["bin/launch_central_monitor.py",
              "bin/monitored_job.py"],
-    entry_points={'console_scripts': []})
-=======
-        'pyzmq',
-        'setuptools_scm',
-        'pyyaml'],
-    package_data={'jobmon': ['*.sh']},
-    packages=['jobmon'],
-    scripts=["bin/env_submit_master.sh",
-             "bin/submit_master.sh",
-             "bin/launch_central_monitor.py",
-             "bin/monitored_job.py"]
-    )
->>>>>>> 379cefcb
+    entry_points={'console_scripts': []})