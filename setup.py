import versioneer
from setuptools import setup
import os
import sys
try:
    from autowrap.build import get_WrapperInstall
    HAS_AUTOWRAP = True
except:
    HAS_AUTOWRAP = False


here = os.path.abspath(os.path.dirname(__file__))
package_dir = os.path.join(here, 'jobmon)')

# Make package importable so wrappers can be generated before true installation
sys.path.insert(0, package_dir)

# this could potentially be looked up using an environment variable...
wrapper_build_dir = os.path.join(here, 'build')
wrapper_cfg = os.path.join(here, 'autowrap.cfg')

# Extend the build_py command to create wrappers, if autowrap is installed
vcmds = versioneer.get_cmdclass()

cmds = {}
cmds['sdist'] = vcmds['sdist']
cmds['version'] = vcmds['version']
if HAS_AUTOWRAP:
    cmds['build_py'] = get_WrapperInstall(vcmds['build_py'], wrapper_build_dir,
                                          wrapper_cfg)
else:
    cmds['version'] = vcmds['build_py']


install_requires = [
    'bs4',
    'pandas',
    'sqlalchemy',
    'numpy',
    'pymysql',
    'mysqlclient',
    'pyyaml',
    'pyzmq',
    'drmaa',
    'jsonpickle']

if sys.version_info < (3, 0):
    install_requires.append("subprocess32")

setup(
    version=versioneer.get_version(),
    cmdclass=cmds,
    name='jobmon',
    description=('A centralized logging and management utility for a batch of'
                 'SGE jobs'),
    url='https://stash.ihme.washington.edu/projects/CC/repos/jobmon',
    author='CentralComp',
    author_email='tomflem@uw.edu, mlsandar@uw.edu',
    include_package_data=True,
<<<<<<< HEAD
    install_requires=install_requires,
    packages=['jobmon', 'jobmon.executors'],
=======
    install_requires=[
        'bs4',
        'pandas',
        'sqlalchemy',
        'numpy',
        'pymysql',
        'mysqlclient',
        'pyyaml',
        'pyzmq',
        'drmaa',
        'jsonpickle'
    ],
    packages=['jobmon', 'jobmon.executors', 'jobmon.mocks'],
>>>>>>> 4ebd0cf3
    scripts=["bin/launch_central_monitor.py"],
    entry_points={'console_scripts': []})<|MERGE_RESOLUTION|>--- conflicted
+++ resolved
@@ -57,23 +57,7 @@
     author='CentralComp',
     author_email='tomflem@uw.edu, mlsandar@uw.edu',
     include_package_data=True,
-<<<<<<< HEAD
     install_requires=install_requires,
-    packages=['jobmon', 'jobmon.executors'],
-=======
-    install_requires=[
-        'bs4',
-        'pandas',
-        'sqlalchemy',
-        'numpy',
-        'pymysql',
-        'mysqlclient',
-        'pyyaml',
-        'pyzmq',
-        'drmaa',
-        'jsonpickle'
-    ],
     packages=['jobmon', 'jobmon.executors', 'jobmon.mocks'],
->>>>>>> 4ebd0cf3
     scripts=["bin/launch_central_monitor.py"],
     entry_points={'console_scripts': []})