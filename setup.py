from glob import glob
from os.path import basename
from os.path import splitext

from setuptools import setup
from setuptools import find_packages

INSTALL_REQUIRES = [
    'configargparse',
    'flask',
    'flask_cors',
    'Flask-SQLAlchemy',
    'numpy',
    'pandas',
    'psutil',
    'pymysql',  # install MySQLdb/mysqlclient for more performance
    'python_json_logger',
    'requests',
    'sqlalchemy',
    'structlog',
    'tabulate',
    'tenacity',
    'tblib',
]

# pip install -e .[test]
TEST_REQUIRES = [
    "pytest",
    "pytest-xdist",
    "pytest-cov",
    "mock",
    "filelock",
    'cluster_utils',
]

# pip install -e .[docs]
DOCS_REQUIRES = [
    'sphinx',
    'sphinx-autodoc-typehints',
    'sphinx_rtd_theme',
]


def local_scheme(version):
    """Skip the local version (eg. +xyz of 0.6.1.dev4+gdf99fe2)
    to be able to upload to Test PyPI"""
    return ""


# TODO: consider splitting into 3 builds: jobmon_server, jobmon_client, jobmon.
# Subclass install to accept parameters https://stackoverflow.com/questions/18725137/how-to-obtain-arguments-passed-to-setup-py-from-pip-with-install-option
setup(
    name='jobmon',
<<<<<<< HEAD
    description='A logging and dependency management utility for batch computation',
    url='https://stash.ihme.washington.edu/projects/CC/repos/jobmon',
    author='IHME SciComp',
    author_email=('gphipps@uw.edu, mlsandar@uw.edu, mm7148@uw.edu, limingxu@uw.edu, everdyke@uw.edu, dhs2018@uw.edu'),
    install_requires=install_requires,
=======
    maintainer='IHME SciComp',
    maintainer_email='gphipps@uw.edu',
    url='https://stash.ihme.washington.edu/projects/SCIC/repos/jobmon',
    description='A dependency management utility for batch computation.',
    long_description=open("README.md").read(),
    long_description_content_type="text/markdown",

    classifiers="""
        Programming Language :: Python :: 3.7
        Programming Language :: Python :: 3.8
        """,

    python_requires='>=3.7',
    install_requires=INSTALL_REQUIRES,
>>>>>>> 6413408f
    extras_require={
        'test': TEST_REQUIRES,
        'docs': DOCS_REQUIRES,
    },

    packages=find_packages('src'),
    package_dir={'': 'src'},
    py_modules=[splitext(basename(path))[0] for path in glob('src/*.py')],
    include_package_data=True,
    zip_safe=False,

    setup_requires=["setuptools_scm"],
    use_scm_version={'local_scheme': local_scheme,
                     'write_to': 'src/jobmon/_version.py',
                     'fallback_version': '0.0.0'},

    entry_points={
        'console_scripts': [
            'jobmon=jobmon.client.cli:main',
            'jobmon_scheduler=jobmon.client.execution.cli:main',
            'jobmon_server=jobmon.server.cli:main',
            'jobmon_command=jobmon.client.execution.worker_node.execution_wrapper:main'
        ]
    }
)<|MERGE_RESOLUTION|>--- conflicted
+++ resolved
@@ -51,13 +51,6 @@
 # Subclass install to accept parameters https://stackoverflow.com/questions/18725137/how-to-obtain-arguments-passed-to-setup-py-from-pip-with-install-option
 setup(
     name='jobmon',
-<<<<<<< HEAD
-    description='A logging and dependency management utility for batch computation',
-    url='https://stash.ihme.washington.edu/projects/CC/repos/jobmon',
-    author='IHME SciComp',
-    author_email=('gphipps@uw.edu, mlsandar@uw.edu, mm7148@uw.edu, limingxu@uw.edu, everdyke@uw.edu, dhs2018@uw.edu'),
-    install_requires=install_requires,
-=======
     maintainer='IHME SciComp',
     maintainer_email='gphipps@uw.edu',
     url='https://stash.ihme.washington.edu/projects/SCIC/repos/jobmon',
@@ -72,7 +65,6 @@
 
     python_requires='>=3.7',
     install_requires=INSTALL_REQUIRES,
->>>>>>> 6413408f
     extras_require={
         'test': TEST_REQUIRES,
         'docs': DOCS_REQUIRES,
