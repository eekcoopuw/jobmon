--- conflicted
+++ resolved
@@ -64,7 +64,6 @@
     author_email='tomflem@uw.edu, mlsandar@uw.edu, gphipps@uw.edu',
     include_package_data=True,
     install_requires=install_requires,
-<<<<<<< HEAD
     packages=['jobmon', 'jobmon.client', 'jobmon.client.swarm',
               'jobmon.client.swarm.executors', 'jobmon.client.swarm.workflow',
               'jobmon.client.swarm.job_management',
@@ -77,11 +76,4 @@
     entry_points={
         'console_scripts': [
              "jobmon=jobmon.cli:main",
-             "jobmon_command=jobmon.client.worker_node.cli:unwrap"]})
-=======
-    packages=['jobmon', 'jobmon.executors', 'jobmon.services',
-              'jobmon.workflow', 'jobmon.meta_models', 'jobmon.attributes'],
-    entry_points={
-        'console_scripts': ["jobmon=jobmon.cli:main",
-                            "jobmon_command=jobmon.executors.cli:unwrap"]})
->>>>>>> 49e2cff4
+             "jobmon_command=jobmon.client.worker_node.cli:unwrap"]})