"""Nox Configuration for jobmon."""
import os
import sys

import nox
from nox.sessions import Session


src_locations = ["jobmon"]
test_locations = ["tests"]

if sys.platform == "darwin":
    python = "3.8"
else:
    python = "3.7"


@nox.session(python=python, venv_backend="conda")
def tests(session: Session) -> None:
    """Run the test suite."""
    args = session.posargs or test_locations
    session.conda_install("mysqlclient")
    if python == "3.7":
        session.conda_install("-y", "-c", "conda-forge", "openssl=1.0.2p")
    session.install("pytest", "pytest-xdist")
    session.install("-r", "requirements.txt")
    session.install("--upgrade", "--force-reinstall", ".")
<<<<<<< HEAD
=======

    # pytest command line args
    try:
        os.environ['SGE_ENV']
    except KeyError:
        args.extend(["-m", "not integration_sge"])
>>>>>>> 500607fc
    session.run("pytest", *args)


@nox.session(python="3.7", venv_backend="conda")
def lint(session: Session) -> None:
    """Lint code using various plugins."""
    args = session.posargs or src_locations + test_locations
    # TODO: work these in over time?
    # "flake8-black",
    # "flake8-import-order",
    # "flake8-annotations",
    # "flake8-docstrings",
    # "darglint",
    session.install("flake8")
    session.run("flake8", *args)


@nox.session(python="3.7", venv_backend="conda")
def typecheck(session: Session) -> None:
    """Type check code."""
    args = session.posargs or src_locations + test_locations
    session.install("mypy")
    session.run("mypy", *args)


@nox.session(python="3.7", venv_backend="conda")
def docs(session: Session) -> None:
    """Build the documentation."""
    session.install(".")
    session.install("sphinx", "sphinx-autodoc-typehints",
                    "sphinx_rtd_theme")
    session.run("sphinx-build", "docsource", "docsource/_build")


@nox.session(python="3.7", venv_backend="conda")
def build(session: Session) -> None:
    session.run("python", "setup.py", "sdist")<|MERGE_RESOLUTION|>--- conflicted
+++ resolved
@@ -25,15 +25,12 @@
     session.install("pytest", "pytest-xdist")
     session.install("-r", "requirements.txt")
     session.install("--upgrade", "--force-reinstall", ".")
-<<<<<<< HEAD
-=======
 
     # pytest command line args
     try:
         os.environ['SGE_ENV']
     except KeyError:
         args.extend(["-m", "not integration_sge"])
->>>>>>> 500607fc
     session.run("pytest", *args)
 
 
