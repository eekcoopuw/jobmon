--- conflicted
+++ resolved
@@ -71,13 +71,8 @@
     """Type check code."""
     args = session.posargs or src_locations
     session.install("mypy", "types-Flask", "types-requests", "types-PyMySQL", "types-filelock",
-<<<<<<< HEAD
                     "types-PyYAML", "types-tabulate", "types-psutil", "types-Flask-Cors",
-                    "types-sqlalchemy-utils")
-=======
-                    "types-PyYAML", "types-tabulate", "types-psutil",
-                    "types-Flask-Cors", "types-pkg-resources")
->>>>>>> 19917fdf
+                    "types-sqlalchemy-utils", "types-pkg-resources")
 
     session.install("-e", "./jobmon_core")
     session.install("-e", "./jobmon_client")
