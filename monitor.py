--- conflicted
+++ resolved
@@ -32,69 +32,6 @@
         except:
             pass
         self.port, self.socket = self.start_server()
-<<<<<<< HEAD
-=======
-        self.session = self.create_job_db()  # don't like this
-
-    def create_job_db(self):
-        # I think this is not the best implementation to have a create_job_db
-        # method return a session object. what happens if you want to restart
-        # the server but resume using an old database.
-        dbfile = '{out_dir}/job_monitor.sqlite'.format(out_dir=self.out_dir)
-
-        def creator():
-            return sqlite3.connect(
-                'file:{dbfile}?vfs=unix-none'.format(dbfile=dbfile), uri=True)
-        eng = sql.create_engine('sqlite://', creator=creator)
-
-        # what happens if this already exists?
-        models.Base.metadata.create_all(eng)
-        Session.configure(bind=eng)
-        session = Session()
-
-        try:
-            models.default_statuses(session)
-        except:
-            session.rollback()
-        return session
-
-    def create_job(self, jid, name, *args, **kwargs):
-        """create job entry in database job table"""
-        job = self.session.query(models.Job).filter_by(jid=jid).first()
-        if job is None:
-            job = models.Job(
-                jid=jid,
-                name=name,
-                current_status=1,
-                **kwargs)
-            self.session.add(job)
-            self.session.commit()
-        return job
-
-    def update_job_status(self, jid, status_id):
-        """update status of job"""
-        status = models.JobStatus(jid=jid, status=status_id)
-        job = self.session.query(models.Job).filter_by(jid=jid).first()
-        job.current_status = status_id
-        self.session.add_all([status, job])
-        self.session.commit()
-        return status
-
-    def update_job_usage(self, jid, *args, **kwargs):
-        job = self.session.query(models.Job).filter_by(jid=jid).first()
-        for k, v in kwargs.items():
-            setattr(job, k, v)
-        self.session.add(job)
-        self.session.commit()
-        return job
-
-    def log_error(self, jid, error):
-        """log an error"""
-        error = models.JobError(jid=jid, description=error)
-        self.session.add(error)
-        self.session.commit()
-        return error
->>>>>>> aa2a6597
 
     @property
     def node_name(self):
@@ -260,6 +197,14 @@
         self.session.commit()
         return (0,)
 
+    def update_job_usage(self, jid, *args, **kwargs):
+        job = self.session.query(models.Job).filter_by(jid=jid).first()
+        for k, v in kwargs.items():
+            setattr(job, k, v)
+        self.session.add(job)
+        self.session.commit()
+        return (0,)
+
     def log_error(self, jid, error):
         """log error for given job id
 
